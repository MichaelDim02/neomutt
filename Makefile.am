## Process this file with automake to produce Makefile.in
## Use aclocal -I m4; automake --foreign
include $(top_srcdir)/flymake.am

AUTOMAKE_OPTIONS = 1.6 foreign
EXTRA_PROGRAMS = mutt_dotlock pgpring pgpewrap mutt_md5

if BUILD_IMAP
IMAP_SUBDIR = imap
IMAP_INCLUDES = -I$(top_srcdir)/imap
endif

SUBDIRS = m4 po intl doc contrib $(IMAP_SUBDIR)

bin_SCRIPTS = muttbug flea $(SMIMEAUX_TARGET)

if BUILD_HCACHE
HCVERSION = hcversion.h
endif

BUILT_SOURCES = keymap_defs.h patchlist.c reldate.h conststrings.c $(HCVERSION)

bin_PROGRAMS = mutt $(DOTLOCK_TARGET) $(PGPAUX_TARGET)
mutt_SOURCES = \
	addrbook.c alias.c attach.c base64.c browser.c buffy.c color.c \
	crypt.c cryptglue.c \
	commands.c complete.c compose.c copy.c curs_lib.c curs_main.c date.c \
	edit.c enter.c flags.c init.c filter.c from.c \
	getdomain.c group.c \
	handler.c hash.c hdrline.c headers.c help.c hook.c keymap.c \
	main.c mbox.c menu.c mh.c mx.c pager.c parse.c pattern.c \
	postpone.c query.c recvattach.c recvcmd.c \
	rfc822.c rfc1524.c rfc2047.c rfc2231.c rfc3676.c \
	score.c send.c sendlib.c signal.c sort.c \
	status.c system.c thread.c charset.c history.c lib.c \
<<<<<<< HEAD
	muttlib.c editmsg.c mbyte.c mutt_idna.c \
	url.c ascii.c crypt-mod.c crypt-mod.h safe_asprintf.c version.c
=======
	muttlib.c editmsg.c mbyte.c \
	url.c ascii.c crypt-mod.c crypt-mod.h safe_asprintf.c
>>>>>>> b259bf94

nodist_mutt_SOURCES = $(BUILT_SOURCES)

mutt_LDADD = $(MUTT_LIB_OBJECTS) $(LIBOBJS) $(LIBIMAP) $(MUTTLIBS) \
	$(INTLLIBS) $(LIBICONV)  $(GPGME_LIBS)

mutt_DEPENDENCIES = $(MUTT_LIB_OBJECTS) $(LIBOBJS) $(LIBIMAPDEPS) \
	$(INTLDEPS)

DEFS=-DPKGDATADIR=\"$(pkgdatadir)\" -DSYSCONFDIR=\"$(sysconfdir)\" \
	-DBINDIR=\"$(bindir)\" -DMUTTLOCALEDIR=\"$(datadir)/locale\" \
	-DHAVE_CONFIG_H=1

AM_CPPFLAGS=-I. -I$(top_srcdir) $(IMAP_INCLUDES) $(GPGME_CFLAGS) -Iintl

EXTRA_mutt_SOURCES = account.c bcache.c crypt-gpgme.c crypt-mod-pgp-classic.c \
	crypt-mod-pgp-gpgme.c crypt-mod-smime-classic.c \
	crypt-mod-smime-gpgme.c dotlock.c gnupgparse.c hcache.c md5.c \
	mutt_idna.c mutt_sasl.c mutt_socket.c mutt_ssl.c mutt_ssl_gnutls.c \
	mutt_tunnel.c pgp.c pgpinvoke.c pgpkey.c pgplib.c pgpmicalg.c \
	pgppacket.c pop.c pop_auth.c pop_lib.c remailer.c resize.c sha1.c \
	smime.c smtp.c utf8.c wcwidth.c \
	bcache.h browser.h hcache.h mbyte.h mutt_idna.h remailer.h url.h

EXTRA_DIST = COPYRIGHT GPL OPS OPS.PGP OPS.CRYPT OPS.SMIME TODO UPDATING \
	configure account.h \
	attach.h buffy.h charset.h copy.h crypthash.h dotlock.h functions.h gen_defs \
	globals.h hash.h history.h init.h keymap.h mutt_crypt.h \
	mailbox.h mapping.h md5.h mime.h mutt.h mutt_curses.h mutt_menu.h \
	mutt_regex.h mutt_sasl.h mutt_socket.h mutt_ssl.h mutt_tunnel.h \
	mx.h pager.h pgp.h pop.h protos.h rfc1524.h rfc2047.h \
	rfc2231.h rfc822.h rfc3676.h sha1.h sort.h mime.types VERSION prepare \
	_regex.h OPS.MIX README.SECURITY remailer.c remailer.h browser.h \
	mbyte.h lib.h extlib.c pgpewrap.c smime_keys.pl pgplib.h \
	README.SSL smime.h group.h \
	muttbug pgppacket.h depcomp ascii.h BEWARE PATCHES patchlist.sh \
	mutt_idna.h \
	snprintf.c regex.c crypt-gpgme.h hcachever.sh.in \
	txt2c.c txt2c.sh version.sh check_sec.sh version.h

EXTRA_SCRIPTS = smime_keys

if BUILD_SIDEBAR
mutt_SOURCES += sidebar.c sidebar.h
endif

EXTRA_DIST += OPS.SIDEBAR

if BUILD_NOTMUCH
mutt_SOURCES += mutt_notmuch.c mutt_notmuch.h
mutt_LDADD += $(NOTMUCH_LIBS)
endif

# kz
EXTRA_DIST += UPDATING.kz README.notmuch OPS.NOTMUCH



mutt_dotlock_SOURCES = mutt_dotlock.c
mutt_dotlock_LDADD = $(LIBOBJS)
mutt_dotlock_DEPENDENCIES = $(LIBOBJS)

pgpring_SOURCES = pgppubring.c pgplib.c lib.c extlib.c sha1.c md5.c pgppacket.c ascii.c
pgpring_LDADD = $(LIBOBJS) $(INTLLIBS)
pgpring_DEPENDENCIES = $(LIBOBJS) $(INTLDEPS)

mutt_md5_SOURCES = md5.c
mutt_md5_CFLAGS = -DMD5UTIL
mutt_md5_LDADD =

txt2c_SOURCES = txt2c.c
txt2c_LDADD =

noinst_PROGRAMS = $(MUTT_MD5) txt2c

mutt_dotlock.c: dotlock.c
	cp $(srcdir)/dotlock.c mutt_dotlock.c

conststrings.c: txt2c config.status
	( \
		$(CC) -v || \
		$(CC) --version || \
		$(CC) -V || \
		echo "unknown compiler"; \
	) 2>&1 | ${srcdir}/txt2c.sh cc_version >conststrings_c
	echo "$(CFLAGS)" | ${srcdir}/txt2c.sh cc_cflags >>conststrings_c
	grep ac_cs_config= config.status | \
	cut -d= -f2- | \
	sed -e 's/^"//' -e 's/"$$//' | ${srcdir}/txt2c.sh configure_options >>conststrings_c
	mv -f conststrings_c conststrings.c

CLEANFILES = mutt_dotlock.c keymap_alldefs.h $(BUILT_SOURCES)

DISTCLEANFILES= flea smime_keys txt2c po/$(PACKAGE).pot

ACLOCAL_AMFLAGS = -I m4

LDADD = $(LIBOBJS) $(INTLLIBS)

flea:	muttbug.sh
	cp muttbug.sh flea
	chmod +x flea

smime_keys: $(srcdir)/smime_keys.pl
	cp $(srcdir)/smime_keys.pl smime_keys
	chmod +x smime_keys

keymap_defs.h: $(OPS) $(srcdir)/gen_defs
	$(srcdir)/gen_defs $(OPS) > keymap_defs.h

keymap_alldefs.h: $(srcdir)/OPS $(srcdir)/OPS.SIDEBAR $(srcdir)/OPS.NOTMUCH $(srcdir)/OPS.PGP $(srcdir)/OPS.MIX $(srcdir)/OPS.CRYPT $(srcdir)/OPS.SMIME $(srcdir)/gen_defs
	rm -f $@
	$(srcdir)/gen_defs $(srcdir)/OPS $(srcdir)/OPS.NOTMUCH $(srcdir)/OPS.PGP \
		$(srcdir)/OPS.SIDEBAR $(srcdir)/OPS.MIX $(srcdir)/OPS.CRYPT $(srcdir)/OPS.SMIME \
			> keymap_alldefs.h

reldate.h:
	echo 'const char *ReleaseDate = "'`git log -n1 --format="%cd" --date=short`'";' > reldate.h.tmp; \
	cmp -s reldate.h.tmp reldate.h || cp reldate.h.tmp reldate.h; \
	rm reldate.h.tmp

# The '#undef ENABLE_NLS' is to work around an automake ordering issue:
# BUILT_SOURCES are processed before SUBDIRS.
# If configured with --with-included-gettext this means that intl will
# not have generated libintl.h yet, and mutt.h -> lib.h will generate
# an error.
hcversion.h: $(srcdir)/mutt.h $(srcdir)/rfc822.h hcachever.sh $(MUTT_MD5)
	( echo '#include "config.h"'; echo '#undef ENABLE_NLS'; echo '#include "mutt.h"'; ) \
	| $(CPP) $(DEFS) $(DEFAULT_INCLUDES) $(INCLUDES) $(AM_CPPFLAGS) $(CPPFLAGS) - | sh ./hcachever.sh hcversion.h

patchlist.c: $(srcdir)/PATCHES $(srcdir)/patchlist.sh
	$(srcdir)/patchlist.sh < $(srcdir)/PATCHES > patchlist.c

install-exec-hook:
	if test -f $(DESTDIR)$(bindir)/mutt.dotlock && test -f $(DESTDIR)$(bindir)/mutt_dotlock ; then	\
		rm -f $(DESTDIR)$(bindir)/mutt.dotlock ;		\
		ln -sf $(DESTDIR)$(bindir)/mutt_dotlock $(DESTDIR)$(bindir)/mutt.dotlock ; \
	fi
	if test -f $(DESTDIR)$(bindir)/mutt_dotlock && test x$(DOTLOCK_GROUP) != x ; then \
		chgrp $(DOTLOCK_GROUP) $(DESTDIR)$(bindir)/mutt_dotlock && \
		chmod $(DOTLOCK_PERMISSION) $(DESTDIR)$(bindir)/mutt_dotlock || \
		{ echo "Can't fix mutt_dotlock's permissions!  This is required to lock mailboxes in the mail spool directory." >&2 ; exit 1 ; } \
	fi

install-data-local:
	$(MKDIR_P) $(DESTDIR)$(sysconfdir)
	$(INSTALL) -m 644 $(srcdir)/mime.types $(DESTDIR)$(sysconfdir)/mime.types.dist
	-if [ ! -f $(DESTDIR)$(sysconfdir)/mime.types ]; then \
		$(INSTALL) -m 644 $(srcdir)/mime.types $(DESTDIR)$(sysconfdir); \
	fi

uninstall-local:
	for i in mime.types ; do \
		if cmp -s $(DESTDIR)$(sysconfdir)/$$i.dist $(DESTDIR)$(sysconfdir)/$$i ; then \
			rm $(DESTDIR)$(sysconfdir)/$$i ; \
		fi ; \
		rm $(DESTDIR)$(sysconfdir)/$${i}.dist ; \
	done

pclean:
	cat /dev/null > $(top_srcdir)/PATCHES

check-security:
	(cd $(top_srcdir) && ./check_sec.sh)

update-doc:
	(cd doc && $(MAKE) update-doc)

.PHONY: commit pclean check-security<|MERGE_RESOLUTION|>--- conflicted
+++ resolved
@@ -33,13 +33,8 @@
 	rfc822.c rfc1524.c rfc2047.c rfc2231.c rfc3676.c \
 	score.c send.c sendlib.c signal.c sort.c \
 	status.c system.c thread.c charset.c history.c lib.c \
-<<<<<<< HEAD
-	muttlib.c editmsg.c mbyte.c mutt_idna.c \
+	muttlib.c editmsg.c mbyte.c \
 	url.c ascii.c crypt-mod.c crypt-mod.h safe_asprintf.c version.c
-=======
-	muttlib.c editmsg.c mbyte.c \
-	url.c ascii.c crypt-mod.c crypt-mod.h safe_asprintf.c
->>>>>>> b259bf94
 
 nodist_mutt_SOURCES = $(BUILT_SOURCES)
 
