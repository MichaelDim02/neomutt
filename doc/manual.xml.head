<?xml version="1.0" standalone="no"?>
<!DOCTYPE book PUBLIC "-//OASIS//DTD DocBook XML V4.2//EN"
  "http://www.oasis-open.org/docbook/xml/4.2/docbookx.dtd">
<book>

<bookinfo>
<title>The Mutt E-Mail Client</title>
<author>
<firstname>Michael</firstname><surname>Elkins</surname>
<email>me@cs.hmc.edu</email>
</author>
<releaseinfo>version @VERSION@</releaseinfo>

<abstract>
<para>
<quote>All mail clients suck.  This one just sucks less.</quote> &mdash;
me, circa 1995
</para>
</abstract>
</bookinfo>

<chapter id="intro">
<title>Introduction</title>

<para>
<emphasis role="bold">Mutt</emphasis> is a small but very powerful
text-based MIME mail client.  Mutt is highly configurable, and is well
suited to the mail power user with advanced features like key bindings,
keyboard macros, mail threading, regular expression searches and a
powerful pattern matching language for selecting groups of messages.
</para>

<sect1 id="homepage">
<title>Mutt Home Page</title>

<para>
The official homepage can be found at
<ulink url="http://www.mutt.org/">http://www.mutt.org/</ulink>.
</para>

</sect1>

<sect1 id="muttlists">
<title>Mailing Lists</title>

<para>
To subscribe to one of the following mailing lists, send a message with
the word <emphasis>subscribe</emphasis> in the body to
<emphasis>list-name</emphasis><literal>-request@mutt.org</literal>.
</para>

<itemizedlist>
<listitem>

<para>
<email>mutt-announce-request@mutt.org</email> &mdash; low traffic list for
announcements
</para>
</listitem>
<listitem>

<para>
<email>mutt-users-request@mutt.org</email> &mdash; help, bug reports and
feature requests
</para>
</listitem>
<listitem>

<para>
<email>mutt-dev-request@mutt.org</email> &mdash; development mailing list
</para>
</listitem>

</itemizedlist>

<para>
All messages posted to <emphasis>mutt-announce</emphasis> are
automatically forwarded to <emphasis>mutt-users</emphasis>, so you do
not need to be subscribed to both lists.
</para>

</sect1>

<sect1 id="distribution">
<title>Getting Mutt</title>

<para>
Mutt releases can be downloaded from <ulink
url="ftp://ftp.mutt.org/mutt/">ftp://ftp.mutt.org/mutt/</ulink>.  For a
list of mirror sites, please refer to <ulink
url="http://www.mutt.org/download.html">http://www.mutt.org/download.html</ulink>.
</para>

<para>
For nightly tarballs and version control access, please refer to the
<ulink url="http://dev.mutt.org/">Mutt development site</ulink>.
</para>

</sect1>

<sect1 id="irc">
<title>Mutt Online Resources</title>

<variablelist>

<varlistentry>
<term>Bug Tracking System</term>
<listitem>
<para>
The official Mutt bug tracking system can be found at
<ulink url="http://bugs.mutt.org/">http://bugs.mutt.org/</ulink>
</para>
</listitem>
</varlistentry>

<varlistentry>
<term>Wiki</term>
<listitem>
<para>
An (unofficial) wiki can be found
at <ulink url="http://wiki.mutt.org/">http://wiki.mutt.org/</ulink>.
</para>
</listitem>
</varlistentry>

<varlistentry>
<term>IRC</term>
<listitem>
<para>
For the IRC user community, visit channel <emphasis>#mutt</emphasis> on
<ulink url="http://www.freenode.net/">irc.freenode.net</ulink>.
</para>
</listitem>
</varlistentry>

<varlistentry>
<term>USENET</term>
<listitem>
<para>
For USENET, see the newsgroup <ulink url="news:comp.mail.mutt">comp.mail.mutt</ulink>.
</para>
</listitem>
</varlistentry>

</variablelist>

</sect1>

<sect1 id="contrib">
<title>Contributing to Mutt</title>

<para>
There are various ways to contribute to the Mutt project.
</para>

<para>
Especially for new users it may be helpful to meet other new and
experienced users to chat about Mutt, talk about problems and share
tricks.
</para>

<para>
Since translations of Mutt into other languages are highly appreciated,
the Mutt developers always look for skilled translators that help
improve and continue to maintain stale translations.
</para>

<para>
For contributing code patches for new features and bug fixes, please
refer to the developer pages at
<ulink url="http://dev.mutt.org/">http://dev.mutt.org/</ulink> for more details.
</para>

</sect1>

<sect1 id="typo">
<title>Typographical Conventions</title>

<para>
This section lists typographical conventions followed throughout this
manual. See table <xref linkend="tab-typo"/> for typographical
conventions for special terms.
</para>

<table id="tab-typo">
<title>Typographical conventions for special terms</title>
<tgroup cols="2">
<thead>
<row><entry>Item</entry><entry>Refers to...</entry></row>
</thead>
<tbody>
<row><entry><literal>printf(3)</literal></entry><entry>UNIX manual pages, execute <literal>man 3 printf</literal></entry></row>
<row><entry><literal>&lt;PageUp&gt;</literal></entry><entry>named keys</entry></row>
<row><entry><literal>&lt;create-alias&gt;</literal></entry><entry>named Mutt function</entry></row>
<row><entry><literal>^G</literal></entry><entry>Control+G key combination</entry></row>
<row><entry>$mail_check</entry><entry>Mutt configuration option</entry></row>
<row><entry><literal>$HOME</literal></entry><entry>environment variable</entry></row>
</tbody>
</tgroup>
</table>

<para>
Examples are presented as:
</para>

<screen>
mutt -v
</screen>

<para>
Within command synopsis, curly brackets (<quote>{}</quote>) denote a set
of options of which one is mandatory, square brackets
(<quote>[]</quote>) denote optional arguments, three dots
denote that the argument may be repeated arbitrary times.
</para>

</sect1>

<sect1 id="copyright">
<title>Copyright</title>

<para>
Mutt is Copyright &copy; 1996-2016 Michael R. Elkins
<email>me@mutt.org</email> and others.
</para>

<para>
This program is free software; you can redistribute it and/or modify it
under the terms of the GNU General Public License as published by the
Free Software Foundation; either version 2 of the License, or (at your
option) any later version.
</para>

<para>
This program is distributed in the hope that it will be useful, but
WITHOUT ANY WARRANTY; without even the implied warranty of
MERCHANTABILITY or FITNESS FOR A PARTICULAR PURPOSE.  See the GNU
General Public License for more details.
</para>

<para>
You should have received a copy of the GNU General Public License along
with this program; if not, write to the Free Software Foundation, Inc.,
51 Franklin Street, Fifth Floor, Boston, MA 02110-1301, USA.
</para>

</sect1>

</chapter>

<chapter id="gettingstarted">
<title>Getting Started</title>

<para>
This section is intended as a brief overview of how to use Mutt.  There
are many other features which are described elsewhere in the manual.
There is even more information available in the Mutt FAQ and various web
pages. See the <ulink url="http://www.mutt.org/">Mutt homepage</ulink>
for more details.
</para>

<para>
The keybindings described in this section are the defaults as
distributed.  Your local system administrator may have altered the
defaults for your site.  You can always type <quote>?</quote> in any
menu to display the current bindings.
</para>

<para>
The first thing you need to do is invoke Mutt, simply by typing
<literal>mutt</literal> at the command line.  There are various
command-line options, see either the Mutt man page or the <link
linkend="commandline">reference</link>.
</para>

<sect1 id="core-concepts">
<title>Core Concepts</title>

<para>
Mutt is a text-based application which interacts with users through
different menus which are mostly line-/entry-based or page-based. A
line-based menu is the so-called <quote>index</quote> menu (listing all
messages of the currently opened folder) or the <quote>alias</quote>
menu (allowing you to select recipients from a list). Examples for
page-based menus are the <quote>pager</quote> (showing one message at a
time) or the <quote>help</quote> menu listing all available key
bindings.
</para>

<para>
The user interface consists of a context sensitive help line at the top,
the menu's contents followed by a context sensitive status line and
finally the command line. The command line is used to display
informational and error messages as well as for prompts and for entering
interactive commands.
</para>

<para>
Mutt is configured through variables which, if the user wants to
permanently use a non-default value, are written to configuration
files. Mutt supports a rich config file syntax to make even complex
configuration files readable and commentable.
</para>

<para>
Because Mutt allows for customizing almost all key bindings, there are
so-called <quote>functions</quote> which can be executed manually (using
the command line) or in macros. Macros allow the user to bind a sequence
of commands to a single key or a short key sequence instead of repeating
a sequence of actions over and over.
</para>

<para>
Many commands (such as saving or copying a message to another folder)
can be applied to a single message or a set of messages (so-called
<quote>tagged</quote> messages). To help selecting messages, Mutt
provides a rich set of message patterns (such as recipients, sender,
body contents, date sent/received, etc.) which can be combined into
complex expressions using the boolean <emphasis>and</emphasis> and
<emphasis>or</emphasis> operations as well as negating. These patterns
can also be used to (for example) search for messages or to limit the
index to show only matching messages.
</para>

<para>
Mutt supports a <quote>hook</quote> concept which allows the user to
execute arbitrary configuration commands and functions in certain
situations such as entering a folder, starting a new message or replying
to an existing one. These hooks can be used to highly customize Mutt's
behavior including managing multiple identities, customizing the
display for a folder or even implementing auto-archiving based on a
per-folder basis and much more.
</para>

<para>
Besides an interactive mode, Mutt can also be used as a command-line
tool only send messages. It also supports a
<literal>mailx(1)</literal>-compatible interface, see <xref
linkend="tab-commandline-options"/> for a complete list of command-line
options.
</para>

</sect1>

<sect1 id="concept-screens-and-menus">
<title>Screens and Menus</title>

<sect2 id="intro-index">
<title>Index</title>

<para>
The index is the screen that you usually see first when you start
Mutt. It gives an overview over your emails in the currently opened
mailbox. By default, this is your system mailbox.  The information you
see in the index is a list of emails, each with its number on the left,
its flags (new email, important email, email that has been forwarded or
replied to, tagged email, ...), the date when email was sent, its
sender, the email size, and the subject. Additionally, the index also
shows thread hierarchies: when you reply to an email, and the other
person replies back, you can see the other person's email in a
"sub-tree" below.  This is especially useful for personal email between
a group of people or when you've subscribed to mailing lists.
</para>

</sect2>

<sect2 id="intro-pager">
<title>Pager</title>

<para>
The pager is responsible for showing the email content. On the top of
the pager you have an overview over the most important email headers
like the sender, the recipient, the subject, and much more
information. How much information you actually see depends on your
configuration, which we'll describe below.
</para>

<para>
Below the headers, you see the email body which usually contains the
message. If the email contains any attachments, you will see more
information about them below the email body, or, if the attachments are
text files, you can view them directly in the pager.
</para>

<para>
To give the user a good overview, it is possible to configure Mutt to
show different things in the pager with different colors. Virtually
everything that can be described with a regular expression can be
colored, e.g. URLs, email addresses or smileys.
</para>

</sect2>

<sect2 id="intro-browser">
<title>File Browser</title>

<para>
The file browser is the interface to the local or remote file
system. When selecting a mailbox to open, the browser allows custom
sorting of items, limiting the items shown by a regular expression and a
freely adjustable format of what to display in which way. It also allows
for easy navigation through the file system when selecting file(s) to
attach to a message, select multiple files to attach and many more.
</para>

</sect2>

<sect2 id="intro-sidebar">
	<title>Sidebar</title>
	<para>
		The Sidebar shows a list of all your mailboxes.  The list can be
		turned on and off, it can be themed and the list style can be
		configured.
	</para>
	<para>
		This part of the manual is suitable for beginners.
		If you already know Mutt you could skip ahead to the main
		<link linkend="sidebar">Sidebar guide</link>.
		If you just want to get started, you could use the sample
		<link linkend="sidebar-muttrc">Sidebar muttrc</link>.
	</para>
	<para>
		This version of Sidebar is based on Terry Chan's
		<ulink url="http://www.lunar-linux.org/mutt-sidebar/">2015-11-11 release</ulink>.
		It contains many
		<emphasis role="bold"><link linkend="intro-sidebar-features">new features</link></emphasis>,
		lots of
		<emphasis role="bold"><link linkend="intro-sidebar-bugfixes">bugfixes</link></emphasis>
		and a generous helping of
		<emphasis role="bold">new documentation</emphasis> which you are already reading.
	</para>
	<para>
		To check if Mutt supports <quote>Sidebar</quote>, look for the string
		<literal>+USE_SIDEBAR</literal> in the mutt version.
	</para>
<screen>
mutt -v
</screen>
	<para>
		<emphasis role="bold">Let's turn on the Sidebar:</emphasis>
	</para>
	<screen>set sidebar_visible</screen>
	<para>
		You will see something like this.
		A list of mailboxes on the left.
		A list of emails, from the selected mailbox, on the right.
	</para>
<screen>
<emphasis role="indicator">Fruit [1]     3/8</emphasis>|  1    + Jan 24  Rhys Lee         (192)  Yew
Animals [1]   2/6|  2    + Feb 11  Grace Hall       (167)  Ilama
Cars            4|  3      Feb 23  Aimee Scott      (450)  Nectarine
Seas          1/7|  4    ! Feb 28  Summer Jackson   (264)  Lemon
                 |  5      Mar 07  Callum Harrison  (464)  Raspberry
                 |<emphasis role="indicator">  6 N  + Mar 24  Samuel Harris    (353)  Tangerine          </emphasis>
                 |  7 N  + Sep 05  Sofia Graham     (335)  Cherry
                 |  8 N    Sep 16  Ewan Brown       (105)  Ugli
                 |
                 |
</screen>
<para>
	This user has four mailboxes: <quote>Fruit</quote>,
	<quote>Cars</quote>, <quote>Animals</quote> and
	<quote>Seas</quote>.
</para>
<para>
	The current, open, mailbox is <quote>Fruit</quote>.  We can
	also see information about the other mailboxes.  For example:
	The <quote>Animals</quote> mailbox contains, 1 flagged email, 2
	new emails out of a total of 6 emails.
</para>
	<sect3 id="intro-sidebar-navigation">
		<title>Navigation</title>
		<para>
			The Sidebar adds some new <link linkend="sidebar-functions">functions</link>
			to Mutt.
		</para>
		<para>
			The user pressed the <quote>c</quote> key to
			<literal>&lt;change-folder&gt;</literal> to the
			<quote>Animals</quote> mailbox.  The Sidebar automatically
			updated the indicator to match.
		</para>
<screen>
Fruit [1]     3/8|  1      Jan 03  Tia Gibson       (362)  Caiman
<emphasis role="indicator">Animals [1]   2/6</emphasis>|  2    + Jan 22  Rhys Lee         ( 48)  Dolphin
Cars            4|  3    ! Aug 16  Ewan Brown       (333)  Hummingbird
Seas          1/7|  4      Sep 25  Grace Hall       ( 27)  Capybara
                 |<emphasis role="indicator">  5 N  + Nov 12  Evelyn Rogers    (453)  Tapir              </emphasis>
                 |  6 N  + Nov 16  Callum Harrison  (498)  Hedgehog
                 |
                 |
                 |
                 |
</screen>
		<para>
			Let's map some functions:
		</para>
<screen>
bind index,pager \CP sidebar-prev       <emphasis role="comment"># Ctrl-Shift-P - Previous Mailbox</emphasis>
bind index,pager \CN sidebar-next       <emphasis role="comment"># Ctrl-Shift-N - Next Mailbox</emphasis>
bind index,pager \CO sidebar-open       <emphasis role="comment"># Ctrl-Shift-O - Open Highlighted Mailbox</emphasis>
</screen>
		<para>
			Press <quote>Ctrl-Shift-N</quote> (Next mailbox) twice will
			move the Sidebar <emphasis role="bold">highlight</emphasis> to
			down to the <quote>Seas</quote> mailbox.
		</para>
<screen>
Fruit [1]     3/8|  1      Jan 03  Tia Gibson       (362)  Caiman
<emphasis role="indicator">Animals [1]   2/6</emphasis>|  2    + Jan 22  Rhys Lee         ( 48)  Dolphin
Cars            4|  3    ! Aug 16  Ewan Brown       (333)  Hummingbird
<emphasis role="highlight">Seas          1/7</emphasis>|  4      Sep 25  Grace Hall       ( 27)  Capybara
                 |<emphasis role="indicator">  5 N  + Nov 12  Evelyn Rogers    (453)  Tapir              </emphasis>
                 |  6 N  + Nov 16  Callum Harrison  (498)  Hedgehog
                 |
                 |
                 |
                 |
</screen>
		<note>
			Functions <literal>&lt;sidebar-next&gt;</literal> and
			<literal>&lt;sidebar-prev&gt;</literal> move the Sidebar
			<emphasis role="bold">highlight</emphasis>.
			They <emphasis role="bold">do not</emphasis> change the open
			mailbox.
		</note>
		<para>
			Press <quote>Ctrl-Shift-O</quote>
			(<literal>&lt;sidebar-open&gt;</literal>)
			to open the highlighted mailbox.
		</para>
<screen>
Fruit [1]     3/8|  1    ! Mar 07  Finley Jones     (139)  Molucca Sea
Animals [1]   2/6|  2    + Mar 24  Summer Jackson   ( 25)  Arafura Sea
Cars            4|  3    + Feb 28  Imogen Baker     (193)  Pechora Sea
<emphasis role="indicator">Seas          1/7</emphasis>|<emphasis role="indicator">  4 N  + Feb 23  Isla Hussain     (348)  Balearic Sea       </emphasis>
                 |
                 |
                 |
                 |
                 |
                 |
</screen>
	</sect3>
	<sect3 id="intro-sidebar-features">
		<title>Features</title>
		<para>
			The Sidebar shows a list of mailboxes in a panel.
		<para>
		</para>
			Everything about the Sidebar can be configured.
		</para>
		<itemizedlist>
		<title><link linkend="intro-sidebar-basics">State of the Sidebar</link></title>
			<listitem><para>Visibility</para></listitem>
			<listitem><para>Width</para></listitem>
		</itemizedlist>
		<itemizedlist>
		<title><link linkend="intro-sidebar-limit">Which mailboxes are displayed</link></title>
			<listitem><para>Display all</para></listitem>
			<listitem><para>Limit to mailboxes with new mail</para></listitem>
			<listitem><para>Whitelist mailboxes to display always</para></listitem>
		</itemizedlist>
		<itemizedlist>
		<title><link linkend="sidebar-sort">The order in which mailboxes are displayed</link></title>
		<title></title>
			<listitem><para>Unsorted (order of mailboxes commands)</para></listitem>
			<listitem><para>Sorted alphabetically</para></listitem>
			<listitem><para>Sorted by number of new mails</para></listitem>
		</itemizedlist>
		<itemizedlist>
		<title><link linkend="intro-sidebar-colors">Color</link></title>
			<listitem><para>Sidebar indicators and divider</para></listitem>
			<listitem><para>Mailboxes depending on their type</para></listitem>
			<listitem><para>Mailboxes depending on their contents</para></listitem>
		</itemizedlist>
		<itemizedlist>
		<title><link linkend="sidebar-functions">Key bindings</link></title>
			<listitem><para>Hide/Unhide the Sidebar</para></listitem>
			<listitem><para>Select previous/next mailbox</para></listitem>
			<listitem><para>Select previous/next mailbox with new mail</para></listitem>
			<listitem><para>Page up/down through a list of mailboxes</para></listitem>
		</itemizedlist>
		<itemizedlist>
		<title>Misc</title>
			<listitem><para><link linkend="intro-sidebar-format">Formatting string for mailbox</link></para></listitem>
			<listitem><para><link linkend="sidebar-next-new-wrap">Wraparound searching</link></para></listitem>
			<listitem><para><link linkend="intro-sidebar-abbrev">Flexible mailbox abbreviations</link></para></listitem>
			<listitem><para>Support for Unicode mailbox names (utf-8)</para></listitem>
		</itemizedlist>
	</sect3>
	<sect3 id="intro-sidebar-display">
		<title>Display</title>
		<para>
			Everything about the Sidebar can be configured.
		</para>
		<itemizedlist>
			<title>For a quick reference:</title>
			<listitem><para><link linkend="sidebar-variables">Sidebar variables to set</link> </para></listitem>
			<listitem><para><link linkend="sidebar-colors">Sidebar colors to apply</link></para></listitem>
			<listitem><para><link linkend="sidebar-sort">Sidebar sort methods</link></para></listitem>
		</itemizedlist>
		<sect4 id="intro-sidebar-basics">
			<title>Sidebar Basics</title>
			<para>
				The most important variable is <literal>$sidebar_visible</literal>.
				You can set this in your <quote>muttrc</quote>, or bind a key to the
				function <literal>&lt;sidebar-toggle-visible&gt;</literal>.
			</para>
<screen>
set sidebar_visible                         <emphasis role="comment"># Make the Sidebar visible by default</emphasis>
bind index,pager B sidebar-toggle-visible   <emphasis role="comment"># Use 'B' to switch the Sidebar on and off</emphasis>
</screen>
			<para>
				Next, decide how wide you want the Sidebar to be.  25
				characters might be enough for the mailbox name and some numbers.
		Remember, you can hide/show the Sidebar at the press of button.
		</para>
		<para>
		Finally, you might want to change the divider character.
		By default, Sidebar draws an ASCII line between it and the Index panel
				If your terminal supports it, you can use a Unicode line-drawing character.
			</para>
<screen>
set sidebar_width = 25                  <emphasis role="comment"># Plenty of space</emphasis>
set sidebar_divider_char = '│'          <emphasis role="comment"># Pretty line-drawing character</emphasis>
</screen>
		</sect4>
		<sect4 id="intro-sidebar-format">
			<title>Sidebar Format String</title>
			<para>
				<literal>$sidebar_format</literal> allows you to customize the Sidebar display.
				For an introduction, read <link linkend="index-format">format strings</link>
				including the section about <link linkend="formatstrings-conditionals">conditionals</link>.
			</para>
			<para>
				The default value is <literal>%B%?F? [%F]?%* %?N?%N/?%S</literal>
			</para>
			<itemizedlist>
				<title>Which breaks down as:</title>
				<listitem><para><literal>%B</literal> - Mailbox name</para></listitem>
				<listitem><para><literal>%?F? [%F]?</literal> - If flagged emails <literal>[%F]</literal>, otherwise nothing</para></listitem>
				<listitem><para><literal>%* </literal> - Pad with spaces</para></listitem>
				<listitem><para><literal>%?N?%N/?</literal> - If new emails <literal>%N/</literal>, otherwise nothing</para></listitem>
				<listitem><para><literal>%S</literal> - Total number of emails</para></listitem>
			</itemizedlist>
			<table>
				<title>sidebar_format</title>
				<tgroup cols="3">
					<thead>
						<row>
							<entry>Format</entry>
							<entry>Notes</entry>
							<entry>Description</entry>
						</row>
					</thead>
					<tbody>
						<row>
							<entry>%B</entry>
							<entry></entry>
							<entry>Name of the mailbox</entry>
						</row>
						<row>
							<entry>%S</entry>
							<entry>*</entry>
							<entry>Size of mailbox (total number of messages)</entry>
						</row>
						<row>
							<entry>%N</entry>
							<entry>*</entry>
							<entry>Number of New messages in the mailbox</entry>
						</row>
						<row>
							<entry>%F</entry>
							<entry>*</entry>
							<entry>Number of Flagged messages in the mailbox</entry>
						</row>
						<row>
							<entry>%!</entry>
							<entry></entry>
							<entry>
								<quote>!</quote>: one flagged message;
								<quote>!!</quote>: two flagged messages;
								<quote>n!</quote>: n flagged messages (for n &gt; 2).
								Otherwise prints nothing.
							</entry>
						</row>
						<row>
							<entry>%d</entry>
							<entry>* ‡</entry>
							<entry>Number of deleted messages</entry>
						</row>
						<row>
							<entry>%L</entry>
							<entry>* ‡</entry>
							<entry>Number of messages after limiting</entry>
						</row>
						<row>
							<entry>%t</entry>
							<entry>* ‡</entry>
							<entry>Number of tagged messages</entry>
						</row>
						<row>
							<entry>%&gt;X</entry>
							<entry></entry>
							<entry>Right justify the rest of the string and pad with <quote>X</quote></entry>
						</row>
						<row>
							<entry>%|X</entry>
							<entry></entry>
							<entry>Pad to the end of the line with
							<quote>X</quote></entry>
						</row>
						<row>
							<entry>%*X</entry>
							<entry></entry>
							<entry>Soft-fill with character <quote>X</quote>as pad</entry>
						</row>
					</tbody>
				</tgroup>
			</table>
			<para>
			* = Can be optionally printed if nonzero
			</para>
			<para>
			‡ = Only applicable to the current folder
			</para>
			<para>
				Here are some examples.
				They show the number of (F)lagged, (N)ew and (S)ize.
			</para>
			<table>
				<title>sidebar_format</title>
				<tgroup cols="2">
					<thead>
						<row>
							<entry>Format</entry>
							<entry>Example</entry>
						</row>
					</thead>
					<tbody>
						<row>
							<entry><literal>%B%?F? [%F]?%* %?N?%N/?%S</literal></entry>
							<entry><screen>mailbox [F]            N/S</screen></entry>
						</row>
						<row>
							<entry><literal>%B%* %F:%N:%S</literal></entry>
							<entry><screen>mailbox              F:N:S</screen></entry>
						</row>
						<row>
							<entry><literal>%B %?N?(%N)?%* %S</literal></entry>
							<entry><screen>mailbox (N)              S</screen></entry>
						</row>
						<row>
							<entry><literal>%B%* ?F?%F/?%N</literal></entry>
							<entry><screen>mailbox                F/S</screen></entry>
						</row>
					</tbody>
				</tgroup>
			</table>
		</sect4>
		<sect4 id="intro-sidebar-abbrev">
			<title>Abbreviating Mailbox Names</title>
			<para>
				<literal>$sidebar_delim_chars</literal> tells Sidebar
				how to split up mailbox paths.  For local directories
				use <quote>/</quote>; for IMAP folders use <quote>.</quote>
			</para>
			<sect5 id="intro-sidebar-abbrev-ex1">
				<title>Example 1</title>
				<para>
					This example works well if your mailboxes have unique names
					after the last separator.
				</para>
				<para>
					Add some mailboxes of diffent depths.
				</para>
<screen>
set folder="~/mail"
mailboxes =fruit/apple          =fruit/banana          =fruit/cherry
mailboxes =water/sea/sicily     =water/sea/archipelago =water/sea/sibuyan
mailboxes =water/ocean/atlantic =water/ocean/pacific   =water/ocean/arctic
</screen>
				<para>
					Shorten the names:
				</para>
<screen>
set sidebar_short_path                  <emphasis role="comment"># Shorten mailbox names</emphasis>
set sidebar_delim_chars="/"             <emphasis role="comment"># Delete everything up to the last / character</emphasis>
</screen>
				<para>
					The screenshot below shows what the Sidebar would look like
					before and after shortening.
				</para>
<screen>
|fruit/apple                            |apple
|fruit/banana                           |banana
|fruit/cherry                           |cherry
|water/sea/sicily                       |sicily
|water/sea/archipelago                  |archipelago
|water/sea/sibuyan                      |sibuyan
|water/ocean/atlantic                   |atlantic
|water/ocean/pacific                    |pacific
|water/ocean/arctic                     |arctic
</screen>
			</sect5>
			<sect5 id="intro-sidebar-abbrev-ex2">
				<title>Example 2</title>
				<para>
					This example works well if you have lots of mailboxes which are arranged
					in a tree.
				</para>
				<para>
					Add some mailboxes of diffent depths.
				</para>
<screen>
set folder="~/mail"
mailboxes =fruit
mailboxes =fruit/apple =fruit/banana =fruit/cherry
mailboxes =water
mailboxes =water/sea
mailboxes =water/sea/sicily =water/sea/archipelago =water/sea/sibuyan
mailboxes =water/ocean
mailboxes =water/ocean/atlantic =water/ocean/pacific =water/ocean/arctic
</screen>
				<para>
					Shorten the names:
				</para>
<screen>
set sidebar_short_path                  <emphasis role="comment"># Shorten mailbox names</emphasis>
set sidebar_delim_chars="/"             <emphasis role="comment"># Delete everything up to the last / character</emphasis>
set sidebar_folder_indent               <emphasis role="comment"># Indent folders whose names we've shortened</emphasis>
set sidebar_indent_string="  "          <emphasis role="comment"># Indent with two spaces</emphasis>
</screen>
				<para>
					The screenshot below shows what the Sidebar would look like
					before and after shortening.
				</para>
<screen>
|fruit                                  |fruit
|fruit/apple                            |  apple
|fruit/banana                           |  banana
|fruit/cherry                           |  cherry
|water                                  |water
|water/sea                              |  sea
|water/sea/sicily                       |    sicily
|water/sea/archipelago                  |    archipelago
|water/sea/sibuyan                      |    sibuyan
|water/ocean                            |  ocean
|water/ocean/atlantic                   |    atlantic
|water/ocean/pacific                    |    pacific
|water/ocean/arctic                     |    arctic
</screen>
				<para>
					Sometimes, it will be necessary to add mailboxes, that you
					don't use, to fill in part of the tree.	 This will trade
					vertical space for horizonal space (but it looks good).
				</para>
			</sect5>
		</sect4>
		<sect4 id="intro-sidebar-limit">
			<title>Limiting the Number of Mailboxes</title>
			<para>
				If you have a lot of mailboxes, sometimes it can be useful to hide
				the ones you aren't using.	<literal>$sidebar_new_mail_only</literal>
				tells Sidebar to only show mailboxes that contain new, or flagged, email.
			</para>
			<para>
				If you want some mailboxes to be always visible, then use the
				<literal>sidebar_whitelist</literal> command.  It takes a list of
				mailboxes as parameters.
			</para>
<screen>
set sidebar_new_mail_only               <emphasis role="comment"># Only mailboxes with new/flagged email</emphasis>
sidebar_whitelist fruit fruit/apple     <emphasis role="comment"># Always display these two mailboxes</emphasis>
</screen>
		</sect4>
	</sect3>
	<sect3 id="intro-sidebar-colors">
		<title>Colors</title>
		<para>
			Here is a sample color scheme:
		</para>
<screen>
color sidebar_indicator default color17         <emphasis role="comment"># Dark blue background</emphasis>
color sidebar_highlight white   color238        <emphasis role="comment"># Grey background</emphasis>
color sidebar_spoolfile yellow  default         <emphasis role="comment"># Yellow</emphasis>
color sidebar_new       green   default         <emphasis role="comment"># Green</emphasis>
color sidebar_flagged   red     default         <emphasis role="comment"># Red</emphasis>
color sidebar_divider   color8  default         <emphasis role="comment"># Dark grey</emphasis>
</screen>
		<para>
			There is a priority order when coloring Sidebar mailboxes.
			e.g.  If a mailbox has new mail it will have the
			<literal>sidebar_new</literal> color, even if it also contains
			flagged mails.
		</para>
		<table id="table-intro-sidebar-colors">
			<title>Sidebar Color Priority</title>
			<tgroup cols="3">
				<thead>
					<row>
						<entry>Priority</entry>
						<entry>Color</entry>
						<entry>Description</entry>
					</row>
				</thead>
				<tbody>
					<row>
						<entry>Highest</entry>
						<entry><literal>sidebar_indicator</literal></entry>
						<entry>Mailbox is open</entry>
					</row>
					<row>
						<entry></entry>
						<entry><literal>sidebar_highlight</literal></entry>
						<entry>Mailbox is highlighed</entry>
					</row>
					<row>
						<entry></entry>
						<entry><literal>sidebar_spoolfile</literal></entry>
						<entry>Mailbox is the spoolfile (receives incoming mail)</entry>
					</row>
					<row>
						<entry></entry>
						<entry><literal>sidebar_new</literal></entry>
						<entry>Mailbox contains new mail</entry>
					</row>
					<row>
						<entry></entry>
						<entry><literal>sidebar_flagged</literal></entry>
						<entry>Mailbox contains flagged mail</entry>
					</row>
					<row>
						<entry>Lowest</entry>
						<entry>(None)</entry>
						<entry>Mailbox does not match above</entry>
					</row>
				</tbody>
			</tgroup>
		</table>
	</sect3>
	<sect3 id="intro-sidebar-bugfixes">
		<title>Bug-fixes</title>
		<para>
			If you haven't used Sidebar before, you can ignore this section.
		</para>
		<para>
			These bugs have been fixed since the previous Sidebar release: 2015-11-11.
		</para>
		<itemizedlist>
			<listitem><para>Fix bug when starting in compose mode</para></listitem>
			<listitem><para>Fix bug with empty sidebar_divider_char string</para></listitem>
			<listitem><para>Fix bug with header wrapping</para></listitem>
			<listitem><para>Correctly handle utf8 character sequences</para></listitem>
			<listitem><para>Fix a bug in mh_buffy_update</para></listitem>
			<listitem><para>Fix refresh -- time overflowed short</para></listitem>
			<listitem><para>Protect against empty format strings</para></listitem>
			<listitem><para>Limit Sidebar width to COLS</para></listitem>
			<listitem><para>Handle unmailboxes * safely</para></listitem>
			<listitem><para>Refresh Sidebar after timeout</para></listitem>
		</itemizedlist>
	</sect3>
	<sect3 id="intro-sidebar-config-changes">
		<title>Config Changes</title>
		<para>
			If you haven't used Sidebar before, you can ignore this section.
		</para>
		<para>
			Some of the Sidebar config has been changed to make its meaning clearer.
			These changes have been made since the previous Sidebar release: 2015-11-11.
		</para>
		<table id="table-intro-sidebar-config-changes">
			<title>Config Changes</title>
			<tgroup cols="2">
				<thead>
					<row>
						<entry>Old Name</entry>
						<entry>New Name</entry>
					</row>
				</thead>
				<tbody>
					<row>
						<entry><literal>$sidebar_delim</literal></entry>
						<entry><literal>$sidebar_divider_char</literal></entry>
					</row>
					<row>
						<entry><literal>$sidebar_folderindent</literal></entry>
						<entry><literal>$sidebar_folder_indent</literal></entry>
					</row>
					<row>
						<entry><literal>$sidebar_indentstr</literal></entry>
						<entry><literal>$sidebar_indent_string</literal></entry>
					</row>
					<row>
						<entry><literal>$sidebar_newmail_only</literal></entry>
						<entry><literal>$sidebar_new_mail_only</literal></entry>
					</row>
					<row>
						<entry><literal>$sidebar_refresh</literal></entry>
						<entry><literal>$sidebar_refresh_time</literal></entry>
					</row>
					<row>
						<entry><literal>$sidebar_shortpath</literal></entry>
						<entry><literal>$sidebar_short_path</literal></entry>
					</row>
					<row>
						<entry><literal>$sidebar_sort</literal></entry>
						<entry><literal>$sidebar_sort_method</literal></entry>
					</row>
					<row>
						<entry><literal>&lt;sidebar-scroll-down&gt;</literal></entry>
						<entry><literal>&lt;sidebar-page-down&gt;</literal></entry>
					</row>
					<row>
						<entry><literal>&lt;sidebar-scroll-up&gt;</literal></entry>
						<entry><literal>&lt;sidebar-page-up&gt;</literal></entry>
					</row>
				</tbody>
			</tgroup>
		</table>
	</sect3>
</sect2>

<sect2 id="intro-help">
<title>Help</title>

<para>
The help screen is meant to offer a quick help to the user. It lists the
current configuration of key bindings and their associated commands
including a short description, and currently unbound functions that
still need to be associated with a key binding (or alternatively, they
can be called via the Mutt command prompt).
</para>

</sect2>

<sect2 id="intro-compose">
<title>Compose Menu</title>

<para>
The compose menu features a split screen containing the information
which really matter before actually sending a message by mail: who gets
the message as what (recipients and who gets what kind of
copy). Additionally, users may set security options like deciding
whether to sign, encrypt or sign and encrypt a message with/for what
keys. Also, it's used to attach messages, to re-edit any attachment
including the message itself.
</para>

</sect2>

<sect2 id="intro-alias">
<title>Alias Menu</title>

<para>
The alias menu is used to help users finding the recipients of
messages. For users who need to contact many people, there's no need to
remember addresses or names completely because it allows for searching,
too. The alias mechanism and thus the alias menu also features grouping
several addresses by a shorter nickname, the actual alias, so that users
don't have to select each single recipient manually.
</para>

</sect2>

<sect2 id="intro-attach">
<title>Attachment Menu</title>

<para>
As will be later discussed in detail, Mutt features a good and stable
MIME implementation, that is, it supports sending and receiving messages
of arbitrary MIME types. The attachment menu displays a message's
structure in detail: what content parts are attached to which parent
part (which gives a true tree structure), which type is of what type and
what size.  Single parts may saved, deleted or modified to offer great
and easy access to message's internals.
</para>

</sect2>

</sect1>

<sect1 id="menus">
<title>Moving Around in Menus</title>

<para>
The most important navigation keys common to line- or entry-based menus
are shown in <xref linkend="tab-keys-nav-line"/> and in <xref
linkend="tab-keys-nav-page"/> for page-based menus.
</para>

<table id="tab-keys-nav-line">
<title>Most common navigation keys in entry-based menus</title>
<tgroup cols="3">
<thead>
<row><entry>Key</entry><entry>Function</entry><entry>Description</entry></row>
</thead>
<tbody>
<row><entry>j or &lt;Down&gt;</entry><entry><literal>&lt;next-entry&gt;</literal></entry><entry>move to the next entry</entry></row>
<row><entry>k or &lt;Up&gt;</entry><entry><literal>&lt;previous-entry&gt;</literal></entry><entry>move to the previous entry</entry></row>
<row><entry>z or &lt;PageDn&gt;</entry><entry><literal>&lt;page-down&gt;</literal></entry><entry>go to the next page</entry></row>
<row><entry>Z or &lt;PageUp&gt;</entry><entry><literal>&lt;page-up&gt;</literal></entry><entry>go to the previous page</entry></row>
<row><entry>= or &lt;Home&gt;</entry><entry><literal>&lt;first-entry&gt;</literal></entry><entry>jump to the first entry</entry></row>
<row><entry>* or &lt;End&gt;</entry><entry><literal>&lt;last-entry&gt;</literal></entry><entry>jump to the last entry</entry></row>
<row><entry>q</entry><entry><literal>&lt;quit&gt;</literal></entry><entry>exit the current menu</entry></row>
<row><entry>?</entry><entry><literal>&lt;help&gt;</literal></entry><entry>list all keybindings for the current menu</entry></row>
</tbody>
</tgroup>
</table>

<table id="tab-keys-nav-page">
<title>Most common navigation keys in page-based menus</title>
<tgroup cols="3">
<thead>
<row><entry>Key</entry><entry>Function</entry><entry>Description</entry></row>
</thead>
<tbody>
<row><entry>J or &lt;Return&gt;</entry><entry><literal>&lt;next-line&gt;</literal></entry><entry>scroll down one line</entry></row>
<row><entry>&lt;Backspace&gt;</entry><entry><literal>&lt;previous-line&gt;</literal></entry><entry>scroll up one line</entry></row>
<row><entry>K, &lt;Space&gt; or &lt;PageDn&gt;</entry><entry><literal>&lt;next-page&gt;</literal></entry><entry>move to the next page</entry></row>
<row><entry>- or &lt;PageUp&gt;</entry><entry><literal>&lt;previous-page&gt;</literal></entry><entry>move the previous page</entry></row>
<row><entry>&lt;Home&gt;</entry><entry><literal>&lt;top&gt;</literal></entry><entry>move to the top</entry></row>
<row><entry>&lt;End&gt;</entry><entry><literal>&lt;bottom&gt;</literal></entry><entry>move to the bottom</entry></row>
</tbody>
</tgroup>
</table>

</sect1>

<sect1 id="editing">
<title>Editing Input Fields</title>

<sect2 id="editing-intro">
<title>Introduction</title>

<para>
Mutt has a built-in line editor for inputting text, e.g. email addresses
or filenames. The keys used to manipulate text input are very similar to
those of Emacs. See <xref linkend="tab-keys-editor"/> for a full
reference of available functions, their default key bindings, and short
descriptions.
</para>

<table id="tab-keys-editor">
<title>Most common line editor keys</title>
<tgroup cols="3">
<thead>
<row><entry>Key</entry><entry>Function</entry><entry>Description</entry></row>
</thead>
<tbody>
<row><entry>^A or &lt;Home&gt;</entry><entry><literal>&lt;bol&gt;</literal></entry><entry>move to the start of the line</entry></row>
<row><entry>^B or &lt;Left&gt;</entry><entry><literal>&lt;backward-char&gt;</literal></entry><entry>move back one char</entry></row>
<row><entry>Esc B</entry><entry><literal>&lt;backward-word&gt;</literal></entry><entry>move back one word</entry></row>
<row><entry>^D or &lt;Delete&gt;</entry><entry><literal>&lt;delete-char&gt;</literal></entry><entry>delete the char under the cursor</entry></row>
<row><entry>^E or &lt;End&gt;</entry><entry><literal>&lt;eol&gt;</literal></entry><entry>move to the end of the line</entry></row>
<row><entry>^F or &lt;Right&gt;</entry><entry><literal>&lt;forward-char&gt;</literal></entry><entry>move forward one char</entry></row>
<row><entry>Esc F</entry><entry><literal>&lt;forward-word&gt;</literal></entry><entry>move forward one word</entry></row>
<row><entry>&lt;Tab&gt;</entry><entry><literal>&lt;complete&gt;</literal></entry><entry>complete filename or alias</entry></row>
<row><entry>^T</entry><entry><literal>&lt;complete-query&gt;</literal></entry><entry>complete address with query</entry></row>
<row><entry>^K</entry><entry><literal>&lt;kill-eol&gt;</literal></entry><entry>delete to the end of the line</entry></row>
<row><entry>Esc d</entry><entry><literal>&lt;kill-eow&gt;</literal></entry><entry>delete to the end of the word</entry></row>
<row><entry>^W</entry><entry><literal>&lt;kill-word&gt;</literal></entry><entry>kill the word in front of the cursor</entry></row>
<row><entry>^U</entry><entry><literal>&lt;kill-line&gt;</literal></entry><entry>delete entire line</entry></row>
<row><entry>^V</entry><entry><literal>&lt;quote-char&gt;</literal></entry><entry>quote the next typed key</entry></row>
<row><entry>&lt;Up&gt;</entry><entry><literal>&lt;history-up&gt;</literal></entry><entry>recall previous string from history</entry></row>
<row><entry>&lt;Down&gt;</entry><entry><literal>&lt;history-down&gt;</literal></entry><entry>recall next string from history</entry></row>
<row><entry>&lt;BackSpace&gt;</entry><entry><literal>&lt;backspace&gt;</literal></entry><entry>kill the char in front of the cursor</entry></row>
<row><entry>Esc u</entry><entry><literal>&lt;upcase-word&gt;</literal></entry><entry>convert word to upper case</entry></row>
<row><entry>Esc l</entry><entry><literal>&lt;downcase-word&gt;</literal></entry><entry>convert word to lower case</entry></row>
<row><entry>Esc c</entry><entry><literal>&lt;capitalize-word&gt;</literal></entry><entry>capitalize the word</entry></row>
<row><entry>^G</entry><entry>n/a</entry><entry>abort</entry></row>
<row><entry>&lt;Return&gt;</entry><entry>n/a</entry><entry>finish editing</entry></row>
</tbody>
</tgroup>
</table>

<para>
You can remap the <emphasis>editor</emphasis> functions using the <link
linkend="bind"><command>bind</command></link> command.  For example, to
make the &lt;Delete&gt; key delete the character in front of the cursor
rather than under, you could use:
</para>

<screen>
bind editor &lt;delete&gt; backspace
</screen>

</sect2>

<sect2 id="editing-history">
<title>History</title>

<para>
Mutt maintains a history for the built-in editor.  The number of items
is controlled by the <link linkend="history">$history</link> variable
and can be made persistent using an external file specified using <link
linkend="history-file">$history_file</link>.  You may cycle through them
at an editor prompt by using the <literal>&lt;history-up&gt;</literal>
and/or <literal>&lt;history-down&gt;</literal> commands.  Mutt will
remember the currently entered text as you cycle through history, and
will wrap around to the initial entry line.
</para>

<para>
Mutt maintains several distinct history lists, one for each of the
following categories:
</para>

<itemizedlist>
<listitem><para><literal>.muttrc</literal> commands</para></listitem>
<listitem><para>addresses and aliases</para></listitem>
<listitem><para>shell commands</para></listitem>
<listitem><para>filenames</para></listitem>
<listitem><para>patterns</para></listitem>
<listitem><para>everything else</para></listitem>
</itemizedlist>

<para>
Mutt automatically filters out consecutively repeated items from the
history. It also mimics the behavior of some shells by ignoring items
starting with a space. The latter feature can be useful in macros to not
clobber the history's valuable entries with unwanted entries.
</para>

</sect2>

</sect1>

<sect1 id="reading">
<title>Reading Mail</title>

<para>
Similar to many other mail clients, there are two modes in which mail is
read in Mutt.  The first is a list of messages in the mailbox, which is
called the <quote>index</quote> menu in Mutt.  The second mode is the
display of the message contents.  This is called the
<quote>pager.</quote>
</para>

<para>
The next few sections describe the functions provided in each of these
modes.
</para>

<sect2 id="index-menu">
<title>The Message Index</title>

<para>
Common keys used to navigate through and manage messages in the index
are shown in <xref linkend="tab-key-index"/>. How messages are presented
in the index menu can be customized using the <link
linkend="index-format">$index_format</link> variable.
</para>

<table id="tab-key-index">
<title>Most common message index keys</title>
<tgroup cols="2">
<thead>
<row><entry>Key</entry><entry>Description</entry></row>
</thead>
<tbody>
<row><entry>c</entry><entry>change to a different mailbox</entry></row>
<row><entry>Esc c</entry><entry>change to a folder in read-only mode</entry></row>
<row><entry>C</entry><entry>copy the current message to another mailbox</entry></row>
<row><entry>Esc C</entry><entry>decode a message and copy it to a folder</entry></row>
<row><entry>Esc s</entry><entry>decode a message and save it to a folder</entry></row>
<row><entry>D</entry><entry>delete messages matching a pattern</entry></row>
<row><entry>d</entry><entry>delete the current message</entry></row>
<row><entry>F</entry><entry>mark as important</entry></row>
<row><entry>l</entry><entry>show messages matching a pattern</entry></row>
<row><entry>N</entry><entry>mark message as new</entry></row>
<row><entry>o</entry><entry>change the current sort method</entry></row>
<row><entry>O</entry><entry>reverse sort the mailbox</entry></row>
<row><entry>q</entry><entry>save changes and exit</entry></row>
<row><entry>s</entry><entry>save-message</entry></row>
<row><entry>T</entry><entry>tag messages matching a pattern</entry></row>
<row><entry>t</entry><entry>toggle the tag on a message</entry></row>
<row><entry>Esc t</entry><entry>toggle tag on entire message thread</entry></row>
<row><entry>U</entry><entry>undelete messages matching a pattern</entry></row>
<row><entry>u</entry><entry>undelete-message</entry></row>
<row><entry>v</entry><entry>view-attachments</entry></row>
<row><entry>x</entry><entry>abort changes and exit</entry></row>
<row><entry>&lt;Return&gt;</entry><entry>display-message</entry></row>
<row><entry>&lt;Tab&gt;</entry><entry>jump to the next new or unread message</entry></row>
<row><entry>@</entry><entry>show the author's full e-mail address</entry></row>
<row><entry>$</entry><entry>save changes to mailbox</entry></row>
<row><entry>/</entry><entry>search</entry></row>
<row><entry>Esc /</entry><entry>search-reverse</entry></row>
<row><entry>^L</entry><entry>clear and redraw the screen</entry></row>
<row><entry>^T</entry><entry>untag messages matching a pattern</entry></row>
</tbody>
</tgroup>
</table>

<para>
In addition to who sent the message and the subject, a short summary of
the disposition of each message is printed beside the message number.
Zero or more of the <quote>flags</quote> in <xref
linkend="tab-msg-status-flags"/> may appear, some of which can be turned
on or off using these functions: <literal>&lt;set-flag&gt;</literal> and
<literal>&lt;clear-flag&gt;</literal> bound by default to
<quote>w</quote> and <quote>W</quote> respectively.
</para>

<para>
Furthermore, the flags in <xref linkend="tab-msg-recip-flags"/> reflect
who the message is addressed to. They can be customized with the <link
linkend="to-chars">$to_chars</link> variable.
</para>

<table id="tab-msg-status-flags">
<title>Message status flags</title>
<tgroup cols="2">
<thead>
<row><entry>Flag</entry><entry>Description</entry></row>
</thead>
<tbody>
<row><entry>D</entry><entry>message is deleted (is marked for deletion)</entry></row>
<row><entry>d</entry><entry>message has attachments marked for deletion</entry></row>
<row><entry>K</entry><entry>contains a PGP public key</entry></row>
<row><entry>N</entry><entry>message is new</entry></row>
<row><entry>O</entry><entry>message is old</entry></row>
<row><entry>P</entry><entry>message is PGP encrypted</entry></row>
<row><entry>r</entry><entry>message has been replied to</entry></row>
<row><entry>S</entry><entry>message is signed, and the signature is successfully verified</entry></row>
<row><entry>s</entry><entry>message is signed</entry></row>
<row><entry>!</entry><entry>message is flagged</entry></row>
<row><entry>*</entry><entry>message is tagged</entry></row>
<row><entry>n</entry><entry>thread contains new messages (only if collapsed)</entry></row>
<row><entry>o</entry><entry>thread contains old messages (only if collapsed)</entry></row>
</tbody>
</tgroup>
</table>

<table id="tab-msg-recip-flags">
<title>Message recipient flags</title>
<tgroup cols="2">
<thead>
<row><entry>Flag</entry><entry>Description</entry></row>
</thead>
<tbody>
<row><entry>+</entry><entry>message is to you and you only</entry></row>
<row><entry>T</entry><entry>message is to you, but also to or CC'ed to others</entry></row>
<row><entry>C</entry><entry>message is CC'ed to you</entry></row>
<row><entry>F</entry><entry>message is from you</entry></row>
<row><entry>L</entry><entry>message is sent to a subscribed mailing list</entry></row>
</tbody>
</tgroup>
</table>

</sect2>

<sect2 id="pager-menu">
<title>The Pager</title>

<para>
By default, Mutt uses its built-in pager to display the contents of
messages (an external pager such as <literal>less(1)</literal> can be
configured, see <link linkend="pager">$pager</link> variable).  The
pager is very similar to the Unix program <literal>less(1)</literal>
though not nearly as featureful.
</para>

<table id="tab-key-pager">
<title>Most common pager keys</title>
<tgroup cols="2">
<thead>
<row><entry>Key</entry><entry>Description</entry></row>
</thead>
<tbody>
<row><entry>&lt;Return&gt;</entry><entry>go down one line</entry></row>
<row><entry>&lt;Space&gt;</entry><entry>display the next page (or next message if at the end of a message)</entry></row>
<row><entry>-</entry><entry>go back to the previous page</entry></row>
<row><entry>n</entry><entry>search for next match</entry></row>
<row><entry>S</entry><entry>skip beyond quoted text</entry></row>
<row><entry>T</entry><entry>toggle display of quoted text</entry></row>
<row><entry>?</entry><entry>show keybindings</entry></row>
<row><entry>/</entry><entry>regular expression search</entry></row>
<row><entry>Esc /</entry><entry>backward regular expression search</entry></row>
<row><entry>\</entry><entry>toggle highlighting of search matches</entry></row>
<row><entry>^</entry><entry>jump to the top of the message</entry></row>
</tbody>
</tgroup>
</table>

<para>
In addition to key bindings in <xref linkend="tab-key-pager"/>, many of
the functions from the index menu are also available in the pager, such
as <literal>&lt;delete-message&gt;</literal> or
<literal>&lt;copy-message&gt;</literal> (this is one advantage over
using an external pager to view messages).
</para>

<para>
Also, the internal pager supports a couple other advanced features. For
one, it will accept and translate the <quote>standard</quote> nroff
sequences for bold and underline. These sequences are a series of either
the letter, backspace (<quote>^H</quote>), the letter again for bold or
the letter, backspace, <quote>_</quote> for denoting underline. Mutt
will attempt to display these in bold and underline respectively if your
terminal supports them. If not, you can use the bold and underline <link
linkend="color">color</link> objects to specify a
<command>color</command> or mono attribute for them.
</para>

<para>
Additionally, the internal pager supports the ANSI escape sequences for
character attributes.  Mutt translates them into the correct color and
character settings.  The sequences Mutt supports are:
</para>

<screen>
\e[<emphasis>Ps</emphasis>;<emphasis>Ps</emphasis>;..<emphasis>Ps</emphasis>;m
</screen>

<para>
where <emphasis>Ps</emphasis> can be one of the codes shown in <xref
linkend="tab-ansi-esc"/>.
</para>

<table id="tab-ansi-esc">
<title>ANSI escape sequences</title>
<tgroup cols="2">
<thead>
<row><entry>Escape code</entry><entry>Description</entry></row>
</thead>
<tbody>
<row><entry>0</entry><entry>All attributes off</entry></row>
<row><entry>1</entry><entry>Bold on</entry></row>
<row><entry>4</entry><entry>Underline on</entry></row>
<row><entry>5</entry><entry>Blink on</entry></row>
<row><entry>7</entry><entry>Reverse video on</entry></row>
<row><entry>3<emphasis>&lt;color&gt;</emphasis></entry><entry>Foreground color is <emphasis>&lt;color&gt;</emphasis> (see <xref linkend="tab-color"/>)</entry></row>
<row><entry>4<emphasis>&lt;color&gt;</emphasis></entry><entry>Background color is <emphasis>&lt;color&gt;</emphasis> (see <xref linkend="tab-color"/>)</entry></row>
</tbody>
</tgroup>
</table>

<table id="tab-color">
<title>Color sequences</title>
<tgroup cols="2">
<thead>
<row><entry>Color code</entry><entry>Color</entry></row>
</thead>
<tbody>
<row><entry>0</entry><entry>Black</entry></row>
<row><entry>1</entry><entry>Red</entry></row>
<row><entry>2</entry><entry>Green</entry></row>
<row><entry>3</entry><entry>Yellow</entry></row>
<row><entry>4</entry><entry>Blue</entry></row>
<row><entry>5</entry><entry>Magenta</entry></row>
<row><entry>6</entry><entry>Cyan</entry></row>
<row><entry>7</entry><entry>White</entry></row>
</tbody>
</tgroup>
</table>

<para>
Mutt uses these attributes for handling <literal>text/enriched</literal>
messages, and they can also be used by an external <link
linkend="auto-view">autoview</link> script for highlighting purposes.
</para>

<note>
<para>
If you change the colors for your display, for example by changing the
color associated with color2 for your xterm, then that color will be
used instead of green.
</para>
</note>

<note>
<para>
Note that the search commands in the pager take regular expressions,
which are not quite the same as the more complex <link
linkend="patterns">patterns</link> used by the search command in the
index. This is because patterns are used to select messages by criteria
whereas the pager already displays a selected message.
</para>
</note>

</sect2>

<sect2 id="threads">
<title>Threaded Mode</title>

<para>
So-called <quote>threads</quote> provide a hierarchy of messages where
replies are linked to their parent message(s). This organizational form
is extremely useful in mailing lists where different parts of the
discussion diverge. Mutt displays threads as a tree structure.
</para>

<para>
In Mutt, when a mailbox is <link linkend="sort">sorted</link>
by <emphasis>threads</emphasis>, there are a few additional functions
available in the <emphasis>index</emphasis>
and <emphasis>pager</emphasis> modes as shown in
<xref linkend="tab-key-threads"/>.
</para>

<table id="tab-key-threads">
<title>Most common thread mode keys</title>
<tgroup cols="3">
<thead>
<row><entry>Key</entry><entry>Function</entry><entry>Description</entry></row>
</thead>
<tbody>
<row><entry>^D</entry><entry><literal>&lt;delete-thread&gt;</literal></entry><entry>delete all messages in the current thread</entry></row>
<row><entry>^U</entry><entry><literal>&lt;undelete-thread&gt;</literal></entry><entry>undelete all messages in the current thread</entry></row>
<row><entry>^N</entry><entry><literal>&lt;next-thread&gt;</literal></entry><entry>jump to the start of the next thread</entry></row>
<row><entry>^P</entry><entry><literal>&lt;previous-thread&gt;</literal></entry><entry>jump to the start of the previous thread</entry></row>
<row><entry>^R</entry><entry><literal>&lt;read-thread&gt;</literal></entry><entry>mark the current thread as read</entry></row>
<row><entry>Esc d</entry><entry><literal>&lt;delete-subthread&gt;</literal></entry><entry>delete all messages in the current subthread</entry></row>
<row><entry>Esc u</entry><entry><literal>&lt;undelete-subthread&gt;</literal></entry><entry>undelete all messages in the current subthread</entry></row>
<row><entry>Esc n</entry><entry><literal>&lt;next-subthread&gt;</literal></entry><entry>jump to the start of the next subthread</entry></row>
<row><entry>Esc p</entry><entry><literal>&lt;previous-subthread&gt;</literal></entry><entry>jump to the start of the previous subthread</entry></row>
<row><entry>Esc r</entry><entry><literal>&lt;read-subthread&gt;</literal></entry><entry>mark the current subthread as read</entry></row>
<row><entry>Esc t</entry><entry><literal>&lt;tag-thread&gt;</literal></entry><entry>toggle the tag on the current thread</entry></row>
<row><entry>Esc v</entry><entry><literal>&lt;collapse-thread&gt;</literal></entry><entry>toggle collapse for the current thread</entry></row>
<row><entry>Esc V</entry><entry><literal>&lt;collapse-all&gt;</literal></entry><entry>toggle collapse for all threads</entry></row>
<row><entry>P</entry><entry><literal>&lt;parent-message&gt;</literal></entry><entry>jump to parent message in thread</entry></row>
</tbody>
</tgroup>
</table>

<para>
Collapsing a thread displays only the first message in the thread and
hides the others. This is useful when threads contain so many messages
that you can only see a handful of threads on the screen. See %M in
<link linkend="index-format">$index_format</link>.  For example, you
could use <quote>%?M?(#%03M)&amp;(%4l)?</quote> in <link
linkend="index-format">$index_format</link> to optionally display the
number of hidden messages if the thread is collapsed. The
<literal>%?&lt;char&gt;?&lt;if-part&gt;&amp;&lt;else-part&gt;?</literal>
syntax is explained in detail in <link
linkend="formatstrings-conditionals">format string conditionals</link>.
</para>

<para>
Technically, every reply should contain a list of its parent messages in
the thread tree, but not all do. In these cases, Mutt groups them by
subject which can be controlled using the <link
linkend="strict-threads">$strict_threads</link> variable.
</para>

</sect2>

<sect2 id="reading-misc">
<title>Miscellaneous Functions</title>

<para>
In addition, the <emphasis>index</emphasis> and
<emphasis>pager</emphasis> menus have these interesting functions:
</para>

<variablelist>

<varlistentry>
<term>
<literal>&lt;create-alias&gt;</literal><anchor id="create-alias"/>
(default: a)
</term>
<listitem>
<para>
Creates a new alias based upon the current message (or prompts for a new
one).  Once editing is complete, an <link
linkend="alias"><command>alias</command></link> command is added to the
file specified by the <link linkend="alias-file">$alias_file</link>
variable for future use
</para>

<note>
<para>
Mutt does not read the <link linkend="alias-file">$alias_file</link>
upon startup so you must explicitly <link
linkend="source"><command>source</command></link> the file.
</para>
</note>
</listitem>
</varlistentry>

<varlistentry>
<term>
<literal>&lt;check-traditional-pgp&gt;</literal><anchor
id="check-traditional-pgp"/> (default: Esc P)
</term>
<listitem>
<para>
This function will search the current message for content signed or
encrypted with PGP the <quote>traditional</quote> way, that is, without
proper MIME tagging.  Technically, this function will temporarily change
the MIME content types of the body parts containing PGP data; this is
similar to the <link
linkend="edit-type"><literal>&lt;edit-type&gt;</literal></link>
function's effect.
</para>
</listitem>
</varlistentry>

<varlistentry>
<term>
<literal>&lt;edit&gt;</literal><anchor id="edit"/> (default: e)
</term>
<listitem>
<para>
This command (available in the index and pager) allows you to edit the
raw current message as it's present in the mail folder.  After you have
finished editing, the changed message will be appended to the current
folder, and the original message will be marked for deletion; if the
message is unchanged it won't be replaced.
</para>
</listitem>
</varlistentry>

<varlistentry>
<term>
<literal>&lt;edit-type&gt;</literal><anchor id="edit-type"/> (default:
^E on the attachment menu, and in the pager and index menus; ^T on the
compose menu)
</term>
<listitem>
<para>
This command is used to temporarily edit an attachment's content type to
fix, for instance, bogus character set parameters.  When invoked from
the index or from the pager, you'll have the opportunity to edit the
top-level attachment's content type.  On the <link
linkend="attach-menu">attachment menu</link>, you can change any
attachment's content type. These changes are not persistent, and get
lost upon changing folders.
</para>

<para>
Note that this command is also available on the <link
linkend="compose-menu">compose menu</link>.  There, it's used to
fine-tune the properties of attachments you are going to send.
</para>
</listitem>
</varlistentry>

<varlistentry>
<term>
<literal>&lt;enter-command&gt;</literal><anchor id="enter-command"/>
(default: <quote>:</quote>)
</term>
<listitem>
<para>
This command is used to execute any command you would normally put in a
configuration file.  A common use is to check the settings of variables,
or in conjunction with <link linkend="macro">macros</link> to change
settings on the fly.
</para>
</listitem>
</varlistentry>

<varlistentry>
<term>
<literal>&lt;extract-keys&gt;</literal><anchor id="extract-keys"/>
(default: ^K)
</term>
<listitem>
<para>
This command extracts PGP public keys from the current or tagged
message(s) and adds them to your PGP public key ring.
</para>
</listitem>
</varlistentry>

<varlistentry>
<term>
<literal>&lt;forget-passphrase&gt;</literal><anchor
id="forget-passphrase"/> (default: ^F)
</term>
<listitem>
<para>
This command wipes the passphrase(s) from memory. It is useful, if you
misspelled the passphrase.
</para>
</listitem>
</varlistentry>

<varlistentry>
<term>
<literal>&lt;list-reply&gt;</literal><anchor id="list-reply"/> (default:
L)
</term>
<listitem>
<para>
Reply to the current or tagged message(s) by extracting any addresses
which match the regular expressions given by the <link
linkend="lists"><command>lists</command> or
<command>subscribe</command></link> commands, but also honor any
<literal>Mail-Followup-To</literal> header(s) if the <link
linkend="honor-followup-to">$honor_followup_to</link> configuration
variable is set.  In addition, the <literal>List-Post</literal> header field is
examined for <literal>mailto:</literal> URLs specifying a mailing list address.
Using this when replying to messages posted to mailing lists helps avoid
duplicate copies being sent to the author of the message you are replying to.
</para>
</listitem>
</varlistentry>

<varlistentry>
<term>
<literal>&lt;pipe-message&gt;</literal><anchor id="pipe-message"/>
(default: |)
</term>
<listitem>
<para>
Asks for an external Unix command and pipes the current or tagged
message(s) to it.  The variables <link
linkend="pipe-decode">$pipe_decode</link>, <link
linkend="pipe-split">$pipe_split</link>, <link
linkend="pipe-sep">$pipe_sep</link> and <link
linkend="wait-key">$wait_key</link> control the exact behavior of this
function.
</para>
</listitem>
</varlistentry>

<varlistentry>
<term>
<literal>&lt;resend-message&gt;</literal><anchor id="resend-message"/>
(default: Esc e)
</term>
<listitem>
<para>
Mutt takes the current message as a template for a new message.  This
function is best described as "recall from arbitrary folders".  It can
conveniently be used to forward MIME messages while preserving the
original mail structure. Note that the amount of headers included here
depends on the value of the <link linkend="weed">$weed</link> variable.
</para>

<para>
This function is also available from the attachment menu. You can use
this to easily resend a message which was included with a bounce message
as a <literal>message/rfc822</literal> body part.
</para>
</listitem>
</varlistentry>

<varlistentry>
<term>
<literal>&lt;shell-escape&gt;</literal><anchor id="shell-escape"/>
(default: !)
</term>
<listitem>
<para>
Asks for an external Unix command and executes it.  The <link
linkend="wait-key">$wait_key</link> can be used to control whether Mutt
will wait for a key to be pressed when the command returns (presumably
to let the user read the output of the command), based on the return
status of the named command. If no command is given, an interactive
shell is executed.
</para>
</listitem>
</varlistentry>

<varlistentry>
<term>
<literal>&lt;toggle-quoted&gt;</literal><anchor id="toggle-quoted"/>
(default: T)
</term>
<listitem>
<para>
The pager uses the <link linkend="quote-regexp">$quote_regexp</link>
variable to detect quoted text when displaying the body of the message.
This function toggles the display of the quoted material in the message.
It is particularly useful when being interested in just the response and
there is a large amount of quoted text in the way.
</para>
</listitem>
</varlistentry>

<varlistentry>
<term>
<literal>&lt;skip-quoted&gt;</literal><anchor id="skip-quoted"/>
(default: S)
</term>
<listitem>
<para>
This function will go to the next line of non-quoted text which comes
after a line of quoted text in the internal pager.
</para>
</listitem>
</varlistentry>

</variablelist>

</sect2>

</sect1>

<sect1 id="sending">
<title>Sending Mail</title>

<sect2 id="sending-intro">
<title>Introduction</title>

<para>
The bindings shown in <xref linkend="tab-key-send"/> are available in
the <emphasis>index</emphasis> and <emphasis>pager</emphasis> to start a
new message.
</para>

<table id="tab-key-send">
<title>Most common mail sending keys</title>
<tgroup cols="3">
<thead>
<row><entry>Key</entry><entry>Function</entry><entry>Description</entry></row>
</thead>
<tbody>
<row><entry>m</entry><entry><literal>&lt;compose&gt;</literal></entry><entry>compose a new message</entry></row>
<row><entry>r</entry><entry><literal>&lt;reply&gt;</literal></entry><entry>reply to sender</entry></row>
<row><entry>g</entry><entry><literal>&lt;group-reply&gt;</literal></entry><entry>reply to all recipients</entry></row>
<row><entry>L</entry><entry><literal>&lt;list-reply&gt;</literal></entry><entry>reply to mailing list address</entry></row>
<row><entry>f</entry><entry><literal>&lt;forward&gt;</literal></entry><entry>forward message</entry></row>
<row><entry>b</entry><entry><literal>&lt;bounce&gt;</literal></entry><entry>bounce (remail) message</entry></row>
<row><entry>Esc k</entry><entry><literal>&lt;mail-key&gt;</literal></entry><entry>mail a PGP public key to someone</entry></row>
</tbody>
</tgroup>
</table>

<para>
<emphasis>Bouncing</emphasis> a message sends the message as-is to the
recipient you specify.  <emphasis>Forwarding</emphasis> a message allows
you to add comments or modify the message you are forwarding.  These
items are discussed in greater detail in the next section <quote><link
linkend="forwarding-mail">Forwarding and Bouncing Mail</link>.</quote>
</para>

<para>
Mutt will then enter the <emphasis>compose</emphasis> menu and prompt
you for the recipients to place on the <quote>To:</quote> header field
when you hit <literal>m</literal> to start a new message. Next, it will
ask you for the <quote>Subject:</quote> field for the message, providing
a default if you are replying to or forwarding a message. You again have
the chance to adjust recipients, subject, and security settings right
before actually sending the message. See also <link
linkend="askcc">$askcc</link>, <link linkend="askbcc">$askbcc</link>,
<link linkend="autoedit">$autoedit</link>, <link
linkend="bounce">$bounce</link>, <link
linkend="fast-reply">$fast_reply</link>, and <link
linkend="include">$include</link> for changing how and if Mutt asks
these questions.
</para>

<para>
When replying, Mutt fills these fields with proper values depending on
the reply type.  The types of replying supported are:
</para>

<variablelist>
<varlistentry>
<term>Simple reply</term>
<listitem>
<para>
Reply to the author directly.
</para>
</listitem>
</varlistentry>
<varlistentry>
<term>Group reply</term>
<listitem>
<para>
Reply to the author as well to all recipients except you; this consults
<link linkend="alternates"><command>alternates</command></link>.
</para>
</listitem>
</varlistentry>
<varlistentry>
<term>List reply</term>
<listitem>
<para>
Reply to all mailing list addresses found, either specified via
configuration or auto-detected.  See <xref linkend="lists"/> for
details.
</para>
</listitem>
</varlistentry>
</variablelist>

<para>
After getting recipients for new messages, forwards or replies, Mutt
will then automatically start your <link linkend="editor">$editor</link>
on the message body. If the <link
linkend="edit-headers">$edit_headers</link> variable is set, the headers
will be at the top of the message in your editor; the message body
should start on a new line after the existing blank line at the end of
headers.  Any messages you are replying to will be added in sort order
to the message, with appropriate
<link linkend="attribution">$attribution</link>, <link
linkend="indent-string">$indent_string</link> and <link
linkend="post-indent-string">$post_indent_string</link>.  When
forwarding a message, if the <link
linkend="mime-forward">$mime_forward</link> variable is unset, a copy of
the forwarded message will be included.  If you have specified a <link
linkend="signature">$signature</link>, it will be appended to the
message.
</para>

<para>
Once you have finished editing the body of your mail message, you are
returned to the <emphasis>compose</emphasis> menu providing the
functions shown in <xref linkend="tab-func-compose"/> to modify, send or
postpone the message.
</para>

<table id="tab-func-compose">
<title>Most common compose menu keys</title>
<tgroup cols="3">
<thead>
<row><entry>Key</entry><entry>Function</entry><entry>Description</entry></row>
</thead>
<tbody>
<row><entry>a</entry><entry><literal>&lt;attach-file&gt;</literal></entry><entry>attach a file</entry></row>
<row><entry>A</entry><entry><literal>&lt;attach-message&gt;</literal></entry><entry>attach message(s) to the message</entry></row>
<row><entry>Esc k</entry><entry><literal>&lt;attach-key&gt;</literal></entry><entry>attach a PGP public key</entry></row>
<row><entry>d</entry><entry><literal>&lt;edit-description&gt;</literal></entry><entry>edit description on attachment</entry></row>
<row><entry>D</entry><entry><literal>&lt;detach-file&gt;</literal></entry><entry>detach a file</entry></row>
<row><entry>t</entry><entry><literal>&lt;edit-to&gt;</literal></entry><entry>edit the To field</entry></row>
<row><entry>Esc f</entry><entry><literal>&lt;edit-from&gt;</literal></entry><entry>edit the From field</entry></row>
<row><entry>r</entry><entry><literal>&lt;edit-reply-to&gt;</literal></entry><entry>edit the Reply-To field</entry></row>
<row><entry>c</entry><entry><literal>&lt;edit-cc&gt;</literal></entry><entry>edit the Cc field</entry></row>
<row><entry>b</entry><entry><literal>&lt;edit-bcc&gt;</literal></entry><entry>edit the Bcc field</entry></row>
<row><entry>y</entry><entry><literal>&lt;send-message&gt;</literal></entry><entry>send the message</entry></row>
<row><entry>s</entry><entry><literal>&lt;edit-subject&gt;</literal></entry><entry>edit the Subject</entry></row>
<row><entry>S</entry><entry><literal>&lt;smime-menu&gt;</literal></entry><entry>select S/MIME options</entry></row>
<row><entry>f</entry><entry><literal>&lt;edit-fcc&gt;</literal></entry><entry>specify an <quote>Fcc</quote> mailbox</entry></row>
<row><entry>p</entry><entry><literal>&lt;pgp-menu&gt;</literal></entry><entry>select PGP options</entry></row>
<row><entry>P</entry><entry><literal>&lt;postpone-message&gt;</literal></entry><entry>postpone this message until later</entry></row>
<row><entry>q</entry><entry><literal>&lt;quit&gt;</literal></entry><entry>quit (abort) sending the message</entry></row>
<row><entry>w</entry><entry><literal>&lt;write-fcc&gt;</literal></entry><entry>write the message to a folder</entry></row>
<row><entry>i</entry><entry><literal>&lt;ispell&gt;</literal></entry><entry>check spelling (if available on your system)</entry></row>
<row><entry>^F</entry><entry><literal>&lt;forget-passphrase&gt;</literal></entry><entry>wipe passphrase(s) from memory</entry></row>
</tbody>
</tgroup>
</table>

<para>
The compose menu is also used to edit the attachments for a message
which can be either files or other messages. The
<literal>&lt;attach-message&gt;</literal> function to will prompt you
for a folder to attach messages from. You can now tag messages in that
folder and they will be attached to the message you are sending.
</para>

<note>
<para>
Note that certain operations like composing a new mail, replying,
forwarding, etc. are not permitted when you are in that folder. The %r
in <link linkend="status-format">$status_format</link> will change to a
<quote>A</quote> to indicate that you are in attach-message mode.
</para>
</note>

</sect2>

<sect2 id="edit-header">
<title>Editing the Message Header</title>

<para>
When editing the header because of <link
linkend="edit-headers">$edit_headers</link> being set, there are a
several pseudo headers available which will not be included in sent
messages but trigger special Mutt behavior.
</para>

<sect3 id="fcc-header">
<title>Fcc: Pseudo Header</title>

<para>
If you specify
</para>

<para>
<literal>Fcc:</literal> <emphasis>filename</emphasis>
</para>

<para>
as a header, Mutt will pick up <emphasis>filename</emphasis> just as if
you had used the <literal>&lt;edit-fcc&gt;</literal> function in the
<emphasis>compose</emphasis> menu.  It can later be changed from the
compose menu.
</para>

</sect3>

<sect3 id="attach-header">
<title>Attach: Pseudo Header</title>

<para>
You can also attach files to your message by specifying
</para>

<para>
<literal>Attach:</literal> <emphasis>filename</emphasis>
[ <emphasis>description</emphasis> ]
</para>

<para>
where <emphasis>filename</emphasis> is the file to attach and
<emphasis>description</emphasis> is an optional string to use as the
description of the attached file. Spaces in filenames have to be escaped
using backslash (<quote>\</quote>).  The file can be removed as well as
more added from the compose menu.
</para>

</sect3>

<sect3 id="pgp-header">
<title>Pgp: Pseudo Header</title>

<para>
If you want to use PGP, you can specify
</para>

<para>
<literal>Pgp:</literal> [ <literal>E</literal> | <literal>S</literal> | <literal>S</literal><emphasis>&lt;id&gt;</emphasis> ]

</para>

<para>
<quote>E</quote> selects encryption, <quote>S</quote> selects signing
and <quote>S&lt;id&gt;</quote> selects signing with the given key,
setting <link linkend="pgp-sign-as">$pgp_sign_as</link> permanently. The
selection can later be changed in the compose menu.
</para>

</sect3>

<sect3 id="in-reply-to-header">
<title>In-Reply-To: Header</title>

<para>
When replying to messages, the <emphasis>In-Reply-To:</emphasis> header
contains the Message-Id of the message(s) you reply to. If you remove or
modify its value, Mutt will not generate a
<emphasis>References:</emphasis> field, which allows you to create a new
message thread, for example to create a new message to a mailing list
without having to enter the mailing list's address.
</para>

<para>
If you intend to start a new thread by replying, please make really sure
you remove the <emphasis>In-Reply-To:</emphasis> header in your
editor. Otherwise, though you'll produce a technically valid reply, some
netiquette guardians will be annoyed by this so-called <quote>thread
hijacking</quote>.
</para>

</sect3>

</sect2>

<sect2 id="sending-crypto">
<title>Sending Cryptographically Signed/Encrypted Messages</title>

<para>
If you have told Mutt to PGP or S/MIME encrypt a message, it will guide
you through a key selection process when you try to send the message.
Mutt will not ask you any questions about keys which have a certified
user ID matching one of the message recipients' mail addresses.
However, there may be situations in which there are several keys, weakly
certified user ID fields, or where no matching keys can be found.
</para>

<para>
In these cases, you are dropped into a menu with a list of keys from
which you can select one.  When you quit this menu, or Mutt can't find
any matching keys, you are prompted for a user ID.  You can, as usually,
abort this prompt using <literal>^G</literal>.  When you do so, Mutt
will return to the compose screen.
</para>

<para>
Once you have successfully finished the key selection, the message will
be encrypted using the selected public keys when sent out.
</para>

<para>
Most fields of the entries in the key selection menu (see also <link
linkend="pgp-entry-format">$pgp_entry_format</link>) have obvious
meanings.  But some explanations on the capabilities, flags, and
validity fields are in order.
</para>

<para>
The flags sequence (<quote>%f</quote>) will expand to one of the flags
in <xref linkend="tab-pgp-menuflags"/>.
</para>

<table id="tab-pgp-menuflags">
<title>PGP key menu flags</title>
<tgroup cols="2">
<thead>
<row><entry>Flag</entry><entry>Description</entry></row>
</thead>
<tbody>
<row><entry>R</entry><entry>The key has been revoked and can't be used.</entry></row>
<row><entry>X</entry><entry>The key is expired and can't be used.</entry></row>
<row><entry>d</entry><entry>You have marked the key as disabled.</entry></row>
<row><entry>c</entry><entry>There are unknown critical self-signature packets.</entry></row>
</tbody>
</tgroup>
</table>

<para>
The capabilities field (<quote>%c</quote>) expands to a two-character
sequence representing a key's capabilities.  The first character gives
the key's encryption capabilities: A minus sign (<quote>-</quote>) means
that the key cannot be used for encryption.  A dot (<quote>.</quote>)
means that it's marked as a signature key in one of the user IDs, but
may also be used for encryption.  The letter <quote>e</quote> indicates
that this key can be used for encryption.
</para>

<para>
The second character indicates the key's signing capabilities.  Once
again, a <quote>-</quote> implies <quote>not for signing</quote>,
<quote>.</quote> implies that the key is marked as an encryption key in
one of the user-ids, and <quote>s</quote> denotes a key which can be
used for signing.
</para>

<para>
Finally, the validity field (<quote>%t</quote>) indicates how
well-certified a user-id is.  A question mark (<quote>?</quote>)
indicates undefined validity, a minus character (<quote>-</quote>) marks
an untrusted association, a space character means a partially trusted
association, and a plus character (<quote>+</quote>) indicates complete
validity.
</para>

</sect2>

<sect2 id="ff">
<title>Sending Format=Flowed Messages</title>

<sect3 id="ff-concept">
<title>Concept</title>

<para>
<literal>format=flowed</literal>-style messages (or
<literal>f=f</literal> for short) are <literal>text/plain</literal>
messages that consist of paragraphs which a receiver's mail client may
reformat to its own needs which mostly means to customize line lengths
regardless of what the sender sent. Technically this is achieved by
letting lines of a <quote>flowable</quote> paragraph end in spaces
except for the last line.
</para>

<para>
While for text-mode clients like Mutt it's the best way to assume only a
standard 80x25 character cell terminal, it may be desired to let the
receiver decide completely how to view a message.
</para>

</sect3>

<sect3 id="ff-support">
<title>Mutt Support</title>

<para>
Mutt only supports setting the required <literal>format=flowed</literal>
MIME parameter on outgoing messages if the <link
linkend="text-flowed">$text_flowed</link> variable is set, specifically
it does not add the trailing spaces.
</para>

<para>
After editing the initial message text and before entering the compose
menu, Mutt properly space-stuffs the message.
<emphasis>Space-stuffing</emphasis> is required by RfC3676 defining
<literal>format=flowed</literal> and means to prepend a space to:
</para>

<itemizedlist>
<listitem><para>all lines starting with a space</para></listitem>
<listitem><para>lines starting with the word
<quote><literal>From</literal></quote> followed by
space</para></listitem>
<listitem><para>all lines starting with
<quote><literal>&gt;</literal></quote> which is not intended to be a
quote character</para></listitem>
</itemizedlist>

<note>
<para>
Mutt only supports space-stuffing for the first two types of lines but
not for the third: It is impossible to safely detect whether a leading
<literal>&gt;</literal> character starts a quote or not. Furthermore,
Mutt only applies space-stuffing <emphasis>once</emphasis> after the
initial edit is finished.
</para>
</note>

<para>
All leading spaces are to be removed by receiving clients to restore the
original message prior to further processing.
</para>

</sect3>

<sect3 id="ff-editor">
<title>Editor Considerations</title>

<para>
As Mutt provides no additional features to compose
<literal>f=f</literal> messages, it's completely up to the user and his
editor to produce proper messages. Please consider your editor's
documentation if you intend to send <literal>f=f</literal> messages.
</para>

<para>
Please note that when editing messages from the compose menu several
times before really sending a mail, it's up to the user to ensure that
the message is properly space-stuffed.
</para>

<para>
For example, <emphasis>vim</emphasis> provides the <literal>w</literal>
flag for its <literal>formatoptions</literal> setting to assist in
creating <literal>f=f</literal> messages, see <literal>:help
fo-table</literal> for details.
</para>

</sect3>

<sect3 id="ff-pager">
<title>Reformatting</title>

<para>
  Mutt has some support for reformatting when viewing and replying to
  <literal>format=flowed</literal> messages.  In order to take advantage of these,
  <link linkend="reflow-text">$reflow_text</link> must be set.
</para>

<itemizedlist>
  <listitem>
  <para>
    Paragraphs are automatically reflowed and wrapped at a width specified
    by <link linkend="reflow-wrap">$reflow_wrap</link>.
  </para>
  </listitem>
  <listitem>
  <para>
    In its original format, the quoting style of <literal>format=flowed</literal>
    messages can be difficult to read, and doesn't intermix well with
    non-flowed replies.
    Setting <link linkend="reflow-space-quotes">$reflow_space_quotes</link>
    adds spaces after each level of quoting when in the pager and
    replying in a non-flowed format
    (i.e. with <link linkend="text-flowed">$text_flowed</link> unset).
  </para>
  </listitem>
  <listitem>
  <para>
    If <link linkend="reflow-space-quotes">$reflow_space_quotes</link>
    is unset, mutt will still add one trailing space after all the
    quotes in the pager (but not when replying).
  </para>
  </listitem>
</itemizedlist>

</sect3>

</sect2>

</sect1>

<sect1 id="forwarding-mail">
<title>Forwarding and Bouncing Mail</title>

<para>
Bouncing and forwarding let you send an existing message to recipients
that you specify. Bouncing a message sends a verbatim copy of a message
to alternative addresses as if they were the message's original
recipients specified in the Bcc header.  Forwarding a message, on the
other hand, allows you to modify the message before it is resent (for
example, by adding your own comments). Bouncing is done using the
<literal>&lt;bounce&gt;</literal> function and forwarding using the
<literal>&lt;forward&gt;</literal> function bound to <quote>b</quote>
and <quote>f</quote> respectively.
</para>

<para>
Forwarding can be done by including the original message in the new
message's body (surrounded by indicating lines) or including it as a
MIME attachment, depending on the value of the <link
linkend="mime-forward">$mime_forward</link> variable.  Decoding of
attachments, like in the pager, can be controlled by the <link
linkend="forward-decode">$forward_decode</link> and <link
linkend="mime-forward-decode">$mime_forward_decode</link> variables,
respectively.  The desired forwarding format may depend on the content,
therefore <link linkend="mime-forward">$mime_forward</link> is a
quadoption which, for example, can be set to <quote>ask-no</quote>.
</para>

<para>
The inclusion of headers is controlled by the current setting of the
<link linkend="weed">$weed</link> variable, unless <link
linkend="mime-forward">$mime_forward</link> is set.
</para>

<para>
Editing the message to forward follows the same procedure as sending or
replying to a message does.
</para>

</sect1>

<sect1 id="postponing-mail">
<title>Postponing Mail</title>

<para>
At times it is desirable to delay sending a message that you have
already begun to compose.  When the
<literal>&lt;postpone-message&gt;</literal> function is used in the
<emphasis>compose</emphasis> menu, the body of your message and
attachments are stored in the mailbox specified by the <link
linkend="postponed">$postponed</link> variable.  This means that you can
recall the message even if you exit Mutt and then restart it at a later
time.
</para>

<para>
Once a message is postponed, there are several ways to resume it.  From
the command line you can use the <quote>-p</quote> option, or if you
compose a new message from the <emphasis>index</emphasis> or
<emphasis>pager</emphasis> you will be prompted if postponed messages
exist.  If multiple messages are currently postponed, the
<emphasis>postponed</emphasis> menu will pop up and you can select which
message you would like to resume.
</para>

<note>
<para>
If you postpone a reply to a message, the reply setting of the message
is only updated when you actually finish the message and send it.  Also,
you must be in the same folder with the message you replied to for the
status of the message to be updated.
</para>
</note>

<para>
See also the <link linkend="postpone">$postpone</link> quad-option.
</para>

</sect1>

</chapter>

<chapter id="configuration">
<title>Configuration</title>

<sect1 id="configuration-files">
<title>Location of Initialization Files</title>

<para>
While the default configuration (or <quote>preferences</quote>) make
Mutt usable right out of the box, it is often desirable to tailor Mutt
to suit your own tastes. When Mutt is first invoked, it will attempt to
read the <quote>system</quote> configuration file (defaults set by your
local system administrator), unless the <quote>-n</quote> <link
linkend="commandline">command line</link> option is specified.  This
file is typically <literal>/usr/local/share/mutt/Muttrc</literal> or
<literal>/etc/Muttrc</literal>. Mutt will next look for a file named
<literal>.muttrc</literal> in your home directory.  If this file does
not exist and your home directory has a subdirectory named
<literal>.mutt</literal>, Mutt tries to load a file named
<literal>.mutt/muttrc</literal>.
</para>

<para>
<literal>.muttrc</literal> is the file where you will usually place your
<link linkend="commands">commands</link> to configure Mutt.
</para>

<para>
In addition, Mutt supports version specific configuration files that are
parsed instead of the default files as explained above.  For instance,
if your system has a <literal>Muttrc-0.88</literal> file in the system
configuration directory, and you are running version 0.88 of Mutt, this
file will be sourced instead of the <literal>Muttrc</literal> file.  The
same is true of the user configuration file, if you have a file
<literal>.muttrc-0.88.6</literal> in your home directory, when you run
Mutt version 0.88.6, it will source this file instead of the default
<literal>.muttrc</literal> file.  The version number is the same which
is visible using the <quote>-v</quote> <link
linkend="commandline">command line</link> switch or using the
<literal>show-version</literal> key (default: V) from the index menu.
</para>

</sect1>

<sect1 id="muttrc-syntax" xreflabel="Syntax of Initialization Files">
<title>Syntax of Initialization Files</title>

<para>
An initialization file consists of a series of <link
linkend="commands">commands</link>.  Each line of the file may contain
one or more commands.  When multiple commands are used, they must be
separated by a semicolon (<quote>;</quote>).
</para>

<example id="ex-rc-multiple-cmds">
<title>Multiple configuration commands per line</title>
<screen>
set realname='Mutt user' ; ignore x-
</screen>
</example>

<para>
The hash mark, or pound sign (<quote>#</quote>), is used as a
<quote>comment</quote> character. You can use it to annotate your
initialization file. All text after the comment character to the end of
the line is ignored.
</para>

<example id="ex-ec-comment">
<title>Commenting configuration files</title>
<screen>
my_hdr X-Disclaimer: Why are you listening to me? <emphasis role="comment"># This is a comment</emphasis>
</screen>
</example>

<para>
Single quotes (<quote>'</quote>) and double quotes (<quote>"</quote>)
can be used to quote strings which contain spaces or other special
characters.  The difference between the two types of quotes is similar
to that of many popular shell programs, namely that a single quote is
used to specify a literal string (one that is not interpreted for shell
variables or quoting with a backslash [see next paragraph]), while
double quotes indicate a string for which should be evaluated.  For
example, backticks are evaluated inside of double quotes, but
<emphasis>not</emphasis> for single quotes.
</para>

<para>
<quote>\</quote> quotes the next character, just as in shells such as
bash and zsh.  For example, if want to put quotes <quote>"</quote>
inside of a string, you can use <quote>\</quote> to force the next
character to be a literal instead of interpreted character.
</para>

<example id="ex-rc-quote">
<title>Escaping quotes in configuration files</title>
<screen>
set realname="Michael \"MuttDude\" Elkins"
</screen>
</example>

<para>
<quote>\\</quote> means to insert a literal <quote>\</quote> into the line.
<quote>\n</quote> and <quote>\r</quote> have their usual C meanings of linefeed and
carriage-return, respectively.
</para>

<para>
A <quote>\</quote> at the end of a line can be used to split commands
over multiple lines as it <quote>escapes</quote> the line end, provided
that the split points don't appear in the middle of command names. Lines
are first concatenated before interpretation so that a multi-line can be
commented by commenting out the first line only.
</para>

<example id="ex-rc-split">
<title>Splitting long configuration commands over several lines</title>
<screen>
set status_format="some very \
long value split \
over several lines"
</screen>
</example>

<para>
It is also possible to substitute the output of a Unix command in an
initialization file.  This is accomplished by enclosing the command in
backticks (``). In <xref linkend="ex-rc-backtick"/>, the output of the
Unix command <quote>uname -a</quote> will be substituted before the line
is parsed.  Since initialization files are line oriented, only the first
line of output from the Unix command will be substituted.
</para>

<example id="ex-rc-backtick">
<title>Using external command's output in configuration files</title>
<screen>
my_hdr X-Operating-System: `uname -a`
</screen>
</example>

<para>
Both environment variables and Mutt variables can be accessed by
prepending <quote>$</quote> to the name of the variable. For example,
</para>

<example id="ex-rc-env">
<title>Using environment variables in configuration files</title>
<screen>
set record=+sent_on_$HOSTNAME
</screen>
</example>

<para>
will cause Mutt to save outgoing messages to a folder named
<quote>sent_on_kremvax</quote> if the environment variable
<literal>$HOSTNAME</literal> is set to <quote>kremvax.</quote> (See
<link linkend="record">$record</link> for details.)
</para>

<para>
Mutt expands the variable when it is assigned, not when it is used. If
the value of a variable on the right-hand side of an assignment changes
after the assignment, the variable on the left-hand side will not be
affected.
</para>

<para>
The commands understood by Mutt are explained in the next paragraphs.
For a complete list, see the <link linkend="commands">command
reference</link>.
</para>

<para>
All configuration files are expected to be in the current locale as
specified by the <link linkend="charset">$charset</link> variable which
doesn't have a default value since it's determined by Mutt at startup.
If a configuration file is not encoded in the same character set the
<link linkend="config-charset">$config_charset</link> variable should be
used: all lines starting with the next are recoded from <link
linkend="config-charset">$config_charset</link> to <link
linkend="charset">$charset</link>.
</para>

<para>
This mechanism should be avoided if possible as it has the following
implications:
</para>

<itemizedlist>

<listitem><para>These variables should be set early in a configuration
file with <link linkend="charset">$charset</link> preceding <link
linkend="config-charset">$config_charset</link> so Mutt knows what
character set to convert to.</para></listitem>

<listitem><para>If <link linkend="config-charset">$config_charset</link>
is set, it should be set in each configuration file because the value is
global and <emphasis>not</emphasis> per configuration
file.</para></listitem>

<listitem><para>Because Mutt first recodes a line before it attempts to
parse it, a conversion introducing question marks or other characters as
part of errors (unconvertable characters, transliteration) may introduce
syntax errors or silently change the meaning of certain tokens
(e.g. inserting question marks into regular
expressions).</para></listitem>

</itemizedlist>

</sect1>

<sect1 id="addrgroup">
<title>Address Groups</title>

<para>Usage:</para>

<cmdsynopsis>
<command>group</command>
<arg choice="opt" rep="repeat">
<option>-group</option>
<replaceable class="parameter">name</replaceable>
</arg>
<group choice="req">
<arg choice="plain" rep="repeat">
<option>-rx</option>
<replaceable class="parameter">expr</replaceable>
</arg>
<arg choice="plain" rep="repeat">
<option>-addr</option>
<replaceable class="parameter">expr</replaceable>
</arg>
</group>

<command>ungroup</command>
<arg choice="opt" rep="repeat">
<option>-group</option>
<replaceable class="parameter">name</replaceable>
</arg>
<group choice="req">
<arg choice="plain">
<replaceable class="parameter">*</replaceable>
</arg>
<arg choice="plain" rep="repeat">
<option>-rx</option>
<replaceable class="parameter">expr</replaceable>
</arg>
<arg choice="plain" rep="repeat">
<option>-addr</option>
<replaceable class="parameter">expr</replaceable>
</arg>
</group>
</cmdsynopsis>

<para>
Mutt supports grouping addresses logically into named groups. An address
or address pattern can appear in several groups at the same time. These
groups can be used in <link linkend="patterns">patterns</link> (for searching, limiting and tagging) and
in hooks by using group patterns. This can be useful to classify mail
and take certain actions depending on in what groups the message is.
For example, the mutt user's mailing list would fit into the categories
<quote>mailing list</quote> and <quote>mutt-related</quote>. Using <link
linkend="send-hook"><literal>send-hook</literal></link>, the sender can
be set to a dedicated one for writing mailing list messages, and the
signature could be set to a mutt-related one for writing to a mutt list
&mdash; for other lists, the list sender setting still applies but a
different signature can be selected. Or, given a group only containing
recipients known to accept encrypted mail,
<quote>auto-encryption</quote> can be achieved easily.
</para>

<para>
The <command>group</command> command is used to directly add either
addresses or regular expressions to the specified group or groups. The
different categories of arguments to the <command>group</command>
command can be in any order. The flags <literal>-rx</literal> and
<literal>-addr</literal> specify what the following strings (that cannot
begin with a hyphen) should be interpreted as: either a regular
expression or an email address, respectively.
</para>

<para>
These address groups can also be created implicitly by the <link
linkend="alias"><command>alias</command></link>, <link
linkend="lists"><command>lists</command></link>, <link
linkend="lists"><command>subscribe</command></link> and <link
linkend="alternates"><command>alternates</command></link> commands by
specifying the optional <literal>-group</literal> option. For example,
</para>

<screen>
alternates -group me address1 address2
alternates -group me -group work address3
</screen>

<para>
would create a group named <quote>me</quote> which contains all your
addresses and a group named <quote>work</quote> which contains only your
work address <emphasis>address3</emphasis>. Besides many other
possibilities, this could be used to automatically mark your own
messages in a mailing list folder as read or use a special signature for
work-related messages.
</para>

<para>
The <command>ungroup</command> command is used to remove addresses or
regular expressions from the specified group or groups. The syntax is
similar to the <command>group</command> command, however the special
character <literal>*</literal> can be used to empty a group of all of
its contents. As soon as a group gets empty because all addresses and
regular expressions have been removed, it'll internally be removed, too
(i.e. there cannot be an empty group). When removing regular expressions
from a group, the pattern must be specified exactly as given to the
<command>group</command> command or <literal>-group</literal> argument.
</para>

</sect1>

<sect1 id="alias">
<title>Defining/Using Aliases</title>

<para>Usage:</para>

<cmdsynopsis>
<command>alias</command>
<arg choice="opt" rep="repeat">
<option>-group</option>
<replaceable class="parameter">name</replaceable>
</arg>
<arg choice="plain">
<replaceable class="parameter">key</replaceable>
</arg>
<arg choice="plain">
<replaceable class="parameter">address</replaceable>
</arg>
<arg choice="opt" rep="repeat">
<replaceable class="parameter">address</replaceable>
</arg>

<command>unalias</command>
<arg choice="opt" rep="repeat">
<option>-group</option>
<replaceable>name</replaceable>
</arg>
<group choice="req">
<arg choice="plain">
<replaceable class="parameter">*</replaceable>
</arg>
<arg choice="plain" rep="repeat">
<replaceable class="parameter">key</replaceable>
</arg>
</group>
</cmdsynopsis>

<para>
It's usually very cumbersome to remember or type out the address of
someone you are communicating with.  Mutt allows you to create
<quote>aliases</quote> which map a short string to a full address.
</para>

<note>
<para>
If you want to create an alias for more than one address, you
<emphasis>must</emphasis> separate the addresses with a comma
(<quote>,</quote>).
</para>
</note>

<para>
The optional <literal>-group</literal> argument to
<command>alias</command> causes the aliased address(es) to be added to
the named <emphasis>group</emphasis>.
</para>

<para>
To remove an alias or aliases (<quote>*</quote> means all aliases):
</para>

<screen>
alias muttdude me@cs.hmc.edu (Michael Elkins)
alias theguys manny, moe, jack
</screen>

<para>
Unlike other mailers, Mutt doesn't require aliases to be defined in a
special file.  The <command>alias</command> command can appear anywhere
in a configuration file, as long as this file is <link
linkend="source"><command>source</command>d</link>.  Consequently, you
can have multiple alias files, or you can have all aliases defined in
your <literal>.muttrc</literal>.
</para>

<para>
On the other hand, the <link
linkend="create-alias"><literal>&lt;create-alias&gt;</literal></link>
function can use only one file, the one pointed to by the <link
linkend="alias-file">$alias_file</link> variable (which is
<literal>~/.muttrc</literal> by default). This file is not special
either, in the sense that Mutt will happily append aliases to any file,
but in order for the new aliases to take effect you need to explicitly
<link linkend="source"><command>source</command></link> this file too.
</para>

<example id="ex-alias-external">
<title>Configuring external alias files</title>
<screen>
source /usr/local/share/Mutt.aliases
source ~/.mail_aliases
set alias_file=~/.mail_aliases
</screen>
</example>

<para>
To use aliases, you merely use the alias at any place in Mutt where Mutt
prompts for addresses, such as the <emphasis>To:</emphasis> or
<emphasis>Cc:</emphasis> prompt.  You can also enter aliases in your
editor at the appropriate headers if you have the <link
linkend="edit-headers">$edit_headers</link> variable set.
</para>

<para>
In addition, at the various address prompts, you can use the tab
character to expand a partial alias to the full alias.  If there are
multiple matches, Mutt will bring up a menu with the matching aliases.
In order to be presented with the full list of aliases, you must hit tab
without a partial alias, such as at the beginning of the prompt or after
a comma denoting multiple addresses.
</para>

<para>
In the alias menu, you can select as many aliases as you want with the
<literal>select-entry</literal> key (default: &lt;Return&gt;), and use
the <emphasis>exit</emphasis> key (default: q) to return to the address
prompt.
</para>

</sect1>

<sect1 id="bind">
<title>Changing the Default Key Bindings</title>

<para>Usage:</para>

<cmdsynopsis>
<command>bind</command>
<arg choice="plain">
<replaceable class="parameter">map</replaceable>
</arg>
<arg choice="plain">
<replaceable class="parameter">key</replaceable>
</arg>
<arg choice="plain">
<replaceable class="parameter">function</replaceable>
</arg>
</cmdsynopsis>

<para>
This command allows you to change the default key bindings (operation
invoked when pressing a key).
</para>

<para>
<emphasis>map</emphasis> specifies in which menu the binding belongs.
Multiple maps may be specified by separating them with commas (no
additional whitespace is allowed). The currently defined maps are:
</para>

<anchor id="maps"/>
<variablelist>

<varlistentry>
<term>generic</term>
<listitem>
<para>
This is not a real menu, but is used as a fallback for all of the other
menus except for the pager and editor modes.  If a key is not defined in
another menu, Mutt will look for a binding to use in this menu.  This
allows you to bind a key to a certain function in multiple menus instead
of having multiple <command>bind</command> statements to accomplish the
same task.
</para>
</listitem>
</varlistentry>
<varlistentry>
<term>alias</term>
<listitem>
<para>
The alias menu is the list of your personal aliases as defined in your
<literal>.muttrc</literal>.  It is the mapping from a short alias name
to the full email address(es) of the recipient(s).
</para>
</listitem>
</varlistentry>
<varlistentry>
<term>attach</term>
<listitem>
<para>
The attachment menu is used to access the attachments on received
messages.
</para>
</listitem>
</varlistentry>
<varlistentry>
<term>browser</term>
<listitem>
<para>
The browser is used for both browsing the local directory structure, and
for listing all of your incoming mailboxes.
</para>
</listitem>
</varlistentry>
<varlistentry>
<term>editor</term>
<listitem>
<para>
The editor is used to allow the user to enter a single line of text, such as
the <emphasis>To</emphasis> or <emphasis>Subject</emphasis> prompts in the
<literal>compose</literal> menu.
</para>
</listitem>
</varlistentry>
<varlistentry>
<term>index</term>
<listitem>
<para>
The index is the list of messages contained in a mailbox.
</para>
</listitem>
</varlistentry>
<varlistentry>
<term>compose</term>
<listitem>
<para>
The compose menu is the screen used when sending a new message.
</para>
</listitem>
</varlistentry>
<varlistentry>
<term>pager</term>
<listitem>
<para>
The pager is the mode used to display message/attachment data, and help
listings.
</para>
</listitem>
</varlistentry>
<varlistentry>
<term>pgp</term>
<listitem>
<para>
The pgp menu is used to select the OpenPGP keys used to encrypt outgoing
messages.
</para>
</listitem>
</varlistentry>
<varlistentry>
<term>smime</term>
<listitem>
<para>
The smime menu is used to select the OpenSSL certificates used to
encrypt outgoing messages.
</para>
</listitem>
</varlistentry>
<varlistentry>
<term>postpone</term>
<listitem>
<para>
The postpone menu is similar to the index menu, except is used when
recalling a message the user was composing, but saved until later.
</para>
</listitem>
</varlistentry>
<varlistentry>
<term>query</term>
<listitem>
<para>
The query menu is the browser for results returned by <link
linkend="query-command">$query_command</link>.
</para>
</listitem>
</varlistentry>
<varlistentry>
<term>mix</term>
<listitem>
<para>
The mixmaster screen is used to select remailer options for outgoing
messages (if Mutt is compiled with Mixmaster support).
</para>
</listitem>
</varlistentry>
</variablelist>

<para>
<emphasis>key</emphasis> is the key (or key sequence) you wish to bind.
To specify a control character, use the sequence
<emphasis>\Cx</emphasis>, where <emphasis>x</emphasis> is the letter of
the control character (for example, to specify control-A use
<quote>\Ca</quote>).  Note that the case of <emphasis>x</emphasis> as
well as <emphasis>\C</emphasis> is ignored, so that
<emphasis>\CA</emphasis>, <emphasis>\Ca</emphasis>,
<emphasis>\cA</emphasis> and <emphasis>\ca</emphasis> are all
equivalent.  An alternative form is to specify the key as a three digit
octal number prefixed with a <quote>\</quote> (for example
<emphasis>\177</emphasis> is equivalent to <emphasis>\c?</emphasis>). In
addition, <emphasis>key</emphasis> may be a symbolic name as shown in
<xref linkend="tab-key-names"/>.
</para>

<table id="tab-key-names">
<title>Symbolic key names</title>
<tgroup cols="2">
<thead>
<row><entry>Symbolic name</entry><entry>Meaning</entry></row>
</thead>
<tbody>
<row><entry>\t</entry><entry>tab</entry></row>
<row><entry>&lt;tab&gt;</entry><entry>tab</entry></row>
<row><entry>&lt;backtab&gt;</entry><entry>backtab / shift-tab</entry></row>
<row><entry>\r</entry><entry>carriage return</entry></row>
<row><entry>\n</entry><entry>newline</entry></row>
<row><entry>\e</entry><entry>escape</entry></row>
<row><entry>&lt;esc&gt;</entry><entry>escape</entry></row>
<row><entry>&lt;up&gt;</entry><entry>up arrow</entry></row>
<row><entry>&lt;down&gt;</entry><entry>down arrow</entry></row>
<row><entry>&lt;left&gt;</entry><entry>left arrow</entry></row>
<row><entry>&lt;right&gt;</entry><entry>right arrow</entry></row>
<row><entry>&lt;pageup&gt;</entry><entry>Page Up</entry></row>
<row><entry>&lt;pagedown&gt;</entry><entry>Page Down</entry></row>
<row><entry>&lt;backspace&gt;</entry><entry>Backspace</entry></row>
<row><entry>&lt;delete&gt;</entry><entry>Delete</entry></row>
<row><entry>&lt;insert&gt;</entry><entry>Insert</entry></row>
<row><entry>&lt;enter&gt;</entry><entry>Enter</entry></row>
<row><entry>&lt;return&gt;</entry><entry>Return</entry></row>
<row><entry>&lt;home&gt;</entry><entry>Home</entry></row>
<row><entry>&lt;end&gt;</entry><entry>End</entry></row>
<row><entry>&lt;space&gt;</entry><entry>Space bar</entry></row>
<row><entry>&lt;f1&gt;</entry><entry>function key 1</entry></row>
<row><entry>&lt;f10&gt;</entry><entry>function key 10</entry></row>
</tbody>
</tgroup>
</table>

<para>
The <literal>&lt;what-key&gt;</literal> function can be used to
explore keycode and symbolic names for other keys on your keyboard.
Executing this function will display information about each key
pressed, until terminated by <literal>^G</literal>.
</para>

<para>
<emphasis>key</emphasis> does not need to be enclosed in quotes unless
it contains a space (<quote>&nbsp;</quote>) or semi-colon
(<quote>;</quote>).
</para>

<para>
<emphasis>function</emphasis> specifies which action to take when
<emphasis>key</emphasis> is pressed.  For a complete list of functions,
see the <link linkend="functions">reference</link>. Note that the
<command>bind</command> expects <emphasis>function</emphasis> to be
specified without angle brackets.
</para>

<para>
The special function <literal>&lt;noop&gt;</literal> unbinds the
specified key sequence.
</para>

</sect1>

<sect1 id="charset-hook">
<title>Defining Aliases for Character Sets</title>

<para>Usage:</para>

<cmdsynopsis>
<command>charset-hook</command>
<arg choice="plain">
<replaceable class="parameter">alias</replaceable>
</arg>
<arg choice="plain">
<replaceable class="parameter">charset</replaceable>
</arg>

<command>iconv-hook<anchor id="iconv-hook"/></command>
<arg choice="plain">
<replaceable class="parameter">charset</replaceable>
</arg>
<arg choice="plain">
<replaceable class="parameter">local-charset</replaceable>
</arg>
</cmdsynopsis>

<para>
The <command>charset-hook</command> command defines an alias for a
character set.  This is useful to properly display messages which are
tagged with a character set name not known to Mutt.
</para>

<para>
The <command>iconv-hook</command> command defines a system-specific name
for a character set.  This is helpful when your systems character
conversion library insists on using strange, system-specific names for
character sets.
</para>

</sect1>

<sect1 id="folder-hook">
<title>Setting Variables Based Upon Mailbox</title>

<para>Usage:</para>

<cmdsynopsis>
<command>folder-hook</command>
<arg choice="plain">
<replaceable class="parameter">[!]regexp</replaceable>
</arg>
<arg choice="plain">
<replaceable class="parameter">command</replaceable>
</arg>
</cmdsynopsis>

<para>
It is often desirable to change settings based on which mailbox you are
reading.  The <command>folder-hook</command> command provides a method
by which you can execute any configuration command.
<emphasis>regexp</emphasis> is a regular expression specifying in which
mailboxes to execute <emphasis>command</emphasis> before loading.  If a
mailbox matches multiple <command>folder-hook</command>s, they are
executed in the order given in the <literal>.muttrc</literal>.
</para>

<para>
The regexp parameter has <link linkend="shortcuts">mailbox
shortcut</link> expansion performed on the first character.
See  <xref linkend="mailbox-hook"/> for more details.
</para>

<note>
<para>
If you use the <quote>!</quote> shortcut for <link
linkend="spoolfile">$spoolfile</link> at the beginning of the pattern,
you must place it inside of double or single quotes in order to
distinguish it from the logical <emphasis>not</emphasis> operator for
the expression.
</para>
</note>

<note>
<para>
Settings are <emphasis>not</emphasis> restored when you leave the
mailbox.  For example, a command action to perform is to change the
sorting method based upon the mailbox being read:
</para>

<screen>
folder-hook mutt "set sort=threads"</screen>

<para>
However, the sorting method is not restored to its previous value when
reading a different mailbox.  To specify a <emphasis>default</emphasis>
command, use the pattern <quote>.</quote> before other
<command>folder-hook</command>s adjusting a value on a per-folder basis
because <command>folder-hook</command>s are evaluated in the order given
in the configuration file.
</para>
</note>

<note>
<para>
The keyboard buffer will not be processed until after all hooks
are run; multiple <link linkend="push">push</link> or <link
linkend="exec">exec</link> commands will end up being processed in
reverse order.
</para>
</note>

<para>
The following example will set the <link linkend="sort">sort</link>
variable to <literal>date-sent</literal> for all folders but to
<literal>threads</literal> for all folders containing
<quote>mutt</quote> in their name.
</para>

<example id="ex-folder-sorting">
<title>Setting sort method based on mailbox name</title>
<screen>
folder-hook . "set sort=date-sent"
folder-hook mutt "set sort=threads"
</screen>
</example>

</sect1>

<sect1 id="macro">
<title>Keyboard Macros</title>

<para>Usage:</para>

<cmdsynopsis>
<command>macro</command>
<arg choice="plain">
<replaceable class="parameter">menu</replaceable>
</arg>
<arg choice="plain">
<replaceable class="parameter">key</replaceable>
</arg>
<arg choice="plain">
<replaceable class="parameter">sequence</replaceable>
</arg>
<arg choice="opt">
<replaceable class="parameter">description</replaceable>
</arg>
</cmdsynopsis>

<para>
Macros are useful when you would like a single key to perform a series
of actions.  When you press <emphasis>key</emphasis> in menu
<emphasis>menu</emphasis>, Mutt will behave as if you had typed
<emphasis>sequence</emphasis>.  So if you have a common sequence of
commands you type, you can create a macro to execute those commands with
a single key or fewer keys.
</para>

<para>
<emphasis>menu</emphasis> is the <link linkend="maps">map</link> which
the macro will be bound in.  Multiple maps may be specified by
separating multiple menu arguments by commas. Whitespace may not be used
in between the menu arguments and the commas separating them.
</para>

<para>
<emphasis>key</emphasis> and <emphasis>sequence</emphasis> are expanded
by the same rules as the <link linkend="bind">key bindings</link> with
some additions.  The first is that control characters in
<emphasis>sequence</emphasis> can also be specified as
<emphasis>^x</emphasis>.  In order to get a caret (<quote>^</quote>) you
need to use <emphasis>^^</emphasis>.  Secondly, to specify a certain key
such as <emphasis>up</emphasis> or to invoke a function directly, you
can use the format <emphasis>&lt;key name&gt;</emphasis> and
<emphasis>&lt;function name&gt;</emphasis>.  For a listing of key names
see the section on <link linkend="bind">key bindings</link>.  Functions
are listed in the <link linkend="functions">reference</link>.
</para>

<para>
The advantage with using function names directly is that the macros will
work regardless of the current key bindings, so they are not dependent
on the user having particular key definitions.  This makes them more
robust and portable, and also facilitates defining of macros in files
used by more than one user (e.g., the system Muttrc).
</para>

<para>
Optionally you can specify a descriptive text after
<emphasis>sequence</emphasis>, which is shown in the help screens if
they contain a description.
</para>

<note>
<para>
Macro definitions (if any) listed in the help screen(s), are
silently truncated at the screen width, and are not wrapped.
</para>
</note>

</sect1>

<sect1 id="color">
<title>Using Color and Mono Video Attributes</title>

<para>Usage:</para>

<cmdsynopsis>
<command>color</command>
<arg choice="plain">
<replaceable class="parameter">object</replaceable>
</arg>
<arg choice="plain">
<replaceable class="parameter">foreground</replaceable>
</arg>
<arg choice="plain">
<replaceable class="parameter">background</replaceable>
</arg>

<command>color</command>
<group choice="req">
<arg choice="plain">
<option>header</option>
</arg>
<arg choice="plain">
<option>body</option>
</arg>
</group>
<arg choice="plain">
<replaceable class="parameter">foreground</replaceable>
</arg>
<arg choice="plain">
<replaceable class="parameter">background</replaceable>
</arg>
<arg choice="plain">
<replaceable class="parameter">regexp</replaceable>
</arg>

<command>color</command>
<arg choice="plain">
<option><emphasis>index-object</emphasis></option>
</arg>
<arg choice="plain">
<replaceable class="parameter">foreground</replaceable>
</arg>
<arg choice="plain">
<replaceable class="parameter">background</replaceable>
</arg>
<arg choice="plain">
<replaceable class="parameter">pattern</replaceable>
</arg>

<command>uncolor</command>
<group choice="req">
<arg choice="plain">
<option><emphasis>index-object</emphasis></option>
</arg>
<arg choice="plain">
<option>header</option>
</arg>
<arg choice="plain">
<option>body</option>
</arg>
</group>
<group choice="req">
<arg choice="plain">
<replaceable>*</replaceable>
</arg>
<arg choice="plain" rep="repeat">
<replaceable>pattern</replaceable>
</arg>
</group>
</cmdsynopsis>

<para>
If your terminal supports color, you can spice up Mutt by creating your
own color scheme.  To define the color of an object (type of
information), you must specify both a foreground color
<emphasis>and</emphasis> a background color (it is not possible to only
specify one or the other).
</para>

<para>
<emphasis>header</emphasis> and <emphasis>body</emphasis> match
<emphasis>regexp</emphasis> in the header/body of a message,
<emphasis>index-object</emphasis> can match <emphasis>pattern</emphasis>
(see <xref linkend="patterns"/>) in the message index. Note that IMAP
server-side searches (=b, =B, =h) are not supported for color index
patterns.
</para>

<para>
<emphasis>object</emphasis> can be one of:
</para>

<itemizedlist>
<listitem><para>attachment</para></listitem>
<listitem><para>bold (highlighting bold patterns in the body of messages)</para></listitem>
<listitem><para>error (error messages printed by Mutt)</para></listitem>
<listitem><para>hdrdefault (default color of the message header in the pager)</para></listitem>
<listitem><para>index_author (color of the author name in the index, uses <emphasis>pattern</emphasis>)</para></listitem>
<listitem><para>index_collapsed (the number of messages in a collapsed thread in the index)</para></listitem>
<listitem><para>index_date (color of the date field in the index)</para></listitem>
<listitem><para>index_flags (color of the message flags in the index)</para></listitem>
<listitem><para>index_label (color of the message label in the index)</para></listitem>
<listitem><para>index_number (color of the message number in the index)</para></listitem>
<listitem><para>index_size (color of the message size and line number in the index)</para></listitem>
<listitem><para>index_subject (color of the subject in the index, uses <emphasis>pattern</emphasis>)</para></listitem>
<listitem><para>indicator (arrow or bar used to indicate the current item in a menu)</para></listitem>
<listitem><para>markers (the <quote>+</quote> markers at the beginning of wrapped lines in the pager)</para></listitem>
<listitem><para>message (informational messages)</para></listitem>
<listitem><para>normal</para></listitem>
<listitem><para><link linkend="progress">progress</link> (visual progress bar)</para></listitem>
<listitem><para>prompt</para></listitem>
<listitem><para>quoted (text matching <link linkend="quote-regexp">$quote_regexp</link> in the body of a message)</para></listitem>
<listitem><para>quoted1, quoted2, ..., quoted<emphasis>N</emphasis> (higher levels of quoting)</para></listitem>
<listitem><para>search (highlighting of words in the pager)</para></listitem>
<listitem><para>signature</para></listitem><listitem><para>status (mode lines used to display info about the mailbox or message)</para></listitem>
<listitem><para>tilde (the <quote>~</quote> used to pad blank lines in the pager)</para></listitem>
<listitem><para>tree (thread tree drawn in the message index and attachment menu)</para></listitem>
<listitem><para>underline (highlighting underlined patterns in the body of messages)</para></listitem>
</itemizedlist>

<para>
<emphasis>index-object</emphasis> can be one of the following:
</para>

<itemizedlist>
<listitem><para>index (default highlighting of the entire index line, uses <emphasis>pattern</emphasis>)</para></listitem>
<listitem><para>index_date (the date field)</para></listitem>
<listitem><para>index_flags (the message flags, %S %Z, uses <emphasis>pattern</emphasis>)</para></listitem>
<listitem><para>index_number (the message number, %C)</para></listitem>
<listitem><para>index_collapsed (the number of messages in a collapsed thread, %M)</para></listitem>
<listitem><para>index_author (the author name, %A %a %F %L %n, uses <emphasis>pattern</emphasis>)</para></listitem>
<listitem><para>index_subject (the subject, %s, uses <emphasis>pattern</emphasis>)</para></listitem>
<listitem><para>index_size (the message size, %c %l)</para></listitem>
<listitem><para>index_label (the message label, %y %Y)</para></listitem>
<listitem><para>index_tags (the transformed message tags, %g)</para></listitem>
<listitem><para>index_tag (an individual message tag, %G, uses <emphasis>pattern / tag name</emphasis>)</para></listitem>
</itemizedlist>

<para>
<emphasis>foreground</emphasis> and <emphasis>background</emphasis> can
be one of the following:
</para>

<itemizedlist>
<listitem><para>white</para></listitem>
<listitem><para>black</para></listitem>
<listitem><para>green</para></listitem>
<listitem><para>magenta</para></listitem>
<listitem><para>blue</para></listitem>
<listitem><para>cyan</para></listitem>
<listitem><para>yellow</para></listitem>
<listitem><para>red</para></listitem>
<listitem><para>default</para></listitem>
<listitem><para>color<emphasis>x</emphasis></para>
</listitem>
</itemizedlist>

<para>
<emphasis>foreground</emphasis> can optionally be prefixed with the
keyword <literal>bright</literal> to make the foreground color boldfaced
(e.g., <literal>brightred</literal>).
</para>

<para>
If your terminal supports it, the special keyword
<emphasis>default</emphasis> can be used as a transparent color.  The
value <emphasis>brightdefault</emphasis> is also valid.  If Mutt is
linked against the <emphasis>S-Lang</emphasis> library, you also need to
set the <literal>$COLORFGBG</literal> environment variable to the
default colors of your terminal for this to work; for example (for
Bourne-like shells):
</para>

<screen>
set COLORFGBG="green;black"
export COLORFGBG
</screen>

<note>
<para>
The <emphasis>S-Lang</emphasis> library requires you to use the
<emphasis>lightgray</emphasis> and <emphasis>brown</emphasis> keywords
instead of <emphasis>white</emphasis> and <emphasis>yellow</emphasis>
when setting this variable.
</para>
</note>

<note>
<para>
The <command>uncolor</command> command can be applied to the index,
header and body objects only.  It removes entries from the list. You
<emphasis>must</emphasis> specify the same pattern specified in the
<command>color</command> command for it to be removed.  The pattern
<quote>*</quote> is a special token which means to clear the color list
of all entries.
</para>
</note>

<para>
Mutt also recognizes the keywords <emphasis>color0</emphasis>,
<emphasis>color1</emphasis>, ...,
<emphasis>color</emphasis><emphasis>N-1</emphasis>
(<emphasis>N</emphasis> being the number of colors supported by your
terminal).  This is useful when you remap the colors for your display
(for example by changing the color associated with
<emphasis>color2</emphasis> for your xterm), since color names may then
lose their normal meaning.
</para>

<anchor id="mono"/>
<para>
If your terminal does not support color, it is still possible change the
video attributes through the use of the <quote>mono</quote>
command. Usage:
</para>

<cmdsynopsis>
<command>mono</command>
<arg choice="plain">
<replaceable class="parameter">object</replaceable>
</arg>
<arg choice="plain">
<replaceable class="parameter">attribute</replaceable>
</arg>

<command>mono</command>
<group choice="req">
<arg choice="plain">
<option>header</option>
</arg>
<arg choice="plain">
<option>body</option>
</arg>
</group>
<arg choice="plain">
<replaceable class="parameter">attribute</replaceable>
</arg>
<arg choice="plain">
<replaceable class="parameter">regexp</replaceable>
</arg>

<command>mono</command>
<arg choice="plain">
<option>index</option>
</arg>
<arg choice="plain">
<replaceable class="parameter">attribute</replaceable>
</arg>
<arg choice="plain">
<replaceable class="parameter">pattern</replaceable>
</arg>

<command>unmono</command>
<group choice="req">
<arg choice="plain">
<option><emphasis>index-object</emphasis></option>
</arg>
<arg choice="plain">
<option>header</option>
</arg>
<arg choice="plain">
<option>body</option>
</arg>
</group>
<group choice="req">
<arg choice="plain">
<replaceable>*</replaceable>
</arg>
<arg choice="plain" rep="repeat">
<replaceable>pattern</replaceable>
</arg>
</group>
</cmdsynopsis>

<para>
For <emphasis>object</emphasis>, see the <command>color</command>
command. <emphasis>attribute</emphasis> can be one of the following:
</para>

<itemizedlist>
<listitem><para>none</para></listitem>
<listitem><para>bold</para></listitem>
<listitem><para>underline</para></listitem>
<listitem><para>reverse</para></listitem>
<listitem><para>standout</para></listitem>
</itemizedlist>

</sect1>

<sect1 id="msg-hdr-display">
<title>Message Header Display</title>

<sect2 id="hdr-folding">
<title>Header Display</title>

<para>
When displaying a message in the pager, Mutt folds long header lines at
<link linkend="wrap">$wrap</link> columns. Though there're precise rules
about where to break and how, Mutt always folds headers using a tab for
readability. (Note that the sending side is not affected by this, Mutt
tries to implement standards compliant folding.)
</para>

</sect2>

<sect2 id="ignore">
<title>Selecting Headers</title>

<para>Usage:</para>

<cmdsynopsis>
<command>ignore</command>
<arg choice="plain">
<replaceable class="parameter">pattern</replaceable>
</arg>
<arg choice="opt" rep="repeat">
<replaceable class="parameter">pattern</replaceable>
</arg>

<command>unignore</command>
<group choice="req">
<arg choice="plain">
<replaceable>*</replaceable>
</arg>
<arg choice="plain" rep="repeat">
<replaceable>pattern</replaceable>
</arg>
</group>
</cmdsynopsis>

<para>
Messages often have many header fields added by automatic processing
systems, or which may not seem useful to display on the screen.  This
command allows you to specify header fields which you don't normally
want to see in the pager.
</para>

<para>
You do not need to specify the full header field name.  For example,
<quote>ignore content-</quote> will ignore all header fields that begin
with the pattern <quote>content-</quote>. <quote>ignore *</quote> will
ignore all headers.
</para>

<para>
To remove a previously added token from the list, use the
<quote>unignore</quote> command.  The <quote>unignore</quote> command
will make Mutt display headers with the given pattern.  For example, if
you do <quote>ignore x-</quote> it is possible to <quote>unignore
x-mailer</quote>.
</para>

<para>
<quote>unignore *</quote> will remove all tokens from the ignore list.
</para>

<example id="ex-header-weeding">
<title>Header weeding</title>
<screen>
<emphasis role="comment"># Sven's draconian header weeding</emphasis>
ignore *
unignore from date subject to cc
unignore organization organisation x-mailer: x-newsreader: x-mailing-list:
unignore posted-to:
</screen>
</example>

</sect2>

<sect2 id="hdr-order">
<title>Ordering Displayed Headers</title>

<para>Usage:</para>

<cmdsynopsis>
<command>hdr_order</command>
<arg choice="plain">
<replaceable class="parameter">header</replaceable>
</arg>
<arg choice="opt" rep="repeat">
<replaceable class="parameter">header</replaceable>
</arg>

<command>unhdr_order</command>
<group choice="req">
<arg choice="plain">
<replaceable>*</replaceable>
</arg>
<arg choice="plain" rep="repeat">
<replaceable>header</replaceable>
</arg>
</group>
</cmdsynopsis>

<para>
With the <command>hdr_order</command> command you can specify an order
in which Mutt will attempt to present these headers to you when viewing
messages.
</para>

<para>
<quote><command>unhdr_order</command> *</quote> will clear all previous
headers from the order list, thus removing the header order effects set
by the system-wide startup file.
</para>

<example id="ex-hdr-order">
<title>Configuring header display order</title>
<screen>
hdr_order From Date: From: To: Cc: Subject:
</screen>
</example>

</sect2>
</sect1>

<sect1 id="alternates">
<title>Alternative Addresses</title>

<para>Usage:</para>

<cmdsynopsis>
<command>alternates</command>
<arg choice="opt" rep="repeat">
<option>-group</option>
<replaceable>name</replaceable>
</arg>
<arg choice="plain">
<replaceable>regexp</replaceable>
</arg>
<arg choice="opt" rep="repeat">
<replaceable>regexp</replaceable>
</arg>

<command>unalternates</command>
<arg choice="opt" rep="repeat">
<option>-group</option>
<replaceable>name</replaceable>
</arg>
<group choice="req">
<arg choice="plain">
<replaceable>*</replaceable>
</arg>
<arg choice="plain" rep="repeat">
<replaceable>regexp</replaceable>
</arg>
</group>
</cmdsynopsis>

<para>
With various functions, Mutt will treat messages differently, depending
on whether you sent them or whether you received them from someone else.
For instance, when replying to a message that you sent to a different
party, Mutt will automatically suggest to send the response to the
original message's recipients &mdash; responding to yourself won't make
much sense in many cases.  (See <link
linkend="reply-to">$reply_to</link>.)
</para>

<para>
Many users receive e-mail under a number of different addresses. To
fully use Mutt's features here, the program must be able to recognize
what e-mail addresses you receive mail under. That's the purpose of the
<command>alternates</command> command: It takes a list of regular
expressions, each of which can identify an address under which you
receive e-mail.
</para>

<para>
As addresses are matched using regular expressions and not exact strict
comparisons, you should make sure you specify your addresses as precise
as possible to avoid mismatches. For example, if you specify:
</para>

<screen>
alternates user@example
</screen>

<para>
Mutt will consider <quote><literal>some-user@example</literal></quote>
as being your address, too which may not be desired. As a solution, in
such cases addresses should be specified as:
</para>

<screen>
alternates '^user@example$'
</screen>

<para>
The <literal>-group</literal> flag causes all of the subsequent regular
expressions to be added to the named group.
</para>

<para>
The <command>unalternates</command> command can be used to write
exceptions to <command>alternates</command> patterns. If an address
matches something in an <command>alternates</command> command, but you
nonetheless do not think it is from you, you can list a more precise
pattern under an <command>unalternates</command> command.
</para>

<para>
To remove a regular expression from the <command>alternates</command>
list, use the <command>unalternates</command> command with exactly the
same <emphasis>regexp</emphasis>.  Likewise, if the
<emphasis>regexp</emphasis> for an <command>alternates</command> command
matches an entry on the <command>unalternates</command> list, that
<command>unalternates</command> entry will be removed. If the
<emphasis>regexp</emphasis> for <command>unalternates</command> is
<quote>*</quote>, <emphasis>all entries</emphasis> on
<command>alternates</command> will be removed.
</para>

</sect1>

<sect1 id="lists">
<title>Mailing Lists</title>

<anchor id="subscribe"/>
<para>Usage:</para>

<cmdsynopsis>
<command>lists</command>
<arg choice="opt" rep="repeat">
<option>-group</option>
<replaceable class="parameter">name</replaceable>
</arg>
<arg choice="plain">
<replaceable class="parameter">regexp</replaceable>
</arg>
<arg choice="opt" rep="repeat">
<replaceable class="parameter">regexp</replaceable>
</arg>

<command>unlists</command>
<group choice="req">
<arg choice="plain">
<replaceable class="parameter">*</replaceable>
</arg>
<arg choice="plain" rep="repeat">
<replaceable class="parameter">regexp</replaceable>
</arg>
</group>

<command>subscribe</command>
<arg choice="opt" rep="repeat">
<option>-group</option>
<replaceable class="parameter">name</replaceable>
</arg>
<arg choice="plain">
<replaceable class="parameter">regexp</replaceable>
</arg>
<arg choice="opt" rep="repeat">
<replaceable class="parameter">regexp</replaceable>
</arg>

<command>unsubscribe</command>
<group choice="req">
<arg choice="plain">
<replaceable class="parameter">*</replaceable>
</arg>
<arg choice="plain" rep="repeat">
<replaceable class="parameter">regexp</replaceable>
</arg>
</group>
</cmdsynopsis>

<para>
Mutt has a few nice features for <link linkend="using-lists">handling
mailing lists</link>.  In order to take advantage of them, you must
specify which addresses belong to mailing lists, and which mailing lists
you are subscribed to. Mutt also has limited support for auto-detecting
mailing lists: it supports parsing <literal>mailto:</literal> links in
the common <literal>List-Post:</literal> header which has the same
effect as specifying the list address via the <command>lists</command>
command (except the group feature). Once you have done this, the <link
linkend="list-reply"><literal>&lt;list-reply&gt;</literal></link>
function will work for all known lists.  Additionally, when you send a
message to a subscribed list, Mutt will add a Mail-Followup-To header to
tell other users' mail user agents not to send copies of replies to your
personal address.
</para>

<note>
<para>
The Mail-Followup-To header is a non-standard extension which is not
supported by all mail user agents.  Adding it is not bullet-proof
against receiving personal CCs of list messages.  Also note that the
generation of the Mail-Followup-To header is controlled by the <link
linkend="followup-to">$followup_to</link> configuration variable since
it's common practice on some mailing lists to send Cc upon replies
(which is more a group- than a list-reply).
</para>
</note>

<para>
More precisely, Mutt maintains lists of patterns for the addresses of
known and subscribed mailing lists.  Every subscribed mailing list is
known. To mark a mailing list as known, use the <command>list</command>
command.  To mark it as subscribed, use <command>subscribe</command>.
</para>

<para>
You can use regular expressions with both commands. To mark all messages
sent to a specific bug report's address on Debian's bug tracking system
as list mail, for instance, you could say
</para>

<screen>
subscribe [0-9]+.*@bugs.debian.org</screen>

<para>
as it's often sufficient to just give a portion of the list's e-mail
address.
</para>

<para>
Specify as much of the address as you need to to remove ambiguity.  For
example, if you've subscribed to the Mutt mailing list, you will receive
mail addressed to <literal>mutt-users@mutt.org</literal>.  So, to tell
Mutt that this is a mailing list, you could add <literal>lists
mutt-users@</literal> to your initialization file.  To tell Mutt that
you are subscribed to it, add <literal><command>subscribe</command>
mutt-users</literal> to your initialization file instead.  If you also
happen to get mail from someone whose address is
<literal>mutt-users@example.com</literal>, you could use
<literal><command>lists</command> ^mutt-users@mutt\\.org$</literal> or
<literal><command>subscribe</command> ^mutt-users@mutt\\.org$</literal>
to match only mail from the actual list.
</para>

<para>
The <literal>-group</literal> flag adds all of the subsequent regular
expressions to the named <link linkend="addrgroup">address group</link>
in addition to adding to the specified address list.
</para>

<para>
The <quote>unlists</quote> command is used to remove a token from the
list of known and subscribed mailing-lists. Use <quote>unlists *</quote>
to remove all tokens.
</para>

<para>
To remove a mailing list from the list of subscribed mailing lists, but
keep it on the list of known mailing lists, use
<command>unsubscribe</command>.
</para>

</sect1>

<sect1 id="mbox-hook">
<title>Using Multiple Spool Mailboxes</title>

<para>Usage:</para>

<cmdsynopsis>
<command>mbox-hook</command>
<arg choice="plain">
<replaceable class="parameter">[!]regexp</replaceable>
</arg>
<arg choice="plain">
<replaceable class="parameter">mailbox</replaceable>
</arg>
</cmdsynopsis>

<para>
This command is used to move read messages from a specified mailbox to a
different mailbox automatically when you quit or change folders.
<emphasis>regexp</emphasis> is a regular expression specifying the
mailbox to treat as a <quote>spool</quote> mailbox and
<emphasis>mailbox</emphasis> specifies where mail should be saved when
read.
</para>

<para>
The regexp parameter has <link linkend="shortcuts">mailbox
shortcut</link> expansion performed on the first character.
See  <xref linkend="mailbox-hook"/> for more details.
</para>

<para>
Unlike some of the other <emphasis>hook</emphasis> commands, only the
<emphasis>first</emphasis> matching regexp is used (it is not possible
to save read mail in more than a single mailbox).
</para>

</sect1>

<sect1 id="mailboxes">
<title>Monitoring Incoming Mail</title>

<para>Usage:</para>

<cmdsynopsis>
<command>mailboxes</command>
<arg choice="plain">
<replaceable class="parameter">mailbox</replaceable>
</arg>
<arg choice="opt" rep="repeat">
<replaceable class="parameter">mailbox</replaceable>
</arg>

<command>unmailboxes</command>
<group choice="req">
<arg choice="plain">
<replaceable class="parameter">*</replaceable>
</arg>
<arg choice="plain" rep="repeat">
<replaceable class="parameter">mailbox</replaceable>
</arg>
</group>
</cmdsynopsis>

<para>
This command specifies folders which can receive mail and which will be
checked for new messages periodically.
</para>

<para>
<emphasis>folder</emphasis> can either be a local file or directory
(Mbox/Mmdf or Maildir/Mh). If Mutt was built with POP and/or IMAP
support, <emphasis>folder</emphasis> can also be a POP/IMAP folder
URL. The URL syntax is described in <xref linkend="url-syntax"/>, POP
and IMAP are described in <xref linkend="pop"/> and <xref
linkend="imap"/> respectively.
</para>

<para>
Mutt provides a number of advanced features for handling (possibly many)
folders and new mail within them, please refer to <xref
linkend="new-mail"/> for details (including in what situations and how
often Mutt checks for new mail).
</para>

<para>
The <quote>unmailboxes</quote> command is used to remove a token from
the list of folders which receive mail. Use <quote>unmailboxes *</quote>
to remove all tokens.
</para>

<note>
<para>
The folders in the <command>mailboxes</command> command are resolved
when the command is executed, so if these names contain <link
linkend="shortcuts">shortcut characters</link> (such as <quote>=</quote>
and <quote>!</quote>), any variable definition that affects these
characters (like <link linkend="folder">$folder</link> and <link
linkend="spoolfile">$spoolfile</link>) should be set before the
<command>mailboxes</command> command. If none of these shortcuts are
used, a local path should be absolute as otherwise Mutt tries to find it
relative to the directory from where Mutt was started which may not
always be desired.
</para>
</note>

</sect1>

<sect1 id="my-hdr">
<title>User-Defined Headers</title>

<para>Usage:</para>

<cmdsynopsis>
<command>my_hdr</command>
<arg choice="plain">
<replaceable class="parameter">string</replaceable>
</arg>

<command>unmy_hdr</command>
<group choice="req">
<arg choice="plain">
<replaceable class="parameter">*</replaceable>
</arg>
<arg choice="plain" rep="repeat">
<replaceable class="parameter">field</replaceable>
</arg>
</group>
</cmdsynopsis>

<para>
The <command>my_hdr</command> command allows you to create your own
header fields which will be added to every message you send and appear
in the editor if <link linkend="edit-headers">$edit_headers</link> is
set.
</para>

<para>
For example, if you would like to add an <quote>Organization:</quote>
header field to all of your outgoing messages, you can put the command
something like shown in <xref linkend="ex-my-hdr"/> in your
<literal>.muttrc</literal>.
</para>

<example id="ex-my-hdr">
<title>Defining custom headers</title>
<screen>
my_hdr Organization: A Really Big Company, Anytown, USA
</screen>
</example>

<note>
<para>
Space characters are <emphasis>not</emphasis> allowed between the
keyword and the colon (<quote>:</quote>). The standard for electronic
mail (RFC2822) says that space is illegal there, so Mutt enforces the
rule.
</para>
</note>

<para>
If you would like to add a header field to a single message, you should
either set the <link linkend="edit-headers">$edit_headers</link>
variable, or use the <literal>&lt;edit-headers&gt;</literal> function
(default: <quote>E</quote>) in the compose menu so that you can edit the
header of your message along with the body.
</para>

<para>
To remove user defined header fields, use the
<command>unmy_hdr</command> command. You may specify an asterisk
(<quote>*</quote>) to remove all header fields, or the fields to
remove. For example, to remove all <quote>To</quote> and
<quote>Cc</quote> header fields, you could use:
</para>

<screen>
unmy_hdr to cc
</screen>

</sect1>

<sect1 id="save-hook">
<title>Specify Default Save Mailbox</title>

<para>Usage:</para>

<cmdsynopsis>
<command>save-hook</command>
<arg choice="plain">
<replaceable class="parameter">[!]pattern</replaceable>
</arg>
<arg choice="plain">
<replaceable class="parameter">mailbox</replaceable>
</arg>
</cmdsynopsis>

<para>
This command is used to override the default mailbox used when saving
messages. <emphasis>mailbox</emphasis> will be used as the default if
the message matches <emphasis>pattern</emphasis>, see <xref
linkend="pattern-hook"/> for information on the exact format.
</para>

<para>
To provide more flexibility and good defaults, Mutt applies the expandos
of <link linkend="index-format">$index_format</link> to
<emphasis>mailbox</emphasis> after it was expanded.
</para>

<example id="ex-save-hook-exando">
<title>Using %-expandos in <command>save-hook</command></title>
<screen>
<emphasis role="comment"># default: save all to ~/Mail/&lt;author name&gt;</emphasis>
save-hook . ~/Mail/%F

<emphasis role="comment"># save from me@turing.cs.hmc.edu and me@cs.hmc.edu to $folder/elkins</emphasis>
save-hook me@(turing\\.)?cs\\.hmc\\.edu$ +elkins

<emphasis role="comment"># save from aol.com to $folder/spam</emphasis>
save-hook aol\\.com$ +spam
</screen>
</example>

<para>
Also see the <link
linkend="fcc-save-hook"><command>fcc-save-hook</command></link> command.
</para>

</sect1>

<sect1 id="fcc-hook">
<title>Specify Default Fcc: Mailbox When Composing</title>

<para>Usage:</para>

<cmdsynopsis>
<command>fcc-hook</command>
<arg choice="plain">
<replaceable class="parameter">[!]pattern</replaceable>
</arg>
<arg choice="plain">
<replaceable class="parameter">mailbox</replaceable>
</arg>
</cmdsynopsis>

<para>
This command is used to save outgoing mail in a mailbox other than <link
linkend="record">$record</link>.  Mutt searches the initial list of
message recipients for the first matching <emphasis>pattern</emphasis>
and uses <emphasis>mailbox</emphasis> as the default Fcc: mailbox.  If
no match is found the message will be saved to <link
linkend="record">$record</link> mailbox.
</para>

<para>
To provide more flexibility and good defaults, Mutt applies the
expandos of <link linkend="index-format">$index_format</link> to
<emphasis>mailbox</emphasis> after it was expanded.
</para>

<para>
See <xref linkend="pattern-hook"/> for information on the exact format
of <emphasis>pattern</emphasis>.
</para>

<screen>fcc-hook [@.]aol\\.com$ +spammers</screen>

<para>
...will save a copy of all messages going to the aol.com domain to the
`+spammers' mailbox by default.  Also see the <link
linkend="fcc-save-hook"><command>fcc-save-hook</command></link> command.
</para>

</sect1>

<sect1 id="fcc-save-hook">
<title>Specify Default Save Filename and Default Fcc: Mailbox at Once</title>

<para>Usage:</para>

<cmdsynopsis>
<command>fcc-save-hook</command>
<arg choice="plain">
<replaceable class="parameter">[!]pattern</replaceable>
</arg>
<arg choice="plain">
<replaceable class="parameter">mailbox</replaceable>
</arg>
</cmdsynopsis>

<para>
This command is a shortcut, equivalent to doing both a <link
linkend="fcc-hook"><command>fcc-hook</command></link> and a <link
linkend="save-hook"><command>save-hook</command></link> with its
arguments, including %-expansion on <emphasis>mailbox</emphasis>
according to <link linkend="index-format">$index_format</link>.
</para>

</sect1>

<sect1 id="send-hook">
<title>Change Settings Based Upon Message Recipients</title>

<anchor id="reply-hook"/>
<anchor id="send2-hook"/>

<para>Usage:</para>

<cmdsynopsis>
<command>reply-hook</command>
<arg choice="plain">
<replaceable class="parameter">[!]pattern</replaceable>
</arg>
<arg choice="plain">
<replaceable class="parameter">command</replaceable>
</arg>

<command>send-hook</command>
<arg choice="plain">
<replaceable class="parameter">[!]pattern</replaceable>
</arg>
<arg choice="plain">
<replaceable class="parameter">command</replaceable>
</arg>

<command>send2-hook</command>
<arg choice="plain">
<replaceable class="parameter">[!]pattern</replaceable>
</arg>
<arg choice="plain">
<replaceable class="parameter">command</replaceable>
</arg>
</cmdsynopsis>

<para>
These commands can be used to execute arbitrary configuration commands
based upon recipients of the message.  <emphasis>pattern</emphasis> is
used to match the message, see <xref linkend="pattern-hook"/> for
details. <emphasis>command</emphasis> is executed when
<emphasis>pattern</emphasis> matches.
</para>

<para>
<command>reply-hook</command> is matched against the message you are
<emphasis>replying to</emphasis>, instead of the message you are
<emphasis>sending</emphasis>.  <command>send-hook</command> is matched
against all messages, both <emphasis>new</emphasis> and
<emphasis>replies</emphasis>.
</para>

<note>
<para>
<command>reply-hook</command>s are matched <emphasis>before</emphasis> the
<command>send-hook</command>, <emphasis>regardless</emphasis> of the order
specified in the user's configuration file.  However, you can inhibit
<command>send-hook</command> in the reply case by using the pattern
<literal>'! ~Q'</literal> (<emphasis>not replied</emphasis>, see
<xref linkend="pattern-hook"/>) in the <command>send-hook</command> to tell
when <command>reply-hook</command> have been executed.
</para>
</note>

<para>
<command>send2-hook</command> is matched every time a message is
changed, either by editing it, or by using the compose menu to change
its recipients or subject.  <command>send2-hook</command> is executed
after <command>send-hook</command>, and can, e.g., be used to set
parameters such as the <link linkend="sendmail">$sendmail</link>
variable depending on the message's sender address.
</para>

<para>
For each type of <command>send-hook</command> or
<command>reply-hook</command>, when multiple matches occur, commands are
executed in the order they are specified in the
<literal>.muttrc</literal> (for that type of hook).
</para>

<para>
Example: <literal><command>send-hook</command> mutt
"<command>set</command> mime_forward signature=''"</literal>
</para>

<para>
Another typical use for this command is to change the values of the
<link linkend="attribution">$attribution</link>, <link
linkend="signature">$signature</link> and <link
linkend="locale">$locale</link> variables in order to change the
language of the attributions and signatures based upon the recipients.
</para>

<note>
<para>
<command>send-hook</command>'s are only executed once after getting the
initial list of recipients.  Adding a recipient after replying or
editing the message will not cause any <command>send-hook</command> to
be executed, similarly if <link linkend="autoedit">$autoedit</link> is
set (as then the initial list of recipients is empty). Also note that
<link linkend="my-hdr"><command>my_hdr</command></link> commands which
modify recipient headers, or the message's subject, don't have any
effect on the current message when executed from a
<command>send-hook</command>.
</para>
</note>

</sect1>

<sect1 id="message-hook">
<title>Change Settings Before Formatting a Message</title>

<para>Usage:</para>

<cmdsynopsis>
<command>message-hook</command>
<arg choice="plain">
<replaceable class="parameter">[!]pattern</replaceable>
</arg>
<arg choice="plain">
<replaceable class="parameter">command</replaceable>
</arg>
</cmdsynopsis>

<para>
This command can be used to execute arbitrary configuration commands
before viewing or formatting a message based upon information about the
message.  <emphasis>command</emphasis> is executed if the
<emphasis>pattern</emphasis> matches the message to be displayed. When
multiple matches occur, commands are executed in the order they are
specified in the <literal>.muttrc</literal>.
</para>

<para>
See <xref linkend="pattern-hook"/> for information on the exact format
of <emphasis>pattern</emphasis>.
</para>

<para>
Example:
</para>

<screen>
message-hook ~A 'set pager=builtin'
message-hook '~f freshmeat-news' 'set pager="less \"+/^  subject: .*\""'
</screen>

</sect1>

<sect1 id="crypt-hook">
<title>Choosing the Cryptographic Key of the Recipient</title>

<para>Usage:</para>

<cmdsynopsis>
<command>crypt-hook</command>
<arg choice="plain">
<replaceable class="parameter">regexp</replaceable>
</arg>
<arg choice="plain">
<replaceable class="parameter">keyid</replaceable>
</arg>
</cmdsynopsis>

<para>
When encrypting messages with PGP/GnuPG or OpenSSL, you may want to
associate a certain key with a given e-mail address automatically,
either because the recipient's public key can't be deduced from the
destination address, or because, for some reasons, you need to override
the key Mutt would normally use.  The <command>crypt-hook</command>
command provides a method by which you can specify the ID of the public
key to be used when encrypting messages to a certain recipient.
You may use multiple crypt-hooks with the same regexp; multiple
matching crypt-hooks result in the use of multiple keyids for
a recipient.  During key selection, Mutt will confirm whether each
crypt-hook is to be used (unless the <link
linkend="crypt-confirmhook">$crypt_confirmhook</link> option is unset).
If all crypt-hooks for a recipient are declined, Mutt will use the
original recipient address for key selection instead.
</para>

<para>
The meaning of <emphasis>keyid</emphasis> is to be taken broadly in this
context: You can either put a numerical key ID or fingerprint here, an
e-mail address, or even just a real name.
</para>

</sect1>

<sect1 id="push">
<title>Adding Key Sequences to the Keyboard Buffer</title>

<para>Usage:</para>

<cmdsynopsis>
<command>push</command>
<arg choice="plain">
<replaceable class="parameter">string</replaceable>
</arg>
</cmdsynopsis>

<para>
This command adds the named string to the beginning of the keyboard buffer. The string
may contain control characters, key names and function names like the
sequence string in the <link linkend="macro">macro</link> command. You
may use it to automatically run a sequence of commands at startup, or
when entering certain folders. For example, <xref
linkend="ex-folder-hook-push"/> shows how to automatically collapse all
threads when entering a folder.
</para>

<example id="ex-folder-hook-push">
<title>Embedding <command>push</command> in <command>folder-hook</command></title>
<screen>
folder-hook . 'push &lt;collapse-all&gt;'
</screen>
</example>

<para>
For using functions like shown in the example, it's important to use
angle brackets (<quote>&lt;</quote> and <quote>&gt;</quote>) to make
Mutt recognize the input as a function name. Otherwise it will simulate
individual just keystrokes, i.e. <quote><literal>push
collapse-all</literal></quote> would be interpreted as if you had typed
<quote>c</quote>, followed by <quote>o</quote>, followed by
<quote>l</quote>, ..., which is not desired and may lead to very
unexpected behavior.
</para>

<para>
Keystrokes can be used, too, but are less portable because of
potentially changed key bindings. With default bindings, this is
equivalent to the above example:
</para>

<screen>
folder-hook . 'push \eV'
</screen>

<para>
because it simulates that Esc+V was pressed (which is the default
binding of <literal>&lt;collapse-all&gt;</literal>).
</para>

</sect1>

<sect1 id="exec">
<title>Executing Functions</title>

<para>Usage:</para>

<cmdsynopsis>
<command>exec</command>
<arg choice="plain">
<replaceable class="parameter">function</replaceable>
</arg>
<arg choice="opt" rep="repeat">
<replaceable class="parameter">function</replaceable>
</arg>
</cmdsynopsis>

<para>
This command can be used to execute any function. Functions are listed
in the <link linkend="functions">function reference</link>.
<quote><command>exec</command> <literal>function</literal></quote> is
equivalent to <quote><literal>push &lt;function&gt;</literal></quote>.
</para>

</sect1>

<sect1 id="score-command">
<title>Message Scoring</title>

<para>Usage:</para>

<cmdsynopsis>
<command>score</command>
<arg choice="plain">
<replaceable class="parameter">pattern</replaceable>
</arg>
<arg choice="plain">
<replaceable class="parameter">value</replaceable>
</arg>

<command>unscore</command>
<group choice="req">
<arg choice="plain">
<replaceable class="parameter">*</replaceable>
</arg>
<arg choice="plain" rep="repeat">
<replaceable class="parameter">pattern</replaceable>
</arg>
</group>
</cmdsynopsis>

<para>
The <command>score</command> commands adds <emphasis>value</emphasis> to
a message's score if <emphasis>pattern</emphasis> matches it.
<emphasis>pattern</emphasis> is a string in the format described in the
<link linkend="patterns">patterns</link> section (note: For efficiency
reasons, patterns which scan information not available in the index,
such as <literal>~b</literal>, <literal>~B</literal> or
<literal>~h</literal>, may not be used).  <emphasis>value</emphasis> is
a positive or negative integer.  A message's final score is the sum
total of all matching <command>score</command> entries.  However, you
may optionally prefix <emphasis>value</emphasis> with an equal sign
(<quote>=</quote>) to cause evaluation to stop at a particular entry if
there is a match.  Negative final scores are rounded up to 0.
</para>

<para>
The <command>unscore</command> command removes score entries from the
list.  You <emphasis>must</emphasis> specify the same pattern specified
in the <command>score</command> command for it to be removed.  The
pattern <quote>*</quote> is a special token which means to clear the
list of all score entries.
</para>

</sect1>

<sect1 id="spam">
<title>Spam Detection</title>

<para>Usage:</para>

<cmdsynopsis>
<command>spam</command>
<arg choice="plain">
<replaceable class="parameter">pattern</replaceable>
</arg>
<arg choice="plain">
<replaceable class="parameter">format</replaceable>
</arg>

<command>nospam</command>
<group choice="req">
<arg choice="plain">
<replaceable class="parameter">*</replaceable>
</arg>
<arg choice="plain">
<replaceable class="parameter">pattern</replaceable>
</arg>
</group>
</cmdsynopsis>

<para>
Mutt has generalized support for external spam-scoring filters.  By
defining your spam patterns with the <command>spam</command> and
<literal>nospam</literal> commands, you can <emphasis>limit</emphasis>,
<emphasis>search</emphasis>, and <emphasis>sort</emphasis> your mail
based on its spam attributes, as determined by the external filter. You
also can display the spam attributes in your index display using the
<literal>%H</literal> selector in the <link
linkend="index-format">$index_format</link> variable. (Tip: try
<literal>%?H?[%H] ?</literal> to display spam tags only when they are
defined for a given message.)
</para>

<para>
Your first step is to define your external filter's spam patterns using
the <command>spam</command> command. <emphasis>pattern</emphasis> should
be a regular expression that matches a header in a mail message. If any
message in the mailbox matches this regular expression, it will receive
a <quote>spam tag</quote> or <quote>spam attribute</quote> (unless it
also matches a <command>nospam</command> pattern &mdash; see below.) The
appearance of this attribute is entirely up to you, and is governed by
the <emphasis>format</emphasis> parameter. <emphasis>format</emphasis>
can be any static text, but it also can include back-references from the
<emphasis>pattern</emphasis> expression. (A regular expression
<quote>back-reference</quote> refers to a sub-expression contained
within parentheses.) <literal>%1</literal> is replaced with the first
back-reference in the regex, <literal>%2</literal> with the second, etc.
</para>

<para>
To match spam tags, mutt needs the corresponding header information
which is always the case for local and POP folders but not for IMAP in
the default configuration. Depending on the spam header to be analyzed,
<link linkend="imap-headers">$imap_headers</link> may need to be
adjusted.
</para>

<para>
If you're using multiple spam filters, a message can have more than one
spam-related header. You can define <command>spam</command> patterns for
each filter you use. If a message matches two or more of these patterns,
and the <link linkend="spam-separator">$spam_separator</link> variable
is set to a string, then the message's spam tag will consist of all the
<emphasis>format</emphasis> strings joined together, with the value of
<link linkend="spam-separator">$spam_separator</link> separating them.
</para>

<para>
For example, suppose one uses DCC, SpamAssassin, and PureMessage, then
the configuration might look like in <xref linkend="ex-spam"/>.
</para>

<example id="ex-spam">
<title>Configuring spam detection</title>
<screen>
spam "X-DCC-.*-Metrics:.*(....)=many"         "90+/DCC-%1"
spam "X-Spam-Status: Yes"                     "90+/SA"
spam "X-PerlMX-Spam: .*Probability=([0-9]+)%" "%1/PM"
set spam_separator=", "
</screen>
</example>

<para>
If then a message is received that DCC registered with
<quote>many</quote> hits under the <quote>Fuz2</quote> checksum, and
that PureMessage registered with a 97% probability of being spam, that
message's spam tag would read <literal>90+/DCC-Fuz2,
97/PM</literal>. (The four characters before <quote>=many</quote> in a
DCC report indicate the checksum used &mdash; in this case,
<quote>Fuz2</quote>.)
</para>

<para>
If the <link linkend="spam-separator">$spam_separator</link> variable is
unset, then each spam pattern match supersedes the previous one. Instead
of getting joined <emphasis>format</emphasis> strings, you'll get only
the last one to match.
</para>

<para>
The spam tag is what will be displayed in the index when you use
<literal>%H</literal> in the <link
linkend="index-format">$index_format</link> variable. It's also the
string that the <literal>~H</literal> pattern-matching expression
matches against for <literal>&lt;search&gt;</literal> and
<literal>&lt;limit&gt;</literal> functions. And it's what sorting by
spam attribute will use as a sort key.
</para>

<para>
That's a pretty complicated example, and most people's actual
environments will have only one spam filter. The simpler your
configuration, the more effective Mutt can be, especially when it comes
to sorting.
</para>

<para>
Generally, when you sort by spam tag, Mutt will sort
<emphasis>lexically</emphasis> &mdash; that is, by ordering strings
alphanumerically. However, if a spam tag begins with a number, Mutt will
sort numerically first, and lexically only when two numbers are equal in
value. (This is like UNIX's <literal>sort -n</literal>.) A message with
no spam attributes at all &mdash; that is, one that didn't match
<emphasis>any</emphasis> of your <command>spam</command> patterns
&mdash; is sorted at lowest priority. Numbers are sorted next, beginning
with 0 and ranging upward. Finally, non-numeric strings are sorted, with
<quote>a</quote> taking lower priority than <quote>z</quote>. Clearly,
in general, sorting by spam tags is most effective when you can coerce
your filter to give you a raw number. But in case you can't, Mutt can
still do something useful.
</para>

<para>
The <command>nospam</command> command can be used to write exceptions to
<command>spam</command> patterns. If a header pattern matches something
in a <command>spam</command> command, but you nonetheless do not want it
to receive a spam tag, you can list a more precise pattern under a
<command>nospam</command> command.
</para>

<para>
If the <emphasis>pattern</emphasis> given to <command>nospam</command>
is exactly the same as the <emphasis>pattern</emphasis> on an existing
<command>spam</command> list entry, the effect will be to remove the
entry from the spam list, instead of adding an exception.  Likewise, if
the <emphasis>pattern</emphasis> for a <command>spam</command> command
matches an entry on the <command>nospam</command> list, that nospam
entry will be removed. If the <emphasis>pattern</emphasis> for
<command>nospam</command> is <quote>*</quote>, <emphasis>all entries on
both lists</emphasis> will be removed. This might be the default action
if you use <command>spam</command> and <command>nospam</command> in
conjunction with a <command>folder-hook</command>.
</para>

<para>
You can have as many <command>spam</command> or
<command>nospam</command> commands as you like.  You can even do your
own primitive <command>spam</command> detection within Mutt &mdash; for
example, if you consider all mail from <literal>MAILER-DAEMON</literal>
to be spam, you can use a <command>spam</command> command like this:
</para>

<screen>
spam "^From: .*MAILER-DAEMON"       "999"
</screen>

</sect1>

<sect1 id="set">
<title>Setting and Querying Variables</title>

<sect2 id="var-types">
<title>Variable Types</title>

<para>
Mutt supports these types of configuration variables:
</para>

<variablelist>
<varlistentry>
<term>boolean</term>
<listitem>
<para>
A boolean expression, either <quote>yes</quote> or <quote>no</quote>.
</para>
</listitem>
</varlistentry>
<varlistentry>
<term>number</term>
<listitem>
<para>
A signed integer number in the range -32768 to 32767.
</para>
</listitem>
</varlistentry>
<varlistentry>
<term>string</term>
<listitem>
<para>
Arbitrary text.
</para>
</listitem>
</varlistentry>
<varlistentry>
<term>path</term>
<listitem>
<para>
A specialized string for representing paths including support for
mailbox shortcuts (see <xref linkend="shortcuts"/>) as well as tilde
(<quote>~</quote>) for a user's home directory and more.
</para>
</listitem>
</varlistentry>
<varlistentry>
<term>quadoption</term>
<listitem>
<para>
Like a boolean but triggers a prompt when set to <quote>ask-yes</quote>
or <quote>ask-no</quote> with <quote>yes</quote> and <quote>no</quote>
preselected respectively.
</para>
</listitem>
</varlistentry>
<varlistentry>
<term>sort order</term>
<listitem>
<para>
A specialized string allowing only particular words as values depending
on the variable.
</para>
</listitem>
</varlistentry>
<varlistentry>
<term>regular expression</term>
<listitem>
<para>
A regular expression, see <xref linkend="regexp"/> for an introduction.
</para>
</listitem>
</varlistentry>
<varlistentry>
<term>folder magic</term>
<listitem>
<para>
Specifies the type of folder to use: <emphasis>mbox</emphasis>,
<emphasis>mmdf</emphasis>, <emphasis>mh</emphasis> or
<emphasis>maildir</emphasis>.  Currently only used to determine the type
for newly created folders.
</para>
</listitem>
</varlistentry>
<varlistentry>
<term>e-mail address</term>
<listitem>
<para>
An e-mail address either with or without realname. The older
<quote><literal>user@example.org (Joe User)</literal></quote> form is
supported but strongly deprecated.
</para>
</listitem>
</varlistentry>
<varlistentry>
<term>user-defined</term>
<listitem>
<para>
Arbitrary text, see <xref linkend="set-myvar"/> for details.
</para>
</listitem>
</varlistentry>
</variablelist>

</sect2>

<sect2 id="set-commands">
<title>Commands</title>

<para>
The following commands are available to manipulate and query variables:
</para>

<para>Usage:</para>

<cmdsynopsis>
<command>set</command>
<group choice="req">
<arg choice="plain">
<group choice="opt">
<arg choice="plain"><option>no</option></arg>
<arg choice="plain"><option>inv</option></arg>
</group>
<replaceable class="parameter">variable</replaceable>
</arg>
<arg choice="plain">
<replaceable class="parameter">variable=value</replaceable>
</arg>
</group>
<arg choice="opt" rep="repeat"></arg>

<command>toggle</command>
<arg choice="plain">
<replaceable class="parameter">variable</replaceable>
</arg>
<arg choice="opt" rep="repeat">
<replaceable class="parameter">variable</replaceable>
</arg>

<command>unset</command>
<arg choice="plain">
<replaceable class="parameter">variable</replaceable>
</arg>
<arg choice="opt" rep="repeat">
<replaceable class="parameter">variable</replaceable>
</arg>

<command>reset</command>
<arg choice="plain">
<replaceable class="parameter">variable</replaceable>
</arg>
<arg choice="opt" rep="repeat">
<replaceable class="parameter">variable</replaceable>
</arg>
</cmdsynopsis>

<para>
This command is used to set (and unset) <link
linkend="variables">configuration variables</link>.  There are four
basic types of variables: boolean, number, string and quadoption.
<emphasis>boolean</emphasis> variables can be <emphasis>set</emphasis>
(true) or <emphasis>unset</emphasis> (false).
<emphasis>number</emphasis> variables can be assigned a positive integer
value.  <emphasis>string</emphasis> variables consist of any number of
printable characters and must be enclosed in quotes if they contain
spaces or tabs.  You may also use the escape sequences <quote>\n</quote>
and <quote>\t</quote> for newline and tab, respectively.
<emphasis>quadoption</emphasis> variables are used to control whether or
not to be prompted for certain actions, or to specify a default action.
A value of <emphasis>yes</emphasis> will cause the action to be carried
out automatically as if you had answered yes to the question.
Similarly, a value of <emphasis>no</emphasis> will cause the action to
be carried out as if you had answered <quote>no.</quote> A value of
<emphasis>ask-yes</emphasis> will cause a prompt with a default answer
of <quote>yes</quote> and <emphasis>ask-no</emphasis> will provide a
default answer of <quote>no.</quote>
</para>

<para>
Prefixing a variable with <quote>no</quote> will unset it.  Example:
<literal><command>set</command> noaskbcc</literal>.
</para>

<para>
For <emphasis>boolean</emphasis> variables, you may optionally prefix
the variable name with <literal>inv</literal> to toggle the value (on or
off).  This is useful when writing macros.  Example:
<literal><command>set</command> invsmart_wrap</literal>.
</para>

<para>
The <command>toggle</command> command automatically prepends the
<literal>inv</literal> prefix to all specified variables.
</para>

<para>
The <command>unset</command> command automatically prepends the
<literal>no</literal> prefix to all specified variables.
</para>

<para>
Using the <literal>&lt;enter-command&gt;</literal> function in the
<emphasis>index</emphasis> menu, you can query the value of a variable
by prefixing the name of the variable with a question mark:
</para>

<screen>
set ?allow_8bit
</screen>

<para>
The question mark is actually only required for boolean and quadoption
variables.
</para>

<para>
The <command>reset</command> command resets all given variables to the
compile time defaults (hopefully mentioned in this manual). If you use
the command <command>set</command> and prefix the variable with
<quote>&amp;</quote> this has the same behavior as the
<command>reset</command> command.
</para>

<para>
With the <command>reset</command> command there exists the special
variable <quote>all</quote>, which allows you to reset all variables to
their system defaults.
</para>

</sect2>

<sect2 id="set-myvar">
<title>User-Defined Variables</title>

<sect3 id="set-myvar-intro">
<title>Introduction</title>

<para>
Along with the variables listed in the <link
linkend="variables">Configuration variables</link> section, Mutt
supports user-defined variables with names starting with
<literal>my_</literal> as in, for example, <literal>my_cfgdir</literal>.
</para>

<para>
The <command>set</command> command either creates a custom
<literal>my_</literal> variable or changes its value if it does exist
already. The <command>unset</command> and <command>reset</command>
commands remove the variable entirely.
</para>

<para>
Since user-defined variables are expanded in the same way that
environment variables are (except for the <link
linkend="shell-escape">shell-escape</link> command and backtick
expansion), this feature can be used to make configuration files more
readable.
</para>

</sect3>

<sect3 id="set-myvar-examples">
<title>Examples</title>

<para>
The following example defines and uses the variable
<literal>my_cfgdir</literal> to abbreviate the calls of the <link
linkend="source"><command>source</command></link> command:
</para>

<example id="ex-myvar1">
<title>Using user-defined variables for config file readability</title>
<screen>
set my_cfgdir = $HOME/mutt/config

source $my_cfgdir/hooks
source $my_cfgdir/macros
<emphasis role="comment"># more source commands...</emphasis>
</screen>
</example>

<para>
A custom variable can also be used in macros to backup the current value
of another variable. In the following example, the value of the <link
linkend="delete">$delete</link> is changed temporarily while its
original value is saved as <literal>my_delete</literal>.  After the
macro has executed all commands, the original value of <link
linkend="delete">$delete</link> is restored.
</para>

<example id="ex-myvar2">
<title>Using user-defined variables for backing up other config option values</title>
<screen>
macro pager ,x '\
&lt;enter-command&gt;set my_delete=$delete&lt;enter&gt;\
&lt;enter-command&gt;set delete=yes&lt;enter&gt;\
...\
&lt;enter-command&gt;set delete=$my_delete&lt;enter&gt;'
</screen>
</example>

<para>
Since Mutt expands such values already when parsing the configuration
file(s), the value of <literal>$my_delete</literal> in the
last example would be the value of <link linkend="delete">$delete</link> exactly
as it was at that point during parsing the configuration file. If
another statement would change the value for <link linkend="delete">$delete</link>
later in the same or another file, it would have no effect on
<literal>$my_delete</literal>. However, the expansion can
be deferred to runtime, as shown in the next example, when escaping the
dollar sign.
</para>

<example id="ex-myvar3">
<title>Deferring user-defined variable expansion to runtime</title>
<screen>
macro pager &lt;PageDown&gt; "\
&lt;enter-command&gt; set my_old_pager_stop=\$pager_stop pager_stop&lt;Enter&gt;\
&lt;next-page&gt;\
&lt;enter-command&gt; set pager_stop=\$my_old_pager_stop&lt;Enter&gt;\
&lt;enter-command&gt; unset my_old_pager_stop&lt;Enter&gt;"
</screen>
</example>

<para>
Note that there is a space between
<literal>&lt;enter-command&gt;</literal> and the <command>set</command>
configuration command, preventing Mutt from recording the
<command>macro</command>'s commands into its history.
</para>

</sect3>

</sect2>

<sect2 id="set-conversions">
<title>Type Conversions</title>

<para>
Variables are always assigned string values which Mutt parses into its
internal representation according to the type of the variable, for
example an integer number for numeric types. For all queries (including
$-expansion) the value is converted from its internal type back into
string. As a result, any variable can be assigned any value given that
its content is valid for the target. This also counts for custom
variables which are of type string. In case of parsing errors, Mutt will
print error messages. <xref linkend="ex-myvar4"/> demonstrates type
conversions.
</para>

<example id="ex-myvar4">
<title>Type conversions using variables</title>
<screen>
set my_lines = "5"                <emphasis role="comment"># value is string "5"</emphasis>
set pager_index_lines = $my_lines <emphasis role="comment"># value is integer 5</emphasis>

set my_sort = "date-received"     <emphasis role="comment"># value is string "date-received"</emphasis>
set sort = "last-$my_sort"        <emphasis role="comment"># value is sort last-date-received</emphasis>

set my_inc = $read_inc            <emphasis role="comment"># value is string "10" (default of $read_inc)</emphasis>
set my_foo = $my_inc              <emphasis role="comment"># value is string "10"</emphasis>
</screen>
</example>

<para>
These assignments are all valid. If, however, the value of
<literal>$my_lines</literal> would have been
<quote>five</quote> (or something else that cannot be parsed into a
number), the assignment to
<literal>$pager_index_lines</literal> would have
produced an error message.
</para>

<para>
Type conversion applies to all configuration commands which take
arguments. But please note that every expanded value of a variable is
considered just a single token. A working example is:
</para>

<screen>
set my_pattern = "~A"
set my_number = "10"

<emphasis role="comment"># same as: score ~A +10</emphasis>
score $my_pattern +$my_number</screen>

<para>
What does <emphasis>not</emphasis> work is:
</para>

<screen>
set my_mx = "+mailbox1 +mailbox2"
mailboxes $my_mx +mailbox3</screen>

<para>
because the value of <literal>$my_mx</literal> is interpreted as a
single mailbox named <quote>+mailbox1 +mailbox2</quote> and not two
distinct mailboxes.
</para>

</sect2>

</sect1>

<sect1 id="source">
<title>Reading Initialization Commands From Another File</title>

<para>Usage:</para>

<cmdsynopsis>
<command>source</command>
<arg choice="plain">
<replaceable class="parameter">filename</replaceable>
</arg>
</cmdsynopsis>

<para>
This command allows the inclusion of initialization commands from other
files.  For example, I place all of my aliases in
<literal>~/.mail_aliases</literal> so that I can make my
<literal>~/.muttrc</literal> readable and keep my aliases private.
</para>

<para>
If the filename begins with a tilde (<quote>~</quote>), it will be
expanded to the path of your home directory.
</para>

<para>
If the filename ends with a vertical bar (<quote>|</quote>), then
<emphasis>filename</emphasis> is considered to be an executable program
from which to read input (e.g.  <literal><command>source</command>
~/bin/myscript|</literal>).
</para>

</sect1>

<sect1 id="unhook">
<title>Removing Hooks</title>

<para>Usage:</para>

<cmdsynopsis>
<command>unhook</command>
<group choice="req">
<arg choice="plain">
<replaceable class="parameter">*</replaceable>
</arg>
<arg choice="plain">
<replaceable class="parameter">hook-type</replaceable>
</arg>
</group>
</cmdsynopsis>

<para>
This command permits you to flush hooks you have previously defined.
You can either remove all hooks by giving the <quote>*</quote> character
as an argument, or you can remove all hooks of a specific type by saying
something like <literal><command>unhook</command> send-hook</literal>.
</para>

</sect1>

<sect1 id="formatstrings">
<title>Format Strings</title>

<sect2 id="formatstrings-basics">
<title>Basic usage</title>

<para>
Format strings are a general concept you'll find in several locations
through the Mutt configuration, especially in the <link
linkend="index-format">$index_format</link>, <link
linkend="pager-format">$pager_format</link>, <link
linkend="status-format">$status_format</link>, and other related
variables. These can be very straightforward, and it's quite possible
you already know how to use them.
</para>

<para>
The most basic format string element is a percent symbol followed by
another character. For example, <literal>%s</literal> represents a
message's Subject: header in the <link
linkend="index-format">$index_format</link> variable. The
<quote>expandos</quote> available are documented with each format
variable, but there are general modifiers available with all formatting
expandos, too. Those are our concern here.
</para>

<para>
Some of the modifiers are borrowed right out of C (though you might know
them from Perl, Python, shell, or another language). These are the
<literal>[-]m.n</literal> modifiers, as in
<literal>%-12.12s</literal>. As with such programming languages, these
modifiers allow you to specify the minimum and maximum size of the
resulting string, as well as its justification. If the <quote>-</quote>
sign follows the percent, the string will be left-justified instead of
right-justified. If there's a number immediately following that, it's
the minimum amount of space the formatted string will occupy &mdash; if
it's naturally smaller than that, it will be padded out with spaces.  If
a decimal point and another number follow, that's the maximum space
allowable &mdash; the string will not be permitted to exceed that width,
no matter its natural size. Each of these three elements is optional, so
that all these are legal format strings: <literal>%-12s</literal>,
<literal>%4c</literal>, <literal>%.15F</literal> and
<literal>%-12.15L</literal>.
</para>

<para>
Mutt adds some other modifiers to format strings. If you use an equals
symbol (<literal>=</literal>) as a numeric prefix (like the minus
above), it will force the string to be centered within its minimum space
range. For example, <literal>%=14y</literal> will reserve 14 characters
for the %y expansion &mdash; that's the X-Label: header, in <link
linkend="index-format">$index_format</link>. If the expansion results in
a string less than 14 characters, it will be centered in a 14-character
space.  If the X-Label for a message were <quote>test</quote>, that
expansion would look like
<quote>&nbsp;&nbsp;&nbsp;&nbsp;&nbsp;test&nbsp;&nbsp;&nbsp;&nbsp;&nbsp;</quote>.
</para>

<para>
There are two very little-known modifiers that affect the way that an
expando is replaced. If there is an underline (<quote>_</quote>)
character between any format modifiers (as above) and the expando
letter, it will expands in all lower case. And if you use a colon
(<quote>:</quote>), it will replace all decimal points with underlines.
</para>

</sect2>

<sect2 id="formatstrings-conditionals">
<title>Conditionals</title>

<para>
Depending on the format string variable, some of its sequences can be
used to optionally print a string if their value is nonzero. For
example, you may only want to see the number of flagged messages if such
messages exist, since zero is not particularly meaningful. To optionally
print a string based upon one of the above sequences, the following
construct is used:
</para>

<screen>
%?&lt;sequence_char&gt;?&lt;optional_string&gt;?</screen>

<para>
where <emphasis>sequence_char</emphasis> is an expando, and
<emphasis>optional_string</emphasis> is the string you would like
printed if <emphasis>sequence_char</emphasis> is nonzero.
<emphasis>optional_string</emphasis> may contain other sequences as well
as normal text, but you may not nest optional strings.
</para>

<para>
Here is an example illustrating how to optionally print the number of
new messages in a mailbox in <link
linkend="status-format">$status_format</link>:
</para>

<screen>
%?n?%n new messages.?</screen>

<para>
You can also switch between two strings using the following construct:
</para>

<screen>
%?&lt;sequence_char&gt;?&lt;if_string&gt;&amp;&lt;else_string&gt;?</screen>

<para>
If the value of <emphasis>sequence_char</emphasis> is non-zero,
<emphasis>if_string</emphasis> will be expanded, otherwise
<emphasis>else_string</emphasis> will be expanded.
</para>

<para>
The conditional sequences can also be nested by using the %&lt; and &gt;
operators. The %? notation can still be used but requires quoting. For example:
</para>

<screen>
%&lt;x?true&amp;false&gt;
%&lt;x?%&lt;y?%&lt;z?xyz&amp;xy&gt;&amp;x&gt;&amp;none&gt;
</screen>

<para>For more examples, see <xref linkend="nested-if"/></para>

</sect2>

<sect2 id="formatstrings-filters">
<title>Filters</title>

<para>
Any format string ending in a vertical bar (<quote>|</quote>) will be
expanded and piped through the first word in the string, using spaces as
separator. The string returned will be used for display.  If the
returned string ends in %, it will be passed through the formatter a
second time. This allows the filter to generate a replacement format
string including % expandos.
</para>

<para>
All % expandos in a format string are expanded before the script is
called so that:
</para>

<example id="ex-fmtpipe">
<title>Using external filters in format strings</title>
<screen>
set status_format="script.sh '%r %f (%L)'|"
</screen>
</example>

<para>
will make Mutt expand <literal>%r</literal>, <literal>%f</literal> and
<literal>%L</literal> before calling the script. The example also shows
that arguments can be quoted: the script will receive the expanded
string between the single quotes as the only argument.
</para>

<para>
A practical example is the <literal>mutt_xtitle</literal> script
installed in the <literal>samples</literal> subdirectory of the Mutt
documentation: it can be used as filter for <link
linkend="status-format">$status_format</link> to set the current
terminal's title, if supported.
</para>

</sect2>

<sect2 id="formatstrings-padding">
<title>Padding</title>

<para>
In most format strings, Mutt supports different types of padding using
special %-expandos:
</para>

<variablelist>
<varlistentry>
<term><literal>%|X</literal></term>
<listitem>
<para>
When this occurs, Mutt will fill the rest of the line with the character
<literal>X</literal>. For example, filling the rest of the line with
dashes is done by setting:
</para>
<screen>
set status_format = "%v on %h: %B: %?n?%n&amp;no? new messages %|-"</screen>
</listitem>
</varlistentry>
<varlistentry>
<term>
<literal>%&gt;X</literal>
</term>
<listitem>
<para>
Since the previous expando stops at the end of line, there must be a way
to fill the gap between two items via the <literal>%&gt;X</literal>
expando: it puts as many characters <literal>X</literal> in between two
items so that the rest of the line will be right-justified. For example,
to not put the version string and hostname the above example on the left
but on the right and fill the gap with spaces, one might use (note the
space after <literal>%&gt;</literal>):
</para>
<screen>
set status_format = "%B: %?n?%n&amp;no? new messages %&gt; (%v on %h)"</screen>
</listitem>
</varlistentry>
<varlistentry>
<term><literal>%*X</literal>
</term>
<listitem>
<para>
Normal right-justification will print everything to the left of the
<literal>%&gt;</literal>, displaying padding and whatever lies to the
right only if there's room. By contrast, <quote>soft-fill</quote> gives
priority to the right-hand side, guaranteeing space to display it and
showing padding only if there's still room. If necessary, soft-fill will
eat text leftwards to make room for rightward text. For example, to
right-justify the subject making sure as much as possible of it fits on
screen, one might use (note two spaces after <literal>%* </literal>: the
second ensures there's a space between the truncated right-hand side and
the subject):
</para>
<screen>
set index_format="%4C %Z %{%b %d} %-15.15L (%?l?%4l&amp;%4c?)%*  %s"</screen>
</listitem>
</varlistentry>
</variablelist>

</sect2>

<sect2 id="formatstrings-conditional-dates">
<title>Conditional Dates</title>
<para>
This patch allows the format of dates in the index to vary based on how recent
the message is. This is especially useful in combination with David Champion's
patch to allow if-else sequences to be nested.
</para>

<para>
For example, using
<literal>%&lt;[y?%&lt;[d?%[%H:%M]&amp;%[%m/%d]&gt;&amp;%[%y.%m]&gt;</literal>
for the date in the <literal>$index_format</literal> will produce a display like:
</para>

<screen>
   1   + 14.12 Grace Hall      (   13) Gulliver's Travels
   2   + 10/02 Callum Harrison (   48) Huckleberry Finn
   3     12:17 Rhys Lee        (   42) The Lord Of The Rings
</screen>
</sect2>

</sect1>

<sect1 id="mailto-allow">
<title>Control allowed header fields in a mailto: URL</title>

<para>Usage:</para>

<cmdsynopsis>
<command>mailto_allow</command>
<group choice="req">
<arg choice="plain">
<replaceable class="parameter">*</replaceable>
</arg>
<arg choice="plain" rep="repeat">
<replaceable class="parameter">header-field</replaceable>
</arg>
</group>

<command>unmailto_allow</command>
<group choice="req">
<arg choice="plain">
<replaceable class="parameter">*</replaceable>
</arg>
<arg choice="plain" rep="repeat">
<replaceable class="parameter">header-field</replaceable>
</arg>
</group>
</cmdsynopsis>

<para>
As a security measure, Mutt will only add user-approved header fields from a
<literal>mailto:</literal> URL.  This is necessary since Mutt will handle
certain header fields, such as <literal>Attach:</literal>, in a special way.
The <literal>mailto_allow</literal> and <literal>unmailto_allow</literal>
commands allow the user to modify the list of approved headers.
</para>
<para>
Mutt initializes the default list to contain only the <literal>Subject</literal>
and <literal>Body</literal> header fields, which are the only requirement specified
by the <literal>mailto:</literal> specification in RFC2368.
</para>
</sect1>

</chapter>

<chapter id="advancedusage">
<title>Advanced Usage</title>

<sect1 id="charset-handling">
<title>Character Set Handling</title>

<para>
A <quote>character set</quote> is basically a mapping between bytes and
glyphs and implies a certain character encoding scheme. For example, for
the ISO 8859 family of character sets, an encoding of 8bit per character
is used. For the Unicode character set, different character encodings
may be used, UTF-8 being the most popular. In UTF-8, a character is
represented using a variable number of bytes ranging from 1 to 4.
</para>

<para>
Since Mutt is a command-line tool run from a shell, and delegates
certain tasks to external tools (such as an editor for composing/editing
messages), all of these tools need to agree on a character set and
encoding. There exists no way to reliably deduce the character set a
plain text file has. Interoperability is gained by the use of
well-defined environment variables. The full set can be printed by
issuing <literal>locale</literal> on the command line.
</para>

<para>
Upon startup, Mutt determines the character set on its own using
routines that inspect locale-specific environment variables. Therefore,
it is generally not necessary to set the <literal>$charset</literal>
variable in Mutt. It may even be counter-productive as Mutt uses system
and library functions that derive the character set themselves and on
which Mutt has no influence. It's safest to let Mutt work out the locale
setup itself.
</para>

<para>
If you happen to work with several character sets on a regular basis,
it's highly advisable to use Unicode and an UTF-8 locale. Unicode can
represent nearly all characters in a message at the same time.  When not
using a Unicode locale, it may happen that you receive messages with
characters not representable in your locale. When displaying such a
message, or replying to or forwarding it, information may get lost
possibly rendering the message unusable (not only for you but also for
the recipient, this breakage is not reversible as lost information
cannot be guessed).
</para>

<para>
A Unicode locale makes all conversions superfluous which eliminates the
risk of conversion errors. It also eliminates potentially wrong
expectations about the character set between Mutt and external programs.
</para>

<para>
The terminal emulator used also must be properly configured for the
current locale. Terminal emulators usually do <emphasis>not</emphasis>
derive the locale from environment variables, they need to be configured
separately. If the terminal is incorrectly configured, Mutt may display
random and unexpected characters (question marks, octal codes, or just
random glyphs), format strings may not work as expected, you may not be
abled to enter non-ascii characters, and possible more.  Data is always
represented using bytes and so a correct setup is very important as to
the machine, all character sets <quote>look</quote> the same.
</para>

<para>
Warning: A mismatch between what system and library functions think the
locale is and what Mutt was told what the locale is may make it behave
badly with non-ascii input: it will fail at seemingly random places.
This warning is to be taken seriously since not only local mail handling
may suffer: sent messages may carry wrong character set information the
<emphasis>receiver</emphasis> has too deal with. The need to set
<literal>$charset</literal> directly in most cases points at terminal
and environment variable setup problems, not Mutt problems.
</para>

<para>
A list of officially assigned and known character sets can be found at
<ulink url="http://www.iana.org/assignments/character-sets">IANA</ulink>,
a list of locally supported locales can be obtained by running
<literal>locale -a</literal>.
</para>

</sect1>

<sect1 id="regexp">
<title>Regular Expressions</title>

<para>
All string patterns in Mutt including those in more complex <link
linkend="patterns">patterns</link> must be specified using regular
expressions (regexp) in the <quote>POSIX extended</quote> syntax (which
is more or less the syntax used by egrep and GNU awk).  For your
convenience, we have included below a brief description of this syntax.
</para>

<para>
The search is case sensitive if the pattern contains at least one upper
case letter, and case insensitive otherwise.
</para>

<note>
<para>
<quote>\</quote> must be quoted if used for a regular expression in an
initialization command: <quote>\\</quote>.
</para>
</note>

<para>
A regular expression is a pattern that describes a set of strings.
Regular expressions are constructed analogously to arithmetic
expressions, by using various operators to combine smaller expressions.
</para>

<note>
<para>
The regular expression can be enclosed/delimited by either " or ' which
is useful if the regular expression includes a white-space character.
See <xref linkend="muttrc-syntax"/> for more information on " and '
delimiter processing.  To match a literal " or ' you must preface it
with \ (backslash).
</para>
</note>

<para>
The fundamental building blocks are the regular expressions that match a
single character.  Most characters, including all letters and digits,
are regular expressions that match themselves.  Any metacharacter with
special meaning may be quoted by preceding it with a backslash.
</para>

<para>
The period <quote>.</quote> matches any single character.  The caret
<quote>^</quote> and the dollar sign <quote>$</quote> are metacharacters
that respectively match the empty string at the beginning and end of a
line.
</para>

<para>
A list of characters enclosed by <quote>[</quote> and <quote>]</quote>
matches any single character in that list; if the first character of the
list is a caret <quote>^</quote> then it matches any character
<emphasis>not</emphasis> in the list.  For example, the regular
expression <emphasis>[0123456789]</emphasis> matches any single digit.
A range of ASCII characters may be specified by giving the first and
last characters, separated by a hyphen <quote>-</quote>.  Most
metacharacters lose their special meaning inside lists.  To include a
literal <quote>]</quote> place it first in the list.  Similarly, to
include a literal <quote>^</quote> place it anywhere but first.
Finally, to include a literal hyphen <quote>-</quote> place it last.
</para>

<para>
Certain named classes of characters are predefined.  Character classes
consist of <quote>[:</quote>, a keyword denoting the class, and
<quote>:]</quote>.  The following classes are defined by the POSIX
standard in
<xref linkend="posix-regex-char-classes"/>
</para>

<table id="posix-regex-char-classes">
<title>POSIX regular expression character classes</title>
<tgroup cols="2">
<thead>
<row><entry>Character class</entry><entry>Description</entry></row>
</thead>
<tbody>
<row><entry>[:alnum:]</entry><entry>Alphanumeric characters</entry></row>
<row><entry>[:alpha:]</entry><entry>Alphabetic characters</entry></row>
<row><entry>[:blank:]</entry><entry>Space or tab characters</entry></row>
<row><entry>[:cntrl:]</entry><entry>Control characters</entry></row>
<row><entry>[:digit:]</entry><entry>Numeric characters</entry></row>
<row><entry>[:graph:]</entry><entry>Characters that are both printable and visible. (A space is printable, but not visible, while an <quote>a</quote> is both)</entry></row>
<row><entry>[:lower:]</entry><entry>Lower-case alphabetic characters</entry></row>
<row><entry>[:print:]</entry><entry>Printable characters (characters that are not control characters)</entry></row>
<row><entry>[:punct:]</entry><entry>Punctuation characters (characters that are not letter, digits, control characters, or space characters)</entry></row>
<row><entry>[:space:]</entry><entry>Space characters (such as space, tab and formfeed, to name a few)</entry></row>
<row><entry>[:upper:]</entry><entry>Upper-case alphabetic characters</entry></row>
<row><entry>[:xdigit:]</entry><entry>Characters that are hexadecimal digits</entry></row>
</tbody>
</tgroup>
</table>

<para>
A character class is only valid in a regular expression inside the
brackets of a character list.
</para>

<note>
<para>
Note that the brackets in these class names are part of the symbolic
names, and must be included in addition to the brackets delimiting the
bracket list. For example, <emphasis>[[:digit:]]</emphasis> is
equivalent to <emphasis>[0-9]</emphasis>.
</para>
</note>

<para>
Two additional special sequences can appear in character lists.  These
apply to non-ASCII character sets, which can have single symbols (called
collating elements) that are represented with more than one character,
as well as several characters that are equivalent for collating or
sorting purposes:
</para>

<variablelist>

<varlistentry>
<term>Collating Symbols</term>
<listitem>
<para>
A collating symbol is a multi-character collating element enclosed in
<quote>[.</quote> and <quote>.]</quote>.  For example, if
<quote>ch</quote> is a collating element, then
<emphasis>[[.ch.]]</emphasis> is a regexp that matches this collating
element, while <emphasis>[ch]</emphasis> is a regexp that matches either
<quote>c</quote> or <quote>h</quote>.
</para>
</listitem>
</varlistentry>
<varlistentry>
<term>Equivalence Classes</term>
<listitem>
<para>
An equivalence class is a locale-specific name for a list of characters
that are equivalent. The name is enclosed in <quote>[=</quote> and
<quote>=]</quote>.  For example, the name <quote>e</quote> might be used
to represent all of <quote>e</quote> with grave
(<quote>&egrave;</quote>), <quote>e</quote> with acute
(<quote>&eacute;</quote>) and <quote>e</quote>.  In this case,
<emphasis>[[=e=]]</emphasis> is a regexp that matches any of:
<quote>e</quote> with grave (<quote>&egrave;</quote>), <quote>e</quote>
with acute (<quote>&eacute;</quote>) and <quote>e</quote>.
</para>
</listitem>
</varlistentry>
</variablelist>

<para>
A regular expression matching a single character may be followed by one
of several repetition operators described in <xref
linkend="regex-repeat"/>.
</para>

<table id="regex-repeat">
<title>Regular expression repetition operators</title>
<tgroup cols="2">
<thead>
<row><entry>Operator</entry><entry>Description</entry></row>
</thead>
<tbody>
<row><entry>?</entry><entry>The preceding item is optional and matched at most once</entry></row>
<row><entry>*</entry><entry>The preceding item will be matched zero or more times</entry></row>
<row><entry>+</entry><entry>The preceding item will be matched one or more times</entry></row>
<row><entry>{n}</entry><entry>The preceding item is matched exactly <emphasis>n</emphasis> times</entry></row>
<row><entry>{n,}</entry><entry>The preceding item is matched <emphasis>n</emphasis> or more times</entry></row>
<row><entry>{,m}</entry><entry>The preceding item is matched at most <emphasis>m</emphasis> times</entry></row>
<row><entry>{n,m}</entry><entry>The preceding item is matched at least <emphasis>n</emphasis> times, but no more than <emphasis>m</emphasis> times</entry></row>
</tbody>
</tgroup>
</table>

<para>
Two regular expressions may be concatenated; the resulting regular
expression matches any string formed by concatenating two substrings
that respectively match the concatenated subexpressions.
</para>

<para>
Two regular expressions may be joined by the infix operator
<quote>|</quote>; the resulting regular expression matches any string
matching either subexpression.
</para>

<para>
Repetition takes precedence over concatenation, which in turn takes
precedence over alternation.  A whole subexpression may be enclosed in
parentheses to override these precedence rules.
</para>

<note>
<para>
If you compile Mutt with the included regular expression engine, the
following operators may also be used in regular expressions as described
in <xref linkend="regex-gnu-ext"/>.
</para>
</note>

<table id="regex-gnu-ext">
<title>GNU regular expression extensions</title>
<tgroup cols="2">
<thead>
<row><entry>Expression</entry><entry>Description</entry></row>
</thead>
<tbody>
<row><entry>\\y</entry><entry>Matches the empty string at either the beginning or the end of a word</entry></row>
<row><entry>\\B</entry><entry>Matches the empty string within a word</entry></row>
<row><entry>\\&lt;</entry><entry>Matches the empty string at the beginning of a word</entry></row>
<row><entry>\\&gt;</entry><entry>Matches the empty string at the end of a word</entry></row>
<row><entry>\\w</entry><entry>Matches any word-constituent character (letter, digit, or underscore)</entry></row>
<row><entry>\\W</entry><entry>Matches any character that is not word-constituent</entry></row>
<row><entry>\\`</entry><entry>Matches the empty string at the beginning of a buffer (string)</entry></row>
<row><entry>\\'</entry><entry>Matches the empty string at the end of a buffer</entry></row>
</tbody>
</tgroup>
</table>

<para>
Please note however that these operators are not defined by POSIX, so
they may or may not be available in stock libraries on various systems.
</para>

</sect1>

<sect1 id="patterns">
<title>Patterns: Searching, Limiting and Tagging</title>

<sect2 id="patterns-modifier">
<title>Pattern Modifier</title>

<para>
Many of Mutt's commands allow you to specify a pattern to match
(<literal>limit</literal>, <literal>tag-pattern</literal>,
<literal>delete-pattern</literal>, etc.). <xref linkend="tab-patterns"/>
shows several ways to select messages.
</para>

<table id="tab-patterns">
<title>Pattern modifiers</title>
<tgroup cols="2">
<thead>
<row><entry>Pattern modifier</entry><entry>Description</entry></row>
</thead>
<tbody>
<row><entry>~A</entry><entry>all messages</entry></row>
<row><entry>~b <emphasis>EXPR</emphasis></entry><entry>messages which contain <emphasis>EXPR</emphasis> in the message body</entry></row>
<row><entry>=b <emphasis>STRING</emphasis></entry><entry>messages which contain <emphasis>STRING</emphasis> in the message body. If IMAP is enabled, searches for <emphasis>STRING</emphasis> on the server, rather than downloading each message and searching it locally.</entry></row>
<row><entry>~B <emphasis>EXPR</emphasis></entry><entry>messages which contain <emphasis>EXPR</emphasis> in the whole message</entry></row>
<row><entry>=B <emphasis>STRING</emphasis></entry><entry>messages which contain <emphasis>STRING</emphasis> in the whole message. If IMAP is enabled, searches for <emphasis>STRING</emphasis> on the server, rather than downloading each message and searching it locally.</entry></row>
<row><entry>~c <emphasis>EXPR</emphasis></entry><entry>messages carbon-copied to <emphasis>EXPR</emphasis></entry></row>
<row><entry>%c <emphasis>GROUP</emphasis></entry><entry>messages carbon-copied to any member of <emphasis>GROUP</emphasis></entry></row>
<row><entry>~C <emphasis>EXPR</emphasis></entry><entry>messages either to: or cc: <emphasis>EXPR</emphasis></entry></row>
<row><entry>%C <emphasis>GROUP</emphasis></entry><entry>messages either to: or cc: to any member of <emphasis>GROUP</emphasis></entry></row>
<row><entry>~d [<emphasis>MIN</emphasis>]-[<emphasis>MAX</emphasis>]</entry><entry>messages with <quote>date-sent</quote> in a Date range</entry></row>
<row><entry>~D</entry><entry>deleted messages</entry></row>
<row><entry>~e <emphasis>EXPR</emphasis></entry><entry>messages which contains <emphasis>EXPR</emphasis> in the <quote>Sender</quote> field</entry></row>
<row><entry>%e <emphasis>GROUP</emphasis></entry><entry>messages which contain a member of <emphasis>GROUP</emphasis> in the <quote>Sender</quote> field</entry></row>
<row><entry>~E</entry><entry>expired messages</entry></row>
<row><entry>~F</entry><entry>flagged messages</entry></row>
<row><entry>~f <emphasis>EXPR</emphasis></entry><entry>messages originating from <emphasis>EXPR</emphasis></entry></row>
<row><entry>%f <emphasis>GROUP</emphasis></entry><entry>messages originating from any member of <emphasis>GROUP</emphasis></entry></row>
<row><entry>~g</entry><entry>cryptographically signed messages</entry></row>
<row><entry>~G</entry><entry>cryptographically encrypted messages</entry></row>
<row><entry>~h <emphasis>EXPR</emphasis></entry><entry>messages which contain <emphasis>EXPR</emphasis> in the message header</entry></row>
<row><entry>=h <emphasis>STRING</emphasis></entry><entry>messages which contain <emphasis>STRING</emphasis> in the message header. If IMAP is enabled, searches for <emphasis>STRING</emphasis> on the server, rather than downloading each message and searching it locally; <emphasis>STRING</emphasis> must be of the form <quote>header: substring</quote> (see below).</entry></row>
<row><entry>~H <emphasis>EXPR</emphasis></entry><entry>messages with a spam attribute matching <emphasis>EXPR</emphasis></entry></row>
<row><entry>~i <emphasis>EXPR</emphasis></entry><entry>messages which match <emphasis>EXPR</emphasis> in the <quote>Message-ID</quote> field</entry></row>
<row><entry>~k</entry><entry>messages which contain PGP key material</entry></row>
<row><entry>~L <emphasis>EXPR</emphasis></entry><entry>messages either originated or received by <emphasis>EXPR</emphasis></entry></row>
<row><entry>%L <emphasis>GROUP</emphasis></entry><entry>message either originated or received by any member of <emphasis>GROUP</emphasis></entry></row>
<row><entry>~l</entry><entry>messages addressed to a known mailing list</entry></row>
<row><entry>~m [<emphasis>MIN</emphasis>]-[<emphasis>MAX</emphasis>]</entry><entry>messages in the range <emphasis>MIN</emphasis> to <emphasis>MAX</emphasis> *)</entry></row>
<row><entry>~n [<emphasis>MIN</emphasis>]-[<emphasis>MAX</emphasis>]</entry><entry>messages with a score in the range <emphasis>MIN</emphasis> to <emphasis>MAX</emphasis> *)</entry></row>
<row><entry>~N</entry><entry>new messages</entry></row>
<row><entry>~O</entry><entry>old messages</entry></row>
<row><entry>~p</entry><entry>messages addressed to you (consults <command>alternates</command>)</entry></row>
<row><entry>~P</entry><entry>messages from you (consults <command>alternates</command>)</entry></row>
<row><entry>~Q</entry><entry>messages which have been replied to</entry></row>
<row><entry>~r [<emphasis>MIN</emphasis>]-[<emphasis>MAX</emphasis>]</entry><entry>messages with <quote>date-received</quote> in a Date range</entry></row>
<row><entry>~R</entry><entry>read messages</entry></row>
<row><entry>~s <emphasis>EXPR</emphasis></entry><entry>messages having <emphasis>EXPR</emphasis> in the <quote>Subject</quote> field.</entry></row>
<row><entry>~S</entry><entry>superseded messages</entry></row>
<row><entry>~t <emphasis>EXPR</emphasis></entry><entry>messages addressed to <emphasis>EXPR</emphasis></entry></row>
<row><entry>~T</entry><entry>tagged messages</entry></row>
<row><entry>~u</entry><entry>messages addressed to a subscribed mailing list</entry></row>
<row><entry>~U</entry><entry>unread messages</entry></row>
<row><entry>~v</entry><entry>messages part of a collapsed thread.</entry></row>
<row><entry>~V</entry><entry>cryptographically verified messages</entry></row>
<row><entry>~x <emphasis>EXPR</emphasis></entry><entry>messages which contain <emphasis>EXPR</emphasis> in the <quote>References</quote> or <quote>In-Reply-To</quote> field</entry></row>
<row><entry>~X [<emphasis>MIN</emphasis>]-[<emphasis>MAX</emphasis>]</entry><entry>messages with <emphasis>MIN</emphasis> to <emphasis>MAX</emphasis> attachments *)</entry></row>
<row><entry>~y <emphasis>EXPR</emphasis></entry><entry>messages which contain <emphasis>EXPR</emphasis> in the <quote>X-Label</quote> field</entry></row>
<row><entry>~z [<emphasis>MIN</emphasis>]-[<emphasis>MAX</emphasis>]</entry><entry>messages with a size in the range <emphasis>MIN</emphasis> to <emphasis>MAX</emphasis> *) **)</entry></row>
<row><entry>~=</entry><entry>duplicated messages (see <link linkend="duplicate-threads">$duplicate_threads</link>)</entry></row>
<row><entry>~$</entry><entry>unreferenced messages (requires threaded view)</entry></row>
<row><entry>~(<emphasis>PATTERN</emphasis>)</entry><entry>messages in threads
containing messages matching <emphasis>PATTERN</emphasis>, e.g. all
threads containing messages from you: ~(~P)</entry></row>
</tbody>
</tgroup>
</table>

<para>
Where <emphasis>EXPR</emphasis> is a <link linkend="regexp">regular expression</link>, and <emphasis>GROUP</emphasis> is an
<link linkend="addrgroup">address group</link>.
</para>

<para>
*) The forms <quote>&lt;[<emphasis>MAX</emphasis>]</quote>,
<quote>&gt;[<emphasis>MIN</emphasis>]</quote>,
<quote>[<emphasis>MIN</emphasis>]-</quote> and
<quote>-[<emphasis>MAX</emphasis>]</quote> are allowed, too.
</para>

<para>
**) The suffixes <quote>K</quote> and <quote>M</quote> are allowed to
specify kilobyte and megabyte respectively.
</para>

<para>
Special attention has to be payed when using regular expressions inside
of patterns.  Specifically, Mutt's parser for these patterns will strip
one level of backslash (<quote>\</quote>), which is normally used for
quoting.  If it is your intention to use a backslash in the regular
expression, you will need to use two backslashes instead
(<quote>\\</quote>). You can force Mutt to treat
<emphasis>EXPR</emphasis> as a simple string instead of a regular
expression by using = instead of ~ in the pattern name. For example,
<literal>=b *.*</literal> will find all messages that contain the
literal string <quote>*.*</quote>. Simple string matches are less
powerful than regular expressions but can be considerably faster. This
is especially true for IMAP folders, because string matches can be
performed on the server instead of by fetching every message. IMAP
treats <literal>=h</literal> specially: it must be of the form
<quote>header: substring</quote> and will not partially match header
names. The substring part may be omitted if you simply wish to find
messages containing a particular header without regard to its value.
</para>

<para>
Patterns matching lists of addresses (notably c, C, p, P and t) match if
there is at least one match in the whole list. If you want to make sure
that all elements of that list match, you need to prefix your pattern
with <quote>^</quote>.  This example matches all mails which only has
recipients from Germany.
</para>

<example id="ex-recips">
<title>Matching all addresses in address lists</title>
<screen>
^~C \.de$
</screen>
</example>

</sect2>

<sect2 id="simple-searches">
<title>Simple Searches</title>

<para>
Mutt supports two versions of so called <quote>simple
searches</quote>. These are issued if the query entered for searching,
limiting and similar operations does not seem to contain a valid pattern
modifier (i.e. it does not contain one of these characters:
<quote>~</quote>, <quote>=</quote> or <quote>%</quote>). If the query is
supposed to contain one of these special characters, they must be
escaped by prepending a backslash (<quote>\</quote>).
</para>

<para>
The first type is by checking whether the query string equals
a keyword case-insensitively from <xref linkend="tab-simplesearch-keywords"/>:
If that is the case, Mutt will use the shown pattern modifier instead.
If a keyword would conflict with your search keyword, you need to turn
it into a regular expression to avoid matching the keyword table. For
example, if you want to find all messages matching <quote>flag</quote>
(using <link linkend="simple-search">$simple_search</link>)
but don't want to match flagged messages, simply search for
<quote><literal>[f]lag</literal></quote>.
</para>

<table id="tab-simplesearch-keywords">
<title>Simple search keywords</title>
<tgroup cols="2">
<thead>
<row><entry>Keyword</entry><entry>Pattern modifier</entry></row>
</thead>
<tbody>
<row><entry>all</entry><entry>~A</entry></row>
<row><entry>.</entry><entry>~A</entry></row>
<row><entry>^</entry><entry>~A</entry></row>
<row><entry>del</entry><entry>~D</entry></row>
<row><entry>flag</entry><entry>~F</entry></row>
<row><entry>new</entry><entry>~N</entry></row>
<row><entry>old</entry><entry>~O</entry></row>
<row><entry>repl</entry><entry>~Q</entry></row>
<row><entry>read</entry><entry>~R</entry></row>
<row><entry>tag</entry><entry>~T</entry></row>
<row><entry>unread</entry><entry>~U</entry></row>
</tbody>
</tgroup>
</table>

<para>
The second type of simple search is to build a complex search pattern
using <link linkend="simple-search">$simple_search</link> as a
template. Mutt will insert your query properly quoted and search for the
composed complex query.
</para>

</sect2>

<sect2 id="complex-patterns">
<title>Nesting and Boolean Operators</title>

<para>
Logical AND is performed by specifying more than one criterion.  For
example:
</para>

<screen>
~t mutt ~f elkins
</screen>

<para>
would select messages which contain the word <quote>mutt</quote> in the
list of recipients <emphasis>and</emphasis> that have the word
<quote>elkins</quote> in the <quote>From</quote> header field.
</para>

<para>
Mutt also recognizes the following operators to create more complex
search patterns:
</para>

<itemizedlist>
<listitem>

<para>
! &mdash; logical NOT operator
</para>
</listitem>
<listitem>

<para>
| &mdash; logical OR operator
</para>
</listitem>
<listitem>

<para>
() &mdash; logical grouping operator
</para>
</listitem>

</itemizedlist>

<para>
Here is an example illustrating a complex search pattern.  This pattern
will select all messages which do not contain <quote>mutt</quote> in the
<quote>To</quote> or <quote>Cc</quote> field and which are from
<quote>elkins</quote>.
</para>

<example id="ex-pattern-bool">
<title>Using boolean operators in patterns</title>
<screen>
!(~t mutt|~c mutt) ~f elkins
</screen>
</example>

<para>
Here is an example using white space in the regular expression (note the
<quote>'</quote> and <quote>"</quote> delimiters).  For this to match,
the mail's subject must match the <quote>^Junk +From +Me$</quote> and it
must be from either <quote>Jim +Somebody</quote> or <quote>Ed
+SomeoneElse</quote>:
</para>

<screen>
'~s "^Junk +From +Me$" ~f ("Jim +Somebody"|"Ed +SomeoneElse")'
</screen>

<note>
<para>
If a regular expression contains parenthesis, or a vertical bar ("|"),
you <emphasis>must</emphasis> enclose the expression in double or single
quotes since those characters are also used to separate different parts
of Mutt's pattern language.  For example: <literal>~f
"me@(mutt\.org|cs\.hmc\.edu)"</literal> Without the quotes, the
parenthesis wouldn't end.  This would be separated to two OR'd patterns:
<emphasis>~f me@(mutt\.org</emphasis> and
<emphasis>cs\.hmc\.edu)</emphasis>. They are never what you want.
</para>
</note>

</sect2>

<sect2 id="date-patterns">
<title>Searching by Date</title>

<para>
Mutt supports two types of dates, <emphasis>absolute</emphasis> and
<emphasis>relative</emphasis>.
</para>

<sect3 id="date-absolute">
<title>Absolute Dates</title>

<para>
Dates <emphasis>must</emphasis> be in DD/MM/YY format (month and year
are optional, defaulting to the current month and year).  An example of
a valid range of dates is:
</para>

<screen>
Limit to messages matching: ~d 20/1/95-31/10
</screen>

<para>
If you omit the minimum (first) date, and just specify
<quote>-DD/MM/YY</quote>, all messages <emphasis>before</emphasis> the
given date will be selected.  If you omit the maximum (second) date, and
specify <quote>DD/MM/YY-</quote>, all messages
<emphasis>after</emphasis> the given date will be selected.  If you
specify a single date with no dash (<quote>-</quote>), only messages
sent on the given date will be selected.
</para>

<para>
You can add error margins to absolute dates.  An error margin is a sign
(+ or -), followed by a digit, followed by one of the units in <xref
linkend="tab-date-units"/>. As a special case, you can replace the sign
by a <quote>*</quote> character, which is equivalent to giving identical
plus and minus error margins.
</para>

<table id="tab-date-units">
<title>Date units</title>
<tgroup cols="2">
<thead>
<row><entry>Unit</entry><entry>Description</entry></row>
</thead>
<tbody>
<row><entry>y</entry><entry>Years</entry></row>
<row><entry>m</entry><entry>Months</entry></row>
<row><entry>w</entry><entry>Weeks</entry></row>
<row><entry>d</entry><entry>Days</entry></row>
</tbody>
</tgroup>
</table>

<para>
Example: To select any messages two weeks around January 15, 2001, you'd
use the following pattern:
</para>

<screen>
Limit to messages matching: ~d 15/1/2001*2w
</screen>

</sect3>

<sect3 id="dates-relative">
<title>Relative Dates</title>

<para>
This type of date is relative to the current date, and may be specified
as:
</para>

<itemizedlist>
<listitem>

<para>
&gt;<emphasis>offset</emphasis> for messages older than
<emphasis>offset</emphasis> units
</para>
</listitem>
<listitem>

<para>
&lt;<emphasis>offset</emphasis> for messages newer than
<emphasis>offset</emphasis> units
</para>
</listitem>
<listitem>

<para>
=<emphasis>offset</emphasis> for messages exactly
<emphasis>offset</emphasis> units old
</para>
</listitem>

</itemizedlist>

<para>
<emphasis>offset</emphasis> is specified as a positive number with one
of the units from <xref linkend="tab-date-units"/>.
</para>

<para>
Example: to select messages less than 1 month old, you would use
</para>

<screen>
Limit to messages matching: ~d &lt;1m
</screen>

<note>
<para>
All dates used when searching are relative to the
<emphasis>local</emphasis> time zone, so unless you change the setting
of your <link linkend="index-format">$index_format</link> to include a
<literal>%[...]</literal> format, these are <emphasis>not</emphasis> the
dates shown in the main index.
</para>
</note>

</sect3>

</sect2>

</sect1>

<sect1 id="tags">
<title>Using Tags</title>

<para>
Sometimes it is desirable to perform an operation on a group of messages
all at once rather than one at a time.  An example might be to save
messages to a mailing list to a separate folder, or to delete all
messages with a given subject.  To tag all messages matching a pattern,
use the <literal>&lt;tag-pattern&gt;</literal> function, which is bound
to <quote>shift-T</quote> by default.  Or you can select individual
messages by hand using the <literal>&lt;tag-message&gt;</literal>
function, which is bound to <quote>t</quote> by default.  See <link
linkend="patterns">patterns</link> for Mutt's pattern matching syntax.
</para>

<para>
Once you have tagged the desired messages, you can use the
<quote>tag-prefix</quote> operator, which is the <quote>;</quote>
(semicolon) key by default.  When the <quote>tag-prefix</quote> operator
is used, the <emphasis>next</emphasis> operation will be applied to all
tagged messages if that operation can be used in that manner.  If the
<link linkend="auto-tag">$auto_tag</link> variable is set, the next
operation applies to the tagged messages automatically, without
requiring the <quote>tag-prefix</quote>.
</para>

<para>
In <link linkend="macro"><command>macro</command>s</link> or <link
linkend="push"><command>push</command></link> commands, you can use the
<literal>&lt;tag-prefix-cond&gt;</literal> operator.  If there are no
tagged messages, Mutt will <quote>eat</quote> the rest of the macro to
abort it's execution.  Mutt will stop <quote>eating</quote> the macro
when it encounters the <literal>&lt;end-cond&gt;</literal> operator;
after this operator the rest of the macro will be executed as normal.
</para>

</sect1>

<sect1 id="hooks">
<title>Using Hooks</title>

<para>
A <emphasis>hook</emphasis> is a concept found in many other programs
which allows you to execute arbitrary commands before performing some
operation.  For example, you may wish to tailor your configuration based
upon which mailbox you are reading, or to whom you are sending mail.  In
the Mutt world, a <emphasis>hook</emphasis> consists of a <link
linkend="regexp">regular expression</link> or <link
linkend="patterns">pattern</link> along with a configuration
option/command.  See:

<itemizedlist>

<listitem>
<para>
<link linkend="account-hook"><command>account-hook</command></link>
</para>
</listitem>

<listitem>
<para>
<link linkend="charset-hook"><command>charset-hook</command></link>
</para>
</listitem>

<listitem>
<para>
<link linkend="crypt-hook"><command>crypt-hook</command></link>
</para>
</listitem>

<listitem>
<para>
<link linkend="fcc-hook"><command>fcc-hook</command></link>
</para>
</listitem>

<listitem>
<para>
<link linkend="fcc-save-hook"><command>fcc-save-hook</command></link>
</para>
</listitem>

<listitem>
<para>
<link linkend="folder-hook"><command>folder-hook</command></link>
</para>
</listitem>

<listitem>
<para>
<link linkend="iconv-hook"><command>iconv-hook</command></link>
</para>
</listitem>

<listitem>
<para>
<link linkend="mbox-hook"><command>mbox-hook</command></link>
</para>
</listitem>

<listitem>
<para>
<link linkend="message-hook"><command>message-hook</command></link>
</para>
</listitem>

<listitem>
<para>
<link linkend="reply-hook"><command>reply-hook</command></link>
</para>
</listitem>

<listitem>
<para>
<link linkend="save-hook"><command>save-hook</command></link>
</para>
</listitem>

<listitem>
<para>
<link linkend="send-hook"><command>send-hook</command></link>
</para>
</listitem>

<listitem>
<para>
<link linkend="send2-hook"><command>send2-hook</command></link>
</para>
</listitem>

</itemizedlist>

for specific details on each type of <emphasis>hook</emphasis> available.
</para>

<note>
<para>
If a hook changes configuration settings, these changes remain effective
until the end of the current Mutt session. As this is generally not
desired, a <quote>default</quote> hook needs to be added before all
other hooks of that type to restore configuration defaults.
</para>
</note>

<example id="ex-default-hook">
<title>Specifying a <quote>default</quote> hook</title>
<screen>
send-hook . 'unmy_hdr From:'
send-hook ~C'^b@b\.b$' my_hdr from: c@c.c
</screen>
</example>

<para>
In <xref linkend="ex-default-hook"/>, by default the value of <link
linkend="from">$from</link> and <link
linkend="realname">$realname</link> is not overridden. When sending
messages either To: or Cc: to <literal>&lt;b@b.b&gt;</literal>, the
From: header is changed to <literal>&lt;c@c.c&gt;</literal>.
</para>

<sect2 id="pattern-hook" xreflabel="Message Matching in Hooks">
<title>Message Matching in Hooks</title>

<para>
Hooks that act upon messages (<command>message-hook</command>,
<command>reply-hook</command>, <command>send-hook</command>,
<command>send2-hook</command>, <command>save-hook</command>,
<command>fcc-hook</command>) are evaluated in a slightly different
manner. For the other types of hooks, a <link linkend="regexp">regular
expression</link> is sufficient.  But in dealing with messages a finer
grain of control is needed for matching since for different purposes you
want to match different criteria.
</para>

<para>
Mutt allows the use of the <link linkend="patterns">search
pattern</link> language for matching messages in hook commands.  This
works in exactly the same way as it would when
<emphasis>limiting</emphasis> or <emphasis>searching</emphasis> the
mailbox, except that you are restricted to those operators which match
information Mutt extracts from the header of the message (i.e., from,
to, cc, date, subject, etc.).
</para>

<para>
For example, if you wanted to set your return address based upon sending
mail to a specific address, you could do something like:
</para>

<screen>
send-hook '~t ^me@cs\.hmc\.edu$' 'my_hdr From: Mutt User &lt;user@host&gt;'
</screen>

<para>
which would execute the given command when sending mail to
<emphasis>me@cs.hmc.edu</emphasis>.
</para>

<para>
However, it is not required that you write the pattern to match using
the full searching language.  You can still specify a simple
<emphasis>regular expression</emphasis> like the other hooks, in which
case Mutt will translate your pattern into the full language, using the
translation specified by the <link
linkend="default-hook">$default_hook</link> variable.  The pattern is
translated at the time the hook is declared, so the value of <link
linkend="default-hook">$default_hook</link> that is in effect at that
time will be used.
</para>

</sect2>

<sect2 id="mailbox-hook" xreflabel="Mailbox Matching in Hooks">
<title>Mailbox Matching in Hooks</title>

<para>
Hooks that match against mailboxes (<command>folder-hook</command>,
<command>mbox-hook</command>) apply both <link linkend="regexp">regular
expression</link> syntax as well as <link linkend="shortcuts">mailbox
shortcut</link> expansion on the regexp parameter.  There is some
overlap between these, so special attention should be paid to the first
character of the regexp.
</para>

<screen>
# Here, ^ will expand to "the current mailbox" not "beginning of string":
folder-hook ^/home/user/Mail/bar "set sort=threads"

# If you want ^ to be interpreted as "beginning of string", one workaround
# is to enclose the regexp in parenthesis:
folder-hook (^/home/user/Mail/bar) "set sort=threads"

# This will expand to the default save folder for the alias "imap.example.com", which
# is probably not what you want:
folder-hook @imap.example.com "set sort=threads"

# A workaround is to use parenthesis or a backslash:
folder-hook (@imap.example.com) "set sort=threads"
folder-hook '\@imap.example.com' "set sort=threads"
</screen>

<para>
Keep in mind that mailbox shortcut expansion on the regexp parameter
takes place when the hook is initially parsed, not when the hook is
matching against a mailbox.  When Mutt starts up and is reading the
.muttrc, some mailbox shortcuts may not be usable.  For example, the
"current mailbox" shortcut, ^, will expand to an empty string because no
mailbox has been opened yet.  Mutt will issue an error for this case or
if the mailbox shortcut results in an empty regexp.
</para>

</sect2>

</sect1>

<sect1 id="query">
<title>External Address Queries</title>

<para>
Mutt supports connecting to external directory databases such as LDAP,
ph/qi, bbdb, or NIS through a wrapper script which connects to Mutt
using a simple interface.  Using the <link
linkend="query-command">$query_command</link> variable, you specify the
wrapper command to use.  For example:
</para>

<screen>
set query_command = "mutt_ldap_query.pl %s"
</screen>

<para>
The wrapper script should accept the query on the command-line.  It
should return a one line message, then each matching response on a
single line, each line containing a tab separated address then name then
some other optional information.  On error, or if there are no matching
addresses, return a non-zero exit code and a one line error message.
</para>

<para>
An example multiple response output:
</para>

<screen>
Searching database ... 20 entries ... 3 matching:
me@cs.hmc.edu           Michael Elkins  mutt dude
blong@fiction.net       Brandon Long    mutt and more
roessler@does-not-exist.org        Thomas Roessler mutt pgp
</screen>

<para>
There are two mechanisms for accessing the query function of Mutt.  One
is to do a query from the index menu using the
<literal>&lt;query&gt;</literal> function (default: Q).  This will
prompt for a query, then bring up the query menu which will list the
matching responses.  From the query menu, you can select addresses to
create aliases, or to mail.  You can tag multiple addresses to mail,
start a new query, or have a new query appended to the current
responses.
</para>

<para>
The other mechanism for accessing the query function is for address
completion, similar to the alias completion.  In any prompt for address
entry, you can use the <literal>&lt;complete-query&gt;</literal>
function (default: ^T) to run a query based on the current address you
have typed.  Like aliases, Mutt will look for what you have typed back
to the last space or comma.  If there is a single response for that
query, Mutt will expand the address in place.  If there are multiple
responses, Mutt will activate the query menu.  At the query menu, you
can select one or more addresses to be added to the prompt.
</para>

</sect1>

<sect1 id="mailbox-formats">
<title>Mailbox Formats</title>

<para>
Mutt supports reading and writing of four different local mailbox
formats: mbox, MMDF, MH and Maildir.  The mailbox type is auto detected,
so there is no need to use a flag for different mailbox types.  When
creating new mailboxes, Mutt uses the default specified with the <link
linkend="mbox-type">$mbox_type</link> variable. A short description of
the formats follows.
</para>

<para>
<emphasis>mbox</emphasis>.  This is a widely used mailbox format for
UNIX.  All messages are stored in a single file.  Each message has a
line of the form:
</para>

<screen>
From me@cs.hmc.edu Fri, 11 Apr 1997 11:44:56 PST
</screen>

<para>
to denote the start of a new message (this is often referred to as the
<quote>From_</quote> line). The mbox format requires mailbox locking, is
prone to mailbox corruption with concurrently writing clients or
misinterpreted From_ lines. Depending on the environment, new mail
detection can be unreliable. Mbox folders are fast to open and easy to
archive.
</para>

<para>
<emphasis>MMDF</emphasis>.  This is a variant of the
<emphasis>mbox</emphasis> format.  Each message is surrounded by lines
containing <quote>^A^A^A^A</quote> (four times control-A's). The same
problems as for mbox apply (also with finding the right message
separator as four control-A's may appear in message bodies).
</para>

<para>
<emphasis>MH</emphasis>. A radical departure from
<emphasis>mbox</emphasis> and <emphasis>MMDF</emphasis>, a mailbox
consists of a directory and each message is stored in a separate file.
The filename indicates the message number (however, this is may not
correspond to the message number Mutt displays). Deleted messages are
renamed with a comma (<quote>,</quote>) prepended to the filename. Mutt
detects this type of mailbox by looking for either
<literal>.mh_sequences</literal> or <literal>.xmhcache</literal> files
(needed to distinguish normal directories from MH mailboxes). MH is more
robust with concurrent clients writing the mailbox, but still may suffer
from lost flags; message corruption is less likely to occur than with
mbox/mmdf. It's usually slower to open compared to mbox/mmdf since many
small files have to be read (Mutt provides <xref
linkend="header-caching"/> to greatly speed this process up).  Depending
on the environment, MH is not very disk-space efficient.
</para>

<para>
<emphasis>Maildir</emphasis>.  The newest of the mailbox formats, used
by the Qmail MTA (a replacement for sendmail).  Similar to
<emphasis>MH</emphasis>, except that it adds three subdirectories of the
mailbox: <emphasis>tmp</emphasis>, <emphasis>new</emphasis> and
<emphasis>cur</emphasis>.  Filenames for the messages are chosen in such
a way they are unique, even when two programs are writing the mailbox
over NFS, which means that no file locking is needed and corruption is
very unlikely. Maildir maybe slower to open without caching in Mutt, it
too is not very disk-space efficient depending on the environment. Since
no additional files are used for metadata (which is embedded in the
message filenames) and Maildir is locking-free, it's easy to sync across
different machines using file-level synchronization tools.
</para>

</sect1>

<sect1 id="shortcuts">
<title>Mailbox Shortcuts</title>

<para>
There are a number of built in shortcuts which refer to specific
mailboxes.  These shortcuts can be used anywhere you are prompted for a
file or mailbox path or in path-related configuration variables. Note
that these only work at the beginning of a string.
</para>

<table id="tab-mailbox-shortcuts">
<title>Mailbox shortcuts</title>
<tgroup cols="2">
<thead>
<row><entry>Shortcut</entry><entry>Refers to...</entry></row>
</thead>
<tbody>
<row><entry><literal>!</literal></entry><entry>your <link linkend="spoolfile">$spoolfile</link> (incoming) mailbox</entry></row>
<row><entry><literal>&gt;</literal></entry><entry>your <link linkend="mbox">$mbox</link> file</entry></row>
<row><entry><literal>&lt;</literal></entry><entry>your <link linkend="record">$record</link> file</entry></row>
<row><entry><literal>^</literal></entry><entry>the current mailbox</entry></row>
<row><entry><literal>-</literal> or <literal>!!</literal></entry><entry>the file you've last visited</entry></row>
<row><entry><literal>~</literal></entry><entry>your home directory</entry></row>
<row><entry><literal>=</literal> or <literal>+</literal></entry><entry>your <link linkend="folder">$folder</link> directory</entry></row>
<row><entry><emphasis>@alias</emphasis></entry><entry>to the <link linkend="save-hook">default save folder</link> as determined by the address of the alias</entry></row>
</tbody>
</tgroup>
</table>

<para>
For example, to store a copy of outgoing messages in the folder they
were composed in, a <link
linkend="folder-hook"><command>folder-hook</command></link> can be used
to set <link linkend="record">$record</link>:
</para>

<screen>
folder-hook . 'set record=^'</screen>

</sect1>

<sect1 id="using-lists">
<title>Handling Mailing Lists</title>

<para>
Mutt has a few configuration options that make dealing with large
amounts of mail easier.  The first thing you must do is to let Mutt know
what addresses you consider to be mailing lists (technically this does
not have to be a mailing list, but that is what it is most often used
for), and what lists you are subscribed to.  This is accomplished
through the use of the <link linkend="lists"><command>lists</command>
and <command>subscribe</command></link> commands in your
<literal>.muttrc</literal>.
</para>

<para>
Now that Mutt knows what your mailing lists are, it can do several
things, the first of which is the ability to show the name of a list
through which you received a message (i.e., of a subscribed list) in the
<emphasis>index</emphasis> menu display.  This is useful to distinguish
between personal and list mail in the same mailbox.  In the <link
linkend="index-format">$index_format</link> variable, the expando
<quote>%L</quote> will print the string <quote>To &lt;list&gt;</quote>
when <quote>list</quote> appears in the <quote>To</quote> field, and
<quote>Cc &lt;list&gt;</quote> when it appears in the <quote>Cc</quote>
field (otherwise it prints the name of the author).
</para>

<para>
Often times the <quote>To</quote> and <quote>Cc</quote> fields in
mailing list messages tend to get quite large. Most people do not bother
to remove the author of the message they reply to from the list,
resulting in two or more copies being sent to that person.  The
<literal>&lt;list-reply&gt;</literal> function, which by default is
bound to <quote>L</quote> in the <emphasis>index</emphasis> menu and
<emphasis>pager</emphasis>, helps reduce the clutter by only replying to
the known mailing list addresses instead of all recipients (except as
specified by <literal>Mail-Followup-To</literal>, see below).
</para>

<para>
Mutt also supports the <literal>Mail-Followup-To</literal> header.  When
you send a message to a list of recipients which includes one or several
subscribed mailing lists, and if the <link
linkend="followup-to">$followup_to</link> option is set, Mutt will
generate a Mail-Followup-To header which contains all the recipients to
whom you send this message, but not your address. This indicates that
group-replies or list-replies (also known as <quote>followups</quote>)
to this message should only be sent to the original recipients of the
message, and not separately to you - you'll receive your copy through
one of the mailing lists you are subscribed to.
</para>

<para>
Conversely, when group-replying or list-replying to a message which has
a <literal>Mail-Followup-To</literal> header, Mutt will respect this
header if the <link
linkend="honor-followup-to">$honor_followup_to</link> configuration
variable is set.  Using <link linkend="list-reply">list-reply</link>
will in this case also make sure that the reply goes to the mailing
list, even if it's not specified in the list of recipients in the
<literal>Mail-Followup-To</literal>.
</para>

<note>
<para>
When header editing is enabled, you can create a
<literal>Mail-Followup-To</literal> header manually.  Mutt will only
auto-generate this header if it doesn't exist when you send the message.
</para>
</note>

<para>
The other method some mailing list admins use is to generate a
<quote>Reply-To</quote> field which points back to the mailing list
address rather than the author of the message.  This can create problems
when trying to reply directly to the author in private, since most mail
clients will automatically reply to the address given in the
<quote>Reply-To</quote> field.  Mutt uses the <link
linkend="reply-to">$reply_to</link> variable to help decide which
address to use.  If set to <emphasis>ask-yes</emphasis> or
<emphasis>ask-no</emphasis>, you will be prompted as to whether or not
you would like to use the address given in the <quote>Reply-To</quote>
field, or reply directly to the address given in the <quote>From</quote>
field.  When set to <emphasis>yes</emphasis>, the
<quote>Reply-To</quote> field will be used when present.
</para>

<para>
The <quote>X-Label:</quote> header field can be used to further identify
mailing lists or list subject matter (or just to annotate messages
individually).  The <link linkend="index-format">$index_format</link>
variable's <quote>%y</quote> and <quote>%Y</quote> expandos can be used
to expand <quote>X-Label:</quote> fields in the index, and Mutt's
pattern-matcher can match regular expressions to <quote>X-Label:</quote>
fields with the <quote>~y</quote> selector.  <quote>X-Label:</quote> is
not a standard message header field, but it can easily be inserted by
procmail and other mail filtering agents.
</para>

<para>
Lastly, Mutt has the ability to <link linkend="sort">sort</link> the
mailbox into <link linkend="threads">threads</link>.  A thread is a
group of messages which all relate to the same subject.  This is usually
organized into a tree-like structure where a message and all of its
replies are represented graphically.  If you've ever used a threaded
news client, this is the same concept.  It makes dealing with large
volume mailing lists easier because you can easily delete uninteresting
threads and quickly find topics of value.
</para>

</sect1>

<sect1 id="new-mail">
<title>New Mail Detection</title>

<para>
Mutt supports setups with multiple folders, allowing all of them to be
monitored for new mail (see <xref linkend="mailboxes"/> for details).
</para>

<sect2 id="new-mail-formats">
<title>How New Mail Detection Works</title>

<para>
For Mbox and Mmdf folders, new mail is detected by comparing access
and/or modification times of files: Mutt assumes a folder has new mail
if it wasn't accessed after it was last modified. Utilities like
<literal>biff</literal> or <literal>frm</literal> or any other program
which accesses the mailbox might cause Mutt to never detect new mail for
that mailbox if they do not properly reset the access time. Other
possible causes of Mutt not detecting new mail in these folders are
backup tools (updating access times) or filesystems mounted without
access time update support (for Linux systems, see the
<literal>relatime</literal> option).
</para>

<note>
<para>
Contrary to older Mutt releases, it now maintains the new mail status of
a folder by properly resetting the access time if the folder contains at
least one message which is neither read, nor deleted, nor marked as old.
</para>
</note>

<para>
In cases where new mail detection for Mbox or Mmdf folders appears to be
unreliable, the <link linkend="check-mbox-size">$check_mbox_size</link>
option can be used to make Mutt track and consult file sizes for new
mail detection instead which won't work for size-neutral changes.
</para>

<para>
New mail for Maildir is assumed if there is one message in the
<literal>new/</literal> subdirectory which is not marked deleted (see
<link linkend="maildir-trash">$maildir_trash</link>). For MH folders, a
mailbox is considered having new mail if there's at least one message in
the <quote>unseen</quote> sequence as specified by <link
linkend="mh-seq-unseen">$mh_seq_unseen</link>.
</para>

<para>
Mutt does not poll POP3 folders for new mail, it only periodically
checks the currently opened folder (if it's a POP3 folder).
</para>

<para>
For IMAP, by default Mutt uses recent message counts provided by the
server to detect new mail. If the <link
linkend="imap-idle">$imap_idle</link> option is set, it'll use the IMAP
IDLE extension if advertised by the server.
</para>

</sect2>

<sect2 id="new-mail-polling">
<title>Polling For New Mail</title>

<para>
When in the index menu and being idle (also see <link
linkend="timeout">$timeout</link>), Mutt periodically checks for new
mail in all folders which have been configured via the
<command>mailboxes</command> command. The interval depends on the folder
type: for local/IMAP folders it consults <link
linkend="mail-check">$mail_check</link> and <link
linkend="pop-checkinterval">$pop_checkinterval</link> for POP folders.
</para>

<para>
Outside the index menu the directory browser supports checking for new
mail using the <literal>&lt;check-new&gt;</literal> function which is
unbound by default. Pressing TAB will bring up a menu showing the files
specified by the <command>mailboxes</command> command, and indicate
which contain new messages. Mutt will automatically enter this mode when
invoked from the command line with the <literal>-y</literal> option.
</para>

<para>
For the pager, index and directory browser menus, Mutt contains the
<literal>&lt;buffy-list&gt;</literal> function (bound to
<quote>.</quote> by default) which will print a list of folders with new
mail in the command line at the bottom of the screen.
</para>

<para>
For the index, by default Mutt displays the number of mailboxes with new
mail in the status bar, please refer to the <link
linkend="status-format">$status_format</link> variable for details.
</para>

<para>
When changing folders, Mutt fills the prompt with the first folder from
the mailboxes list containing new mail (if any), pressing
<literal>&lt;Space&gt;</literal> will cycle through folders with new
mail.  The (by default unbound) function
<literal>&lt;next-unread-mailbox&gt;</literal> in the index can be used
to immediately open the next folder with unread mail (if any).
</para>

</sect2>

</sect1>

<sect1 id="editing-threads">
<title>Editing Threads</title>

<para>
Mutt has the ability to dynamically restructure threads that are broken
either by misconfigured software or bad behavior from some
correspondents. This allows to clean your mailboxes from these
annoyances which make it hard to follow a discussion.
</para>

<sect2 id="link-threads">
<title>Linking Threads</title>

<para>
Some mailers tend to <quote>forget</quote> to correctly set the
<quote>In-Reply-To:</quote> and <quote>References:</quote> headers when
replying to a message. This results in broken discussions because Mutt
has not enough information to guess the correct threading.  You can fix
this by tagging the reply, then moving to the parent message and using
the <literal>&lt;link-threads&gt;</literal> function (bound to &amp; by
default). The reply will then be connected to this parent message.
</para>

<para>
You can also connect multiple children at once, tagging them and using
the <literal>&lt;tag-prefix&gt;</literal> command (<quote>;</quote>) or
the <link linkend="auto-tag">$auto_tag</link> option.
</para>

</sect2>

<sect2 id="break-threads">
<title>Breaking Threads</title>

<para>
On mailing lists, some people are in the bad habit of starting a new
discussion by hitting <quote>reply</quote> to any message from the list
and changing the subject to a totally unrelated one.  You can fix such
threads by using the <literal>&lt;break-thread&gt;</literal> function
(bound by default to #), which will turn the subthread starting from the
current message into a whole different thread.
</para>

</sect2>

</sect1>

<sect1 id="dsn">
<title>Delivery Status Notification (DSN) Support</title>

<para>
RFC1894 defines a set of MIME content types for relaying information
about the status of electronic mail messages.  These can be thought of
as <quote>return receipts.</quote>
</para>

<para>
To support DSN, there are two variables. <link
linkend="dsn-notify">$dsn_notify</link> is used to request receipts for
different results (such as failed message, message delivered, etc.).
<link linkend="dsn-return">$dsn_return</link> requests how much of your
message should be returned with the receipt (headers or full message).
</para>

<para>
When using <link linkend="sendmail">$sendmail</link> for mail delivery,
you need to use either Berkeley sendmail 8.8.x (or greater) a MTA
supporting DSN command line options compatible to Sendmail: The -N and
-R options can be used by the mail client to make requests as to what
type of status messages should be returned. Please consider your MTA
documentation whether DSN is supported.
</para>

<para>
For SMTP delivery using <link linkend="smtp-url">$smtp_url</link>, it
depends on the capabilities announced by the server whether Mutt will
attempt to request DSN or not.
</para>

</sect1>

<sect1 id="urlview">
<title>Start a WWW Browser on URLs</title>

<para>
If a message contains URLs, it is efficient to get a menu with all the
URLs and start a WWW browser on one of them.  This functionality is
provided by the external urlview program which can be retrieved at
<ulink
url="ftp://ftp.mutt.org/mutt/contrib/">ftp://ftp.mutt.org/mutt/contrib/</ulink>
and the configuration commands:
</para>

<screen>
macro index \cb |urlview\n
macro pager \cb |urlview\n
</screen>

</sect1>

<sect1 id="misc-topics">
<title>Miscellany</title>

<para>
This section documents various features that fit nowhere else.
</para>

<variablelist>
<varlistentry>
<term>
Address normalization
</term>
<listitem>
<para>
Mutt normalizes all e-mail addresses to the simplest form possible. If
an address contains a realname, the form <emphasis>Joe User
&lt;joe@example.com&gt;</emphasis> is used and the pure e-mail address
without angle brackets otherwise, i.e. just
<emphasis>joe@example.com</emphasis>.
</para>
<para>
This normalization affects all headers Mutt generates including aliases.
</para>
</listitem>
</varlistentry>
<varlistentry>
<term>
Initial folder selection
</term>
<listitem>
<para>
The folder Mutt opens at startup is determined as follows: the folder
specified in the <literal>$MAIL</literal> environment variable if
present. Otherwise, the value of <literal>$MAILDIR</literal> is taken
into account. If that isn't present either, Mutt takes the user's
mailbox in the mailspool as determined at compile-time (which may also
reside in the home directory). The <link
linkend="spoolfile">$spoolfile</link> setting overrides this
selection. Highest priority has the mailbox given with the
<literal>-f</literal> command line option.
</para>
</listitem>
</varlistentry>
</variablelist>

</sect1>

</chapter>

<chapter id="mimesupport">
<title>Mutt's MIME Support</title>

<para>
Quite a bit of effort has been made to make Mutt the premier text-mode
MIME MUA.  Every effort has been made to provide the functionality that
the discerning MIME user requires, and the conformance to the standards
wherever possible.  When configuring Mutt for MIME, there are two extra
types of configuration files which Mutt uses.  One is the
<literal>mime.types</literal> file, which contains the mapping of file
extensions to IANA MIME types.  The other is the
<literal>mailcap</literal> file, which specifies the external commands
to use for handling specific MIME types.
</para>

<sect1 id="using-mime">
<title>Using MIME in Mutt</title>

<sect2 id="mime-overview">
<title>MIME Overview</title>

<para>
MIME is short for <quote>Multipurpose Internet Mail Extension</quote>
and describes mechanisms to internationalize and structure mail
messages. Before the introduction of MIME, messages had a single text
part and were limited to us-ascii header and content. With MIME,
messages can have attachments (and even attachments which itself have
attachments and thus form a tree structure), nearly arbitrary characters
can be used for sender names, recipients and subjects.
</para>

<para>
Besides the handling of non-ascii characters in message headers, to Mutt
the most important aspect of MIME are so-called MIME types. These are
constructed using a <emphasis>major</emphasis> and
<emphasis>minor</emphasis> type separated by a forward slash.  These
specify details about the content that follows. Based upon these, Mutt
decides how to handle this part. The most popular major type is
<quote><literal>text</literal></quote> with minor types for plain text,
HTML and various other formats. Major types also exist for images,
audio, video and of course general application data (e.g. to separate
cryptographically signed data with a signature, send office documents,
and in general arbitrary binary data). There's also the
<literal>multipart</literal> major type which represents the root of a
subtree of MIME parts. A list of supported MIME types can be found in
<xref linkend="supported-mime-types"/>.
</para>

<para>
MIME also defines a set of encoding schemes for transporting MIME
content over the network: <literal>7bit</literal>,
<literal>8bit</literal>, <literal>quoted-printable</literal>,
<literal>base64</literal> and <literal>binary</literal>. There're some
rules when to choose what for encoding headers and/or body (if needed),
and Mutt will in general make a good choice.
</para>

<para>
Mutt does most of MIME encoding/decoding behind the scenes to form
messages conforming to MIME on the sending side. On reception, it can be
flexibly configured as to how what MIME structure is displayed (and if
it's displayed): these decisions are based on the content's MIME type.
There are three areas/menus in dealing with MIME: the pager (while
viewing a message), the attachment menu and the compose menu.
</para>

</sect2>

<sect2 id="mime-pager">
<title>Viewing MIME Messages in the Pager</title>

<para>
When you select a message from the index and view it in the pager, Mutt
decodes as much of a message as possible to a text representation.  Mutt
internally supports a number of MIME types, including the
<literal>text</literal> major type (with all minor types), the
<literal>message/rfc822</literal> (mail messages) type and some
<literal>multipart</literal> types. In addition, it recognizes a variety
of PGP MIME types, including PGP/MIME and
<literal>application/pgp</literal>.
</para>

<para>
Mutt will denote attachments with a couple lines describing them.
These lines are of the form:
</para>

<screen>
[-- Attachment #1: Description --]
[-- Type: text/plain, Encoding: 7bit, Size: 10000 --]
</screen>

<para>
Where the <emphasis>Description</emphasis> is the description or
filename given for the attachment, and the <emphasis>Encoding</emphasis>
is one of the already mentioned content encodings.
</para>

<para>
If Mutt cannot deal with a MIME type, it will display a message like:
</para>

<screen>
[-- image/gif is unsupported (use 'v' to view this part) --]
</screen>

</sect2>

<sect2 id="attach-menu">
<title>The Attachment Menu</title>

<para>
The default binding for <literal>&lt;view-attachments&gt;</literal> is
<quote>v</quote>, which displays the attachment menu for a message.  The
attachment menu displays a list of the attachments in a message.  From
the attachment menu, you can save, print, pipe, delete, and view
attachments.  You can apply these operations to a group of attachments
at once, by tagging the attachments and by using the
<literal>&lt;tag-prefix&gt;</literal> operator.  You can also reply to
the current message from this menu, and only the current attachment (or
the attachments tagged) will be quoted in your reply.  You can view
attachments as text, or view them using the mailcap viewer definition
(the mailcap mechanism is explained later in detail).
</para>

<para>
Finally, you can apply the usual message-related functions (like <link
linkend="resend-message"><literal>&lt;resend-message&gt;</literal></link>,
and the <literal>&lt;reply&gt;</literal> and
<literal>&lt;forward&gt;</literal> functions) to attachments of type
<literal>message/rfc822</literal>.
</para>

<para>
See table <xref linkend="tab-attachment-bindings"/> for all available
functions.
</para>

</sect2>

<sect2 id="compose-menu">
<title>The Compose Menu</title>

<para>
The compose menu is the menu you see before you send a message.  It
allows you to edit the recipient list, the subject, and other aspects of
your message.  It also contains a list of the attachments of your
message, including the main body.  From this menu, you can print, copy,
filter, pipe, edit, compose, review, and rename an attachment or a list
of tagged attachments.  You can also modifying the attachment
information, notably the type, encoding and description.
</para>

<para>
Attachments appear as follows by default:
</para>

<screen>
- 1 [text/plain, 7bit, 1K]           /tmp/mutt-euler-8082-0 &lt;no description&gt;
  2 [applica/x-gunzip, base64, 422K] ~/src/mutt-0.85.tar.gz &lt;no description&gt;
</screen>

<para>
The <quote>-</quote> denotes that Mutt will delete the file after
sending (or postponing, or canceling) the message.  It can be toggled
with the <literal>&lt;toggle-unlink&gt;</literal> command (default: u).
The next field is the MIME content-type, and can be changed with the
<literal>&lt;edit-type&gt;</literal> command (default: ^T).  The next
field is the encoding for the attachment, which allows a binary message
to be encoded for transmission on 7bit links.  It can be changed with
the <literal>&lt;edit-encoding&gt;</literal> command (default: ^E).  The
next field is the size of the attachment, rounded to kilobytes or
megabytes.  The next field is the filename, which can be changed with
the <literal>&lt;rename-file&gt;</literal> command (default: R).  The
final field is the description of the attachment, and can be changed
with the <literal>&lt;edit-description&gt;</literal> command (default:
d). See <link linkend="attach-format">$attach_format</link> for a full
list of available expandos to format this display to your needs.
</para>

</sect2>

</sect1>

<sect1 id="mime-types">
<title>MIME Type Configuration with <literal>mime.types</literal></title>

<para>
To get most out of MIME, it's important that a MIME part's content type
matches the content as closely as possible so that the recipient's
client can automatically select the right viewer for the
content. However, there's no reliable for Mutt to know how to detect
every possible file type. Instead, it uses a simple plain text mapping
file that specifies what file extension corresponds to what MIME
type. This file is called <literal>mime.types</literal>.
</para>

<para>
When you add an attachment to your mail message, Mutt searches your
personal <literal>mime.types</literal> file at
<literal>$HOME/.mime.types</literal>, and then the system
<literal>mime.types</literal> file at
<literal>/usr/local/share/mutt/mime.types</literal> or
<literal>/etc/mime.types</literal>
</para>

<para>
Each line starts with the full MIME type, followed by a space and
space-separated list of file extensions. For example you could use:
</para>

<example id="ex-mime-types">
<title><literal>mime.types</literal></title>
<screen>
application/postscript          ps eps
application/pgp                 pgp
audio/x-aiff                    aif aifc aiff
</screen>
</example>

<para>
A sample <literal>mime.types</literal> file comes with the Mutt
distribution, and should contain most of the MIME types you are likely
to use.
</para>

<para>
If Mutt can not determine the MIME type by the extension of the file you
attach, it will look at the file.  If the file is free of binary
information, Mutt will assume that the file is plain text, and mark it
as <literal>text/plain</literal>.  If the file contains binary
information, then Mutt will mark it as
<literal>application/octet-stream</literal>.  You can change the MIME
type that Mutt assigns to an attachment by using the
<literal>&lt;edit-type&gt;</literal> command from the compose menu
(default: ^T), see <xref linkend="supported-mime-types"/> for supported
major types. Mutt recognizes all of these if the appropriate entry is
found in the <literal>mime.types</literal> file. Non-recognized mime
types should only be used if the recipient of the message is likely to
be expecting such attachments.
</para>

<table id="supported-mime-types">
<title>Supported MIME types</title>
<tgroup cols="3">
<thead>
<row><entry>MIME major type</entry><entry>Standard</entry><entry>Description</entry></row>
</thead>
<tbody>
<row><entry><literal>application</literal></entry><entry>yes</entry><entry>General application data</entry></row>
<row><entry><literal>audio</literal></entry><entry>yes</entry><entry>Audio data</entry></row>
<row><entry><literal>image</literal></entry><entry>yes</entry><entry>Image data</entry></row>
<row><entry><literal>message</literal></entry><entry>yes</entry><entry>Mail messages, message status information</entry></row>
<row><entry><literal>model</literal></entry><entry>yes</entry><entry>VRML and other modeling data</entry></row>
<row><entry><literal>multipart</literal></entry><entry>yes</entry><entry>Container for other MIME parts</entry></row>
<row><entry><literal>text</literal></entry><entry>yes</entry><entry>Text data</entry></row>
<row><entry><literal>video</literal></entry><entry>yes</entry><entry>Video data</entry></row>
<row><entry><literal>chemical</literal></entry><entry>no</entry><entry>Mostly molecular data</entry></row>
</tbody>
</tgroup>
</table>

<para>
MIME types are not arbitrary, they need to be assigned by <ulink
url="http://www.iana.org/assignments/media-types/">IANA</ulink>.
</para>

</sect1>

<sect1 id="mailcap">
<title>MIME Viewer Configuration with Mailcap</title>

<para>
Mutt supports RFC 1524 MIME Configuration, in particular the Unix
specific format specified in Appendix A of RFC 1524.  This file format
is commonly referred to as the <quote>mailcap</quote> format.  Many MIME
compliant programs utilize the mailcap format, allowing you to specify
handling for all MIME types in one place for all programs.  Programs
known to use this format include Firefox, lynx and metamail.
</para>

<para>
In order to handle various MIME types that Mutt doesn't have built-in
support for, it parses a series of external configuration files to find
an external handler. The default search string for these files is a
colon delimited list containing the following files:
</para>

<orderedlist>
<listitem><para><literal>$HOME/.mailcap</literal></para></listitem>
<listitem><para><literal>$PKGDATADIR/mailcap</literal></para></listitem>
<listitem><para><literal>$SYSCONFDIR/mailcap</literal></para></listitem>
<listitem><para><literal>/etc/mailcap</literal></para></listitem>
<listitem><para><literal>/usr/etc/mailcap</literal></para></listitem>
<listitem><para><literal>/usr/local/etc/mailcap</literal></para></listitem>
</orderedlist>

<para>
where <literal>$HOME</literal> is your home directory. The
<literal>$PKGDATADIR</literal> and the <literal>$SYSCONFDIR</literal>
directories depend on where Mutt is installed: the former is the default
for shared data, the latter for system configuration files.
</para>

<para>
The default search path can be obtained by running the following
command:
</para>

<screen>
mutt -nF /dev/null -Q mailcap_path
</screen>

<para>
In particular, the metamail distribution will install a mailcap file,
usually as <literal>/usr/local/etc/mailcap</literal>, which contains
some baseline entries.
</para>

<sect2 id="mailcap-basics">
<title>The Basics of the Mailcap File</title>

<para>
A mailcap file consists of a series of lines which are comments, blank,
or definitions.
</para>

<para>
A comment line consists of a # character followed by anything you want.
</para>

<para>
A blank line is blank.
</para>

<para>
A definition line consists of a content type, a view command, and any
number of optional fields.  Each field of a definition line is divided
by a semicolon <quote>;</quote> character.
</para>

<para>
The content type is specified in the MIME standard
<quote>type/subtype</quote> notation.  For example,
<literal>text/plain</literal>, <literal>text/html</literal>,
<literal>image/gif</literal>, etc.  In addition, the mailcap format
includes two formats for wildcards, one using the special
<quote>*</quote> subtype, the other is the implicit wild, where you only
include the major type.  For example, <literal>image/*</literal>, or
<literal>video</literal> will match all image types and video types,
respectively.
</para>

<para>
The view command is a Unix command for viewing the type specified. There
are two different types of commands supported. The default is to send
the body of the MIME message to the command on stdin. You can change
this behavior by using <literal>%s</literal> as a parameter to your view
command.  This will cause Mutt to save the body of the MIME message to a
temporary file, and then call the view command with the
<literal>%s</literal> replaced by the name of the temporary file. In
both cases, Mutt will turn over the terminal to the view program until
the program quits, at which time Mutt will remove the temporary file if
it exists. This means that mailcap does <emphasis>not</emphasis> work
out of the box with programs which detach themselves from the terminal
right after starting, like <literal>open</literal> on Mac OS X. In order
to nevertheless use these programs with mailcap, you probably need
custom shell scripts.
</para>

<para>
So, in the simplest form, you can send a <literal>text/plain</literal>
message to the external pager more on standard input:
</para>

<screen>
text/plain; more
</screen>

<para>
Or, you could send the message as a file:
</para>

<screen>
text/plain; more %s
</screen>

<para>
Perhaps you would like to use lynx to interactively view a
<literal>text/html</literal> message:
</para>

<screen>
text/html; lynx %s
</screen>

<para>
In this case, lynx does not support viewing a file from standard input,
so you must use the <literal>%s</literal> syntax.
</para>

<note>
<para>
<emphasis>Some older versions of lynx contain a bug where they will
check the mailcap file for a viewer for <literal>text/html</literal>.
They will find the line which calls lynx, and run it.  This causes lynx
to continuously spawn itself to view the object.</emphasis>
</para>
</note>

<para>
On the other hand, maybe you don't want to use lynx interactively, you
just want to have it convert the <literal>text/html</literal> to
<literal>text/plain</literal>, then you can use:
</para>

<screen>
text/html; lynx -dump %s | more
</screen>

<para>
Perhaps you wish to use lynx to view <literal>text/html</literal> files,
and a pager on all other text formats, then you would use the following:
</para>

<screen>
text/html; lynx %s
text/*; more
</screen>

</sect2>

<sect2 id="secure-mailcap">
<title>Secure Use of Mailcap</title>

<para>
The interpretation of shell meta-characters embedded in MIME parameters
can lead to security problems in general.  Mutt tries to quote
parameters in expansion of <literal>%s</literal> syntaxes properly, and
avoids risky characters by substituting them, see the <link
linkend="mailcap-sanitize">$mailcap_sanitize</link> variable.
</para>

<para>
Although Mutt's procedures to invoke programs with mailcap seem to be
safe, there are other applications parsing mailcap, maybe taking less
care of it.  Therefore you should pay attention to the following rules:
</para>

<para>
<emphasis>Keep the %-expandos away from shell quoting.</emphasis> Don't
quote them with single or double quotes.  Mutt does this for you, the
right way, as should any other program which interprets mailcap.  Don't
put them into backtick expansions.  Be highly careful with evil
statements, and avoid them if possible at all.  Trying to fix broken
behavior with quotes introduces new leaks &mdash; there is no
alternative to correct quoting in the first place.
</para>

<para>
If you have to use the %-expandos' values in context where you need
quoting or backtick expansions, put that value into a shell variable and
reference the shell variable where necessary, as in the following
example (using <literal>$charset</literal> inside the backtick expansion
is safe, since it is not itself subject to any further expansion):
</para>

<screen>
text/test-mailcap-bug; cat %s; copiousoutput; test=charset=%{charset} \
        &amp;&amp; test "`echo $charset | tr '[A-Z]' '[a-z]'`" != iso-8859-1
</screen>

</sect2>

<sect2 id="advanced-mailcap">
<title>Advanced Mailcap Usage</title>

<sect3 id="optional-mailcap-fields">
<title>Optional Fields</title>

<para>
In addition to the required content-type and view command fields, you
can add semi-colon <quote>;</quote> separated fields to set flags and
other options.  Mutt recognizes the following optional fields:
</para>

<variablelist>

<varlistentry>
<term>copiousoutput</term>
<listitem>
<para>
This flag tells Mutt that the command passes possibly large amounts of
text on standard output.  This causes Mutt to invoke a pager (either
the internal pager or the external pager defined by the pager variable)
on the output of the view command.  Without this flag, Mutt assumes that
the command is interactive.  One could use this to replace the pipe to
<literal>more</literal> in the <literal>lynx -dump</literal> example in
the Basic section:
</para>

<screen>
text/html; lynx -dump %s ; copiousoutput
</screen>

<para>
This will cause lynx to format the <literal>text/html</literal> output
as <literal>text/plain</literal> and Mutt will use your standard pager
to display the results.
</para>

<para>
Note that when using the built-in pager, <emphasis>only</emphasis>
entries with this flag will be considered a handler for a MIME type
&mdash; all other entries will be ignored.
</para>
</listitem>
</varlistentry>
<varlistentry>
<term>needsterminal</term>
<listitem>
<para>
Mutt uses this flag when viewing attachments with <link
linkend="auto-view"><command>auto_view</command></link>, in order to
decide whether it should honor the setting of the <link
linkend="wait-key">$wait_key</link> variable or not.  When an attachment
is viewed using an interactive program, and the corresponding mailcap
entry has a <emphasis>needsterminal</emphasis> flag, Mutt will use <link
linkend="wait-key">$wait_key</link> and the exit status of the program
to decide if it will ask you to press a key after the external program
has exited.  In all other situations it will not prompt you for a key.
</para>
</listitem>
</varlistentry>
<varlistentry>
<term>compose=&lt;command&gt;</term>
<listitem>
<para>
This flag specifies the command to use to create a new attachment of a
specific MIME type.  Mutt supports this from the compose menu.
</para>
</listitem>
</varlistentry>
<varlistentry>
<term>composetyped=&lt;command&gt;</term>
<listitem>
<para>
This flag specifies the command to use to create a new attachment of a
specific MIME type.  This command differs from the compose command in
that Mutt will expect standard MIME headers on the data.  This can be
used to specify parameters, filename, description, etc. for a new
attachment.  Mutt supports this from the compose menu.
</para>
</listitem>
</varlistentry>
<varlistentry>
<term>print=&lt;command&gt;</term>
<listitem>
<para>
This flag specifies the command to use to print a specific MIME type.
Mutt supports this from the attachment and compose menus.
</para>
</listitem>
</varlistentry>
<varlistentry>
<term>edit=&lt;command&gt;</term>
<listitem>
<para>
This flag specifies the command to use to edit a specific MIME type.
Mutt supports this from the compose menu, and also uses it to compose
new attachments.  Mutt will default to the defined <link
linkend="editor">$editor</link> for text attachments.
</para>
</listitem>
</varlistentry>
<varlistentry>
<term>nametemplate=&lt;template&gt;</term>
<listitem>
<para>
This field specifies the format for the file denoted by
<literal>%s</literal> in the command fields.  Certain programs will
require a certain file extension, for instance, to correctly view a
file.  For instance, lynx will only interpret a file as
<literal>text/html</literal> if the file ends in
<literal>.html</literal>.  So, you would specify lynx as a
<literal>text/html</literal> viewer with a line in the mailcap file
like:
</para>

<screen>
text/html; lynx %s; nametemplate=%s.html
</screen>

</listitem>
</varlistentry>
<varlistentry>
<term>test=&lt;command&gt;</term>
<listitem>
<para>
This field specifies a command to run to test whether this mailcap entry
should be used.  The command is defined with the command expansion rules
defined in the next section.  If the command returns 0, then the test
passed, and Mutt uses this entry.  If the command returns non-zero, then
the test failed, and Mutt continues searching for the right entry.  Note
that the content-type must match before Mutt performs the test.  For
example:
</para>

<screen>
text/html; firefox -remote 'openURL(%s)' ; test=RunningX
text/html; lynx %s
</screen>

<para>
In this example, Mutt will run the program <literal>RunningX</literal>
which will return 0 if the X Window manager is running, and non-zero if
it isn't.  If <literal>RunningX</literal> returns 0, then Mutt will run
firefox to display the <literal>text/html</literal> object.  If RunningX
doesn't return 0, then Mutt will go on to the next entry and use lynx to
display the <literal>text/html</literal> object.
</para>
</listitem>
</varlistentry>
</variablelist>

</sect3>

<sect3 id="mailcap-search-order">
<title>Search Order</title>

<para>
When searching for an entry in the mailcap file, Mutt will search for
the most useful entry for its purpose.  For instance, if you are
attempting to print an <literal>image/gif</literal>, and you have the
following entries in your mailcap file, Mutt will search for an entry
with the print command:
</para>

<screen>
image/*;        xv %s
image/gif;      ; print= anytopnm %s | pnmtops | lpr; \
                nametemplate=%s.gif
</screen>

<para>
Mutt will skip the <literal>image/*</literal> entry and use the
<literal>image/gif</literal> entry with the print command.
</para>

<para>
In addition, you can use this with <link
linkend="auto-view"><command>auto_view</command></link> to denote two
commands for viewing an attachment, one to be viewed automatically, the
other to be viewed interactively from the attachment menu using the
<literal>&lt;view-mailcap&gt;</literal> function (bound to
<quote>m</quote> by default). In addition, you can then use the test
feature to determine which viewer to use interactively depending on your
environment.
</para>

<screen>
text/html;      firefox -remote 'openURL(%s)' ; test=RunningX
text/html;      lynx %s; nametemplate=%s.html
text/html;      lynx -dump %s; nametemplate=%s.html; copiousoutput
</screen>

<para>
For <link linkend="auto-view"><command>auto_view</command></link>, Mutt
will choose the third entry because of the
<literal>copiousoutput</literal> tag.  For interactive viewing, Mutt
will run the program <literal>RunningX</literal> to determine if it
should use the first entry.  If the program returns non-zero, Mutt will
use the second entry for interactive viewing. The last entry is for
inline display in the pager and the
<literal>&lt;view-attach&gt;</literal> function in the attachment menu.
</para>

<para>
Entries with the <literal>copiousoutput</literal> tag should always be
specified as the last one per type. For non-interactive use, the last
entry will then actually be the first matching one with the tag set.
For non-interactive use, only <literal>copiousoutput</literal>-tagged
entries are considered. For interactive use, Mutt ignores this tag and
treats all entries equally. Therefore, if not specified last, all
following entries without this tag would never be considered for
<literal>&lt;view-attach&gt;</literal> because the
<literal>copiousoutput</literal> before them matched already.
</para>

</sect3>

<sect3 id="mailcap-command-expansion">
<title>Command Expansion</title>

<para>
The various commands defined in the mailcap files are passed to the
<literal>/bin/sh</literal> shell using the <literal>system(3)</literal>
function.  Before the command is passed to <literal>/bin/sh
-c</literal>, it is parsed to expand various special parameters with
information from Mutt.  The keywords Mutt expands are:
</para>

<variablelist>

<varlistentry>
<term>%s</term>
<listitem>
<para>
As seen in the basic mailcap section, this variable is expanded to a
filename specified by the calling program.  This file contains the body
of the message to view/print/edit or where the composing program should
place the results of composition.  In addition, the use of this keyword
causes Mutt to not pass the body of the message to the view/print/edit
program on stdin.
</para>
</listitem>
</varlistentry>
<varlistentry>
<term>%t</term>
<listitem>
<para>
Mutt will expand <literal>%t</literal> to the text representation of the
content type of the message in the same form as the first parameter of
the mailcap definition line, i.e. <literal>text/html</literal> or
<literal>image/gif</literal>.
</para>
</listitem>
</varlistentry>
<varlistentry>
<term>%{&lt;parameter&gt;}</term>
<listitem>
<para>
Mutt will expand this to the value of the specified parameter from the
Content-Type: line of the mail message.  For instance, if your mail
message contains:
</para>

<screen>
Content-Type: text/plain; charset=iso-8859-1
</screen>

<para>
then Mutt will expand <literal>%{charset}</literal> to
<quote>iso-8859-1</quote>.  The default metamail mailcap file uses this
feature to test the charset to spawn an xterm using the right charset to
view the message.
</para>
</listitem>
</varlistentry>
<varlistentry>
<term>\%</term>
<listitem>
<para>
This will be replaced by a literal <literal>%</literal>.
</para>
</listitem>
</varlistentry>
</variablelist>

<para>
Mutt does not currently support the <literal>%F</literal> and
<literal>%n</literal> keywords specified in RFC 1524.  The main purpose
of these parameters is for multipart messages, which is handled
internally by Mutt.
</para>

</sect3>

</sect2>

<sect2 id="mailcap-example">
<title>Example Mailcap Files</title>

<para>
This mailcap file is fairly simple and standard:
</para>

<screen>
<emphasis role="comment"># I'm always running X :)</emphasis>
video/*;        xanim %s &gt; /dev/null
image/*;        xv %s &gt; /dev/null

<emphasis role="comment"># I'm always running firefox (if my computer had more memory, maybe)</emphasis>
text/html;      firefox -remote 'openURL(%s)'
</screen>

<para>
This mailcap file shows quite a number of examples:
</para>

<screen>
<emphasis role="comment"># Use xanim to view all videos   Xanim produces a header on startup,
# send that to /dev/null so I don't see it</emphasis>
video/*;        xanim %s &gt; /dev/null

<emphasis role="comment"># Send html to a running firefox by remote</emphasis>
text/html;      firefox -remote 'openURL(%s)'; test=RunningFirefox

<emphasis role="comment"># If I'm not running firefox but I am running X, start firefox on the
# object</emphasis>
text/html;      firefox %s; test=RunningX

<emphasis role="comment"># Else use lynx to view it as text</emphasis>
text/html;      lynx %s

<emphasis role="comment"># This version would convert the text/html to text/plain</emphasis>
text/html;      lynx -dump %s; copiousoutput

<emphasis role="comment"># I use enscript to print text in two columns to a page</emphasis>
text/*;         more %s; print=enscript -2Gr %s

<emphasis role="comment"># Firefox adds a flag to tell itself to view jpegs internally</emphasis>
image/jpeg;xv %s; x-mozilla-flags=internal

<emphasis role="comment"># Use xv to view images if I'm running X</emphasis>
<emphasis role="comment"># In addition, this uses the \ to extend the line and set my editor</emphasis>
<emphasis role="comment"># for images</emphasis>
image/*;xv %s; test=RunningX; \
        edit=xpaint %s

<emphasis role="comment"># Convert images to text using the netpbm tools</emphasis>
image/*;  (anytopnm %s | pnmscale -xysize 80 46 | ppmtopgm | pgmtopbm |
pbmtoascii -1x2 ) 2&gt;&amp;1 ; copiousoutput

<emphasis role="comment"># Send excel spreadsheets to my NT box</emphasis>
application/ms-excel; open.pl %s
</screen>

</sect2>

</sect1>

<sect1 id="auto-view">
<title>MIME Autoview</title>

<para>
Usage:
</para>

<cmdsynopsis>
<command>auto_view</command>
<arg choice="plain">
<replaceable>mimetype</replaceable>
</arg>
<arg choice="opt" rep="repeat">
<replaceable>mimetype</replaceable>
</arg>

<command>unauto_view</command>
<group choice="req">
<arg choice="plain">
<replaceable>*</replaceable>
</arg>
<arg choice="plain" rep="repeat">
<replaceable>mimetype</replaceable>
</arg>
</group>
</cmdsynopsis>

<para>
In addition to explicitly telling Mutt to view an attachment with the
MIME viewer defined in the mailcap file from the attachments menu, Mutt
has support for automatically viewing MIME attachments while in the
pager.
</para>

<para>
For this to work, you must define a viewer in the mailcap file which
uses the <literal>copiousoutput</literal> option to denote that it is
non-interactive.  Usually, you also use the entry to convert the
attachment to a text representation which you can view in the pager.
</para>

<para>
You then use the <command>auto_view</command> configuration command to
list the content-types that you wish to view automatically.  For
instance, if you set it to:
</para>

<screen>
auto_view text/html application/x-gunzip \
  application/postscript image/gif application/x-tar-gz
</screen>

<para>
...Mutt would try to find corresponding entries for rendering
attachments of these types as text. A corresponding mailcap could look
like:
</para>

<screen>
text/html;      lynx -dump %s; copiousoutput; nametemplate=%s.html
image/*;        anytopnm %s | pnmscale -xsize 80 -ysize 50 | ppmtopgm | \
                pgmtopbm | pbmtoascii ; copiousoutput
application/x-gunzip;   gzcat; copiousoutput
application/x-tar-gz; gunzip -c %s | tar -tf - ; copiousoutput
application/postscript; ps2ascii %s; copiousoutput
</screen>

<para>
<command>unauto_view</command> can be used to remove previous entries
from the <command>auto_view</command> list.  This can be used with <link
linkend="message-hook"><command>message-hook</command></link> to
autoview messages based on size, etc.
<quote><command>unauto_view</command> *</quote> will remove all previous
entries.
</para>

</sect1>

<sect1 id="alternative-order">
<title>MIME Multipart/Alternative</title>

<para>
The <literal>multipart/alternative</literal> container type only has
child MIME parts which represent the same content in an alternative
way. This is often used to send HTML messages which contain an
alternative plain text representation.
</para>

<para>
Mutt has some heuristics for determining which attachment of a
<literal>multipart/alternative</literal> type to display:
</para>

<orderedlist>
<listitem>
<para>
First, Mutt will check the <command>alternative_order</command> list to
determine if one of the available types is preferred.  It consists of a
number of MIME types in order, including support for implicit and
explicit wildcards. For example:
</para>

<screen>
alternative_order text/enriched text/plain text \
  application/postscript image/*
</screen>
</listitem>
<listitem>
<para>
Next, Mutt will check if any of the types have a defined <link
linkend="auto-view"><command>auto_view</command></link>, and use that.
</para>
</listitem>
<listitem>
<para>
Failing that, Mutt will look for any text type.
</para>
</listitem>
<listitem>
<para>
As a last attempt, Mutt will look for any type it knows how to handle.
</para>
</listitem>
</orderedlist>

<para>
To remove a MIME type from the <command>alternative_order</command>
list, use the <command>unalternative_order</command> command.
</para>

</sect1>

<sect1 id="attachments">
<title>Attachment Searching and Counting</title>

<para>
If you ever lose track of attachments in your mailboxes, Mutt's
attachment-counting and -searching support might be for you.  You can
make your message index display the number of qualifying attachments in
each message, or search for messages by attachment count.  You also can
configure what kinds of attachments qualify for this feature with the
<command>attachments</command> and <command>unattachments</command>
commands.
</para>

<para>
In order to provide this information, Mutt needs to fully MIME-parse all
messages affected first. This can slow down operation especially for
remote mail folders such as IMAP because all messages have to be
downloaded first regardless whether the user really wants to view them
or not though using <xref linkend="body-caching"/> usually means to
download the message just once.
</para>

<para>
The syntax is:
</para>

<cmdsynopsis>
<command>attachments</command>
<arg choice="plain">
<replaceable>{ + | - }disposition</replaceable>
</arg>
<arg choice="plain">
<replaceable>mime-type</replaceable>
</arg>

<command>unattachments</command>
<arg choice="plain">
<replaceable>{ + | - }disposition</replaceable>
</arg>
<arg choice="plain">
<replaceable>mime-type</replaceable>
</arg>

<command>attachments</command>
<arg choice="plain">
<replaceable>?</replaceable>
</arg>
</cmdsynopsis>

<para>
<emphasis>disposition</emphasis> is the attachment's Content-Disposition
type &mdash; either <literal>inline</literal> or
<literal>attachment</literal>.  You can abbreviate this to
<literal>I</literal> or <literal>A</literal>.
</para>

<para>
Disposition is prefixed by either a <quote>+</quote> symbol or a
<quote>-</quote> symbol.  If it's a <quote>+</quote>, you're saying that
you want to allow this disposition and MIME type to qualify.  If it's a
<quote>-</quote>, you're saying that this disposition and MIME type is
an exception to previous <quote>+</quote> rules.  There are examples
below of how this is useful.
</para>

<para>
<emphasis>mime-type</emphasis> is the MIME type of the attachment you
want the command to affect.  A MIME type is always of the format
<literal>major/minor</literal>, where <literal>major</literal> describes
the broad category of document you're looking at, and
<literal>minor</literal> describes the specific type within that
category.  The major part of mime-type must be literal text (or the
special token <quote><literal>*</literal></quote>), but the minor part
may be a regular expression.  (Therefore,
<quote><literal>*/.*</literal></quote> matches any MIME type.)
</para>

<para>
The MIME types you give to the <command>attachments</command> directive
are a kind of pattern.  When you use the <command>attachments</command>
directive, the patterns you specify are added to a list.  When you use
<command>unattachments</command>, the pattern is removed from the list.
The patterns are not expanded and matched to specific MIME types at this
time &mdash; they're just text in a list.  They're only matched when
actually evaluating a message.
</para>

<para>
Some examples might help to illustrate.  The examples that are not
commented out define the default configuration of the lists.
</para>

<example id="ex-attach-count">
<title>Attachment counting</title>
<screen>
<emphasis role="comment">
# Removing a pattern from a list removes that pattern literally. It
# does not remove any type matching the pattern.
#
#  attachments   +A */.*
#  attachments   +A image/jpeg
#  unattachments +A */.*
#
# This leaves "attached" image/jpeg files on the allowed attachments
# list. It does not remove all items, as you might expect, because the
# second */.* is not a matching expression at this time.
#
# Remember: "unattachments" only undoes what "attachments" has done!
# It does not trigger any matching on actual messages.

# Qualify any MIME part with an "attachment" disposition, EXCEPT for
# text/x-vcard and application/pgp parts. (PGP parts are already known
# to mutt, and can be searched for with ~g, ~G, and ~k.)
#
# I've added x-pkcs7 to this, since it functions (for S/MIME)
# analogously to PGP signature attachments. S/MIME isn't supported
# in a stock mutt build, but we can still treat it specially here.
#
</emphasis>
attachments   +A */.*
attachments   -A text/x-vcard application/pgp.*
attachments   -A application/x-pkcs7-.*

<emphasis role="comment">
# Discount all MIME parts with an "inline" disposition, unless they're
# text/plain. (Why inline a text/plain part unless it's external to the
# message flow?)
</emphasis>
attachments   +I text/plain

<emphasis role="comment">
# These two lines make Mutt qualify MIME containers.  (So, for example,
# a message/rfc822 forward will count as an attachment.)  The first
# line is unnecessary if you already have "attach-allow */.*", of
# course.  These are off by default!  The MIME elements contained
# within a message/* or multipart/* are still examined, even if the
# containers themselves don't qualify.

#attachments  +A message/.* multipart/.*
#attachments  +I message/.* multipart/.*
</emphasis>

<emphasis role="comment">## You probably don't really care to know about deleted attachments.</emphasis>
attachments   -A message/external-body
attachments   -I message/external-body
</screen>
</example>

<para>
Entering the command <quote><command>attachments</command> ?</quote> as
a command will list your current settings in Muttrc format, so that it
can be pasted elsewhere.
</para>

</sect1>

<sect1 id="mime-lookup">
<title>MIME Lookup</title>

<para>
Usage:
</para>

<cmdsynopsis>
<command>mime_lookup</command>
<arg choice="plain">
<replaceable>mimetype</replaceable>
</arg>
<arg choice="opt" rep="repeat">
<replaceable>mimetype</replaceable>
</arg>

<command>unmime_lookup</command>
<group choice="req">
<arg choice="plain">
<replaceable>*</replaceable>
</arg>
<arg choice="plain" rep="repeat">
<replaceable>mimetype</replaceable>
</arg>
</group>
</cmdsynopsis>

<para>
Mutt's <command>mime_lookup</command> list specifies a list of MIME
types that should <emphasis>not</emphasis> be treated according to their
mailcap entry.  This option is designed to deal with binary types such
as <literal>application/octet-stream</literal>.  When an attachment's
MIME type is listed in <command>mime_lookup</command>, then the
extension of the filename will be compared to the list of extensions in
the <literal>mime.types</literal> file.  The MIME type associated with
this extension will then be used to process the attachment according to
the rules in the mailcap file and according to any other configuration
options (such as <command>auto_view</command>) specified.  Common usage
would be:
</para>

<screen>
mime_lookup application/octet-stream application/X-Lotus-Manuscript
</screen>

<para>
In addition, the <literal>unmime_lookup</literal> command may be used to
disable this feature for any particular MIME type if it had been set,
for example, in a global <literal>.muttrc</literal>.
</para>

</sect1>

</chapter>

<chapter id="optionalfeatures">
<title>Optional Features</title>

<sect1 id="optionalfeatures-notes">
<title>General Notes</title>

<sect2 id="compile-time-features">
<title>Enabling/Disabling Features</title>

<para>
Mutt supports several of optional features which can be enabled or
disabled at compile-time by giving the <emphasis>configure</emphasis>
script certain arguments. These are listed in the <quote>Optional
features</quote> section of the <emphasis>configure --help</emphasis>
output.
</para>

<para>
Which features are enabled or disabled can later be determined from the
output of <literal>mutt -v</literal>. If a compile option starts with
<quote>+</quote> it is enabled and disabled if prefixed with
<quote>-</quote>. For example, if Mutt was compiled using GnuTLS for
encrypted communication instead of OpenSSL, <literal>mutt -v</literal>
would contain:
</para>

<screen>
-USE_SSL_OPENSSL +USE_SSL_GNUTLS</screen>

</sect2>

<sect2 id="mutt-patches">
<title>Mutt Patches</title>
<para>
Mutt may also be <quote>patched</quote> to support smaller features.
These patches should add a free-form string to the end Mutt's version string.
Running <literal>mutt -v</literal> might show:
<screen>patch-1.5.24.sidebar.20151111</screen>
</para>
</sect2>

<sect2 id="url-syntax">
<title>URL Syntax</title>

<para>
Mutt optionally supports the IMAP, POP3 and SMTP protocols which require
to access servers using URLs. The canonical syntax for specifying URLs
in Mutt is (an item enclosed in <literal>[]</literal> means it is
optional and may be omitted):
</para>

<screen>
proto[s]://[username[:password]@]server[:port][/path]
</screen>

<para>
<emphasis>proto</emphasis> is the communication protocol:
<literal>imap</literal> for IMAP, <literal>pop</literal> for POP3 and
<literal>smtp</literal> for SMTP. If <quote>s</quote> for <quote>secure
communication</quote> is appended, Mutt will attempt to establish an
encrypted communication using SSL or TLS.
</para>

<para>
Since all protocols supported by Mutt support/require authentication,
login credentials may be specified in the URL. This has the advantage
that multiple IMAP, POP3 or SMTP servers may be specified (which isn't
possible using, for example, <link
linkend="imap-user">$imap_user</link>). The username may contain the
<quote>@</quote> symbol being used by many mail systems as part of the
login name. The special characters <quote>/</quote>
(<literal>%2F</literal>), <quote>:</quote> (<literal>%3A</literal>) and
<quote>%</quote> (<literal>%25</literal>) have to be URL-encoded in
usernames using the <literal>%</literal>-notation.
</para>

<para>
A password can be given, too but is not recommended if the URL is
specified in a configuration file on disk.
</para>

<para>
If no port number is given, Mutt will use the system's default for the
given protocol (usually consulting <literal>/etc/services</literal>).
</para>

<para>
The optional path is only relevant for IMAP and ignored elsewhere.
</para>

<example id="ex-url">
<title>URLs</title>
<screen>
pops://host/
imaps://user@host/INBOX/Sent
smtp://user@host:587/
</screen>
</example>

</sect2>

</sect1>

<sect1 id="ssl">
<title>SSL/TLS Support</title>

<para>
If Mutt is compiled with IMAP, POP3 and/or SMTP support, it can also be
compiled with support for SSL or TLS using either OpenSSL or GnuTLS ( by
running the <emphasis>configure</emphasis> script with the
<emphasis>--enable-ssl=...</emphasis> option for OpenSSL or
<emphasis>--enable-gnutls=...</emphasis> for GnuTLS). Mutt can then
attempt to encrypt communication with remote servers if these protocols
are suffixed with <quote>s</quote> for <quote>secure
communication</quote>.
</para>

</sect1>

<sect1 id="pop">
<title>POP3 Support</title>

<para>
If Mutt is compiled with POP3 support (by running the
<emphasis>configure</emphasis> script with the
<emphasis>--enable-pop</emphasis> flag), it has the ability to work with
mailboxes located on a remote POP3 server and fetch mail for local
browsing.
</para>

<para>
Remote POP3 servers can be accessed using URLs with the
<literal>pop</literal> protocol for unencrypted and
<literal>pops</literal> for encrypted communication, see <xref
linkend="url-syntax"/> for details.
</para>

<para>
Polling for new mail is more expensive over POP3 than locally. For this
reason the frequency at which Mutt will check for mail remotely can be
controlled by the <link
linkend="pop-checkinterval">$pop_checkinterval</link> variable, which
defaults to every 60 seconds.
</para>

<para>
POP is read-only which doesn't allow for some features like editing
messages or changing flags. However, using <xref
linkend="header-caching"/> and <xref linkend="body-caching"/> Mutt
simulates the new/old/read flags as well as flagged and replied.  Mutt
applies some logic on top of remote messages but cannot change them so
that modifications of flags are lost when messages are downloaded from
the POP server (either by Mutt or other tools).
</para>

<anchor id="fetch-mail"/>
<para>
Another way to access your POP3 mail is the
<literal>&lt;fetch-mail&gt;</literal> function (default: G).  It allows
to connect to <link linkend="pop-host">$pop_host</link>, fetch all your
new mail and place it in the local <link
linkend="spoolfile">$spoolfile</link>.  After this point, Mutt runs
exactly as if the mail had always been local.
</para>

<note>
<para>
If you only need to fetch all messages to a local mailbox you should
consider using a specialized program, such as
<literal>fetchmail(1)</literal>, <literal>getmail(1)</literal> or
similar.
</para>
</note>

</sect1>

<sect1 id="imap">
<title>IMAP Support</title>

<para>
If Mutt was compiled with IMAP support (by running the
<emphasis>configure</emphasis> script with the
<emphasis>--enable-imap</emphasis> flag), it has the ability to work
with folders located on a remote IMAP server.
</para>

<para>
You can access the remote inbox by selecting the folder by its URL (see
<xref linkend="url-syntax"/> for details) using the
<literal>imap</literal> or <literal>imaps</literal> protocol.
Alternatively, a pine-compatible notation is also supported, i.e.
<literal>{[username@]imapserver[:port][/ssl]}path/to/folder</literal>
</para>

<para>
Note that not all servers use <quote>/</quote> as the hierarchy
separator.  Mutt should correctly notice which separator is being used
by the server and convert paths accordingly.
</para>

<para>
When browsing folders on an IMAP server, you can toggle whether to look
at only the folders you are subscribed to, or all folders with the
<emphasis>toggle-subscribed</emphasis> command.  See also the <link
linkend="imap-list-subscribed">$imap_list_subscribed</link> variable.
</para>

<para>
Polling for new mail on an IMAP server can cause noticeable delays. So,
you'll want to carefully tune the <link
linkend="mail-check">$mail_check</link> and <link
linkend="timeout">$timeout</link> variables. Reasonable values are:
</para>

<screen>
set mail_check=90
set timeout=15
</screen>

<para>
with relatively good results even over slow modem lines.
</para>

<note>
<para>
Note that if you are using mbox as the mail store on UW servers prior to
v12.250, the server has been reported to disconnect a client if another
client selects the same folder.
</para>
</note>

<sect2 id="imap-browser">
<title>The IMAP Folder Browser</title>

<para>
As of version 1.2, Mutt supports browsing mailboxes on an IMAP
server. This is mostly the same as the local file browser, with the
following differences:
</para>

<itemizedlist>
<listitem>

<para>
In lieu of file permissions, Mutt displays the string
<quote>IMAP</quote>, possibly followed by the symbol <quote>+</quote>,
indicating that the entry contains both messages and subfolders. On
Cyrus-like servers folders will often contain both messages and
subfolders.
</para>
</listitem>
<listitem>

<para>
For the case where an entry can contain both messages and subfolders,
the selection key (bound to <literal>enter</literal> by default) will
choose to descend into the subfolder view. If you wish to view the
messages in that folder, you must use <literal>view-file</literal>
instead (bound to <literal>space</literal> by default).
</para>
</listitem>
<listitem>

<para>
You can create, delete and rename mailboxes with the
<literal>&lt;create-mailbox&gt;</literal>,
<literal>&lt;delete-mailbox&gt;</literal>, and
<literal>&lt;rename-mailbox&gt;</literal> commands (default bindings:
<literal>C</literal>, <literal>d</literal> and <literal>r</literal>,
respectively). You may also <literal>&lt;subscribe&gt;</literal> and
<literal>&lt;unsubscribe&gt;</literal> to mailboxes (normally these are
bound to <literal>s</literal> and <literal>u</literal>, respectively).
</para>
</listitem>

</itemizedlist>

</sect2>

<sect2 id="imap-authentication">
<title>Authentication</title>

<para>
Mutt supports four authentication methods with IMAP servers: SASL,
GSSAPI, CRAM-MD5, and LOGIN (there is a patch by Grant Edwards to add
NTLM authentication for you poor exchange users out there, but it has
yet to be integrated into the main tree). There is also support for the
pseudo-protocol ANONYMOUS, which allows you to log in to a public IMAP
server without having an account. To use ANONYMOUS, simply make your
username blank or <quote>anonymous</quote>.
</para>

<para>
SASL is a special super-authenticator, which selects among several
protocols (including GSSAPI, CRAM-MD5, ANONYMOUS, and DIGEST-MD5) the
most secure method available on your host and the server. Using some of
these methods (including DIGEST-MD5 and possibly GSSAPI), your entire
session will be encrypted and invisible to those teeming network
snoops. It is the best option if you have it. To use it, you must have
the Cyrus SASL library installed on your system and compile Mutt with
the <emphasis>--with-sasl</emphasis> flag.
</para>

<para>
Mutt will try whichever methods are compiled in and available on the
server, in the following order: SASL, ANONYMOUS, GSSAPI, CRAM-MD5,
LOGIN.
</para>

<para>
There are a few variables which control authentication:
</para>

<itemizedlist>
<listitem>

<para>
<link linkend="imap-user">$imap_user</link> - controls the username
under which you request authentication on the IMAP server, for all
authenticators. This is overridden by an explicit username in the
mailbox path (i.e. by using a mailbox name of the form
<literal>{user@host}</literal>).
</para>
</listitem>
<listitem>

<para>
<link linkend="imap-pass">$imap_pass</link> - a password which you may
preset, used by all authentication methods where a password is needed.
</para>
</listitem>
<listitem>

<para>
<link linkend="imap-authenticators">$imap_authenticators</link> - a
colon-delimited list of IMAP authentication methods to try, in the order
you wish to try them. If specified, this overrides Mutt's default
(attempt everything, in the order listed above).
</para>
</listitem>

</itemizedlist>

</sect2>

</sect1>

<sect1 id="smtp">
<title>SMTP Support</title>

<para>
Besides supporting traditional mail delivery through a
sendmail-compatible program, Mutt supports delivery through SMTP if it
was configured and built with <literal>--enable-smtp</literal>.
</para>

<para>
If the configuration variable <link linkend="smtp-url">$smtp_url</link>
is set, Mutt will contact the given SMTP server to deliver messages; if
it is unset, Mutt will use the program specified by <link
linkend="sendmail">$sendmail</link>.
</para>

<para>
For details on the URL syntax, please see <xref linkend="url-syntax"/>.
</para>

<para>
The built-in SMTP support supports encryption (the
<literal>smtps</literal> protocol using SSL or TLS) as well as SMTP
authentication using SASL. The authentication mechanisms for SASL are
specified in <link
linkend="smtp-authenticators">$smtp_authenticators</link> defaulting to
an empty list which makes Mutt try all available methods from
most-secure to least-secure.
</para>

</sect1>

<sect1 id="account-hook">
<title>Managing Multiple Accounts</title>

<para>
Usage:
</para>

<cmdsynopsis>
<command>account-hook</command>
<arg choice="plain">
<replaceable class="parameter">regexp</replaceable>
</arg>
<arg choice="plain">
<replaceable class="parameter">command</replaceable>
</arg>
</cmdsynopsis>

<para>
If you happen to have accounts on multiple IMAP, POP and/or SMTP
servers, you may find managing all the authentication settings
inconvenient and error-prone. The <link
linkend="account-hook"><command>account-hook</command></link> command
may help. This hook works like <link
linkend="folder-hook"><command>folder-hook</command></link> but is
invoked whenever Mutt needs to access a remote mailbox (including inside
the folder browser), not just when you open the mailbox. This includes
(for example) polling for new mail, storing Fcc messages and saving
messages to a folder. As a consequence, <link
linkend="account-hook"><command>account-hook</command></link> should
only be used to set connection-related settings such as passwords or
tunnel commands but not settings such as sender address or name (because
in general it should be considered unpredictable which <link
linkend="account-hook"><command>account-hook</command></link> was last
used).
</para>

<para>
Some examples:
</para>

<screen>
account-hook . 'unset imap_user; unset imap_pass; unset tunnel'
account-hook imap://host1/ 'set imap_user=me1 imap_pass=foo'
account-hook imap://host2/ 'set tunnel="ssh host2 /usr/libexec/imapd"'
account-hook smtp://user@host3/ 'set tunnel="ssh host3 /usr/libexec/smtpd"'
</screen>

<para>
To manage multiple accounts with, for example, different values of <link
linkend="record">$record</link> or sender addresses, <link
linkend="folder-hook"><command>folder-hook</command></link> has to be be
used together with the <link
linkend="mailboxes"><command>mailboxes</command></link> command.
</para>

<example id="ex-multiaccount">
<title>Managing multiple accounts</title>
<screen>
mailboxes imap://user@host1/INBOX
folder-hook imap://user@host1/ 'set folder=imap://host1/ ; set record=+INBOX/Sent'

mailboxes imap://user@host2/INBOX
folder-hook imap://user@host2/ 'set folder=imap://host2/ ; set record=+INBOX/Sent'
</screen>
</example>

<para>
In example <xref linkend="ex-multiaccount"/> the folders are defined
using <link linkend="mailboxes"><command>mailboxes</command></link> so
Mutt polls them for new mail. Each <link
linkend="folder-hook"><command>folder-hook</command></link> triggers
when one mailbox below each IMAP account is opened and sets <link
linkend="folder">$folder</link> to the account's root folder. Next, it
sets <link linkend="record">$record</link> to the
<emphasis>INBOX/Sent</emphasis> folder below the newly set <link
linkend="folder">$folder</link>. Please notice that the value the
<quote>+</quote> <link linkend="shortcuts">mailbox shortcut</link>
refers to depends on the <emphasis>current</emphasis> value of <link
linkend="folder">$folder</link> and therefore has to be set separately
per account. Setting other values like <link linkend="from">$from</link>
or <link linkend="signature">$signature</link> is analogous to setting
<link linkend="record">$record</link>.
</para>

</sect1>

<sect1 id="caching">
<title>Local Caching</title>

<para>
Mutt contains two types of local caching: <emphasis>(1)</emphasis> the
so-called <quote>header caching</quote> and <emphasis>(2)</emphasis> the
so-called <quote>body caching</quote> which are both described in this
section.
</para>

<para>
Header caching is optional as it depends on external libraries, body
caching is always enabled if Mutt is compiled with POP and/or IMAP
support as these use it (body caching requires no external library).
</para>

<sect2 id="header-caching">
<title>Header Caching</title>

<para>
Mutt provides optional support for caching message headers for the
following types of folders: IMAP, POP, Maildir and MH. Header caching
greatly speeds up opening large folders because for remote folders,
headers usually only need to be downloaded once. For Maildir and MH,
reading the headers from a single file is much faster than looking at
possibly thousands of single files (since Maildir and MH use one file
per message.)
</para>

<para>
Header caching can be enabled via the configure script and the
<emphasis>--enable-hcache</emphasis> option. It's not turned on by
default because external database libraries are required: one of
tokyocabinet, qdbm, gdbm or bdb must be present.
</para>

<para>
If enabled, <link linkend="header-cache">$header_cache</link> can be
used to either point to a file or a directory. If set to point to a
file, one database file for all folders will be used (which may result
in lower performance), but one file per folder if it points to a
directory.
</para>

</sect2>

<sect2 id="body-caching">
<title>Body Caching</title>

<para>
Both cache methods can be combined using the same directory for storage
(and for IMAP/POP even provide meaningful file names) which simplifies
manual maintenance tasks.
</para>

<para>
In addition to caching message headers only, Mutt can also cache whole
message bodies. This results in faster display of messages for POP and
IMAP folders because messages usually have to be downloaded only once.
</para>

<para>
For configuration, the variable <link linkend="message-cachedir"
>$message_cachedir</link> must point to a directory. There, Mutt will
create a hierarchy of subdirectories named like the account and mailbox
path the cache is for.
</para>

</sect2>

<sect2 id="cache-dirs">
<title>Cache Directories</title>

<para>
For using both, header and body caching, <link
linkend="header-cache">$header_cache</link> and <link
linkend="message-cachedir" >$message_cachedir</link> can be safely set
to the same value.
</para>

<para>
In a header or body cache directory, Mutt creates a directory hierarchy
named like: <literal>proto:user@hostname</literal> where
<literal>proto</literal> is either <quote>pop</quote> or
<quote>imap.</quote> Within there, for each folder, Mutt stores messages
in single files and header caches in files with the
<quote>.hcache</quote> extension.  All files can be removed as needed if
the consumed disk space becomes an issue as Mutt will silently fetch
missing items again. Pathnames are always stored in UTF-8 encoding.
</para>

<para>
For Maildir and MH, the header cache files are named after the MD5
checksum of the path.
</para>

</sect2>

<sect2 id="maint-cache">
<title>Maintenance</title>

<para>
Mutt does not (yet) support maintenance features for header cache
database files so that files have to be removed in case they grow too
big. It depends on the database library used for header caching whether
disk space freed by removing messages is re-used.
</para>

<para>
For body caches, Mutt can keep the local cache in sync with the remote
mailbox if the <link
linkend="message-cache-clean">$message_cache_clean</link> variable is
set. Cleaning means to remove messages from the cache which are no
longer present in the mailbox which only happens when other mail clients
or instances of Mutt using a different body cache location delete
messages (Mutt itself removes deleted messages from the cache when
syncing a mailbox). As cleaning can take a noticeable amount of time, it
should not be set in general but only occasionally.
</para>

</sect2>

</sect1>

<sect1 id="exact-address">
<title>Exact Address Generation</title>

<para>
Mutt supports the <quote>Name &lt;user@host&gt;</quote> address syntax
for reading and writing messages, the older <quote>user@host
(Name)</quote> syntax is only supported when reading messages. The
<emphasis>--enable-exact-address</emphasis> switch can be given to
configure to build it with write-support for the latter
syntax. <literal>EXACT_ADDRESS</literal> in the output of <literal>mutt
-v</literal> indicates whether it's supported.
</para>

</sect1>

<sect1 id="sending-mixmaster">
<title>Sending Anonymous Messages via Mixmaster</title>

<para>
You may also have compiled Mutt to co-operate with Mixmaster, an
anonymous remailer.  Mixmaster permits you to send your messages
anonymously using a chain of remailers. Mixmaster support in Mutt is for
mixmaster version 2.04 or later.
</para>

<para>
To use it, you'll have to obey certain restrictions.  Most important,
you cannot use the <literal>Cc</literal> and <literal>Bcc</literal>
headers.  To tell Mutt to use mixmaster, you have to select a remailer
chain, using the mix function on the compose menu.
</para>

<para>
The chain selection screen is divided into two parts.  In the (larger)
upper part, you get a list of remailers you may use.  In the lower part,
you see the currently selected chain of remailers.
</para>

<para>
You can navigate in the chain using the
<literal>&lt;chain-prev&gt;</literal> and
<literal>&lt;chain-next&gt;</literal> functions, which are by default
bound to the left and right arrows and to the <literal>h</literal> and
<literal>l</literal> keys (think vi keyboard bindings).  To insert a
remailer at the current chain position, use the
<literal>&lt;insert&gt;</literal> function.  To append a remailer behind
the current chain position, use <literal>&lt;select-entry&gt;</literal>
or <literal>&lt;append&gt;</literal>.  You can also delete entries from
the chain, using the corresponding function.  Finally, to abandon your
changes, leave the menu, or <literal>&lt;accept&gt;</literal> them
pressing (by default) the <literal>Return</literal> key.
</para>

<para>
Note that different remailers do have different capabilities, indicated
in the %c entry of the remailer menu lines (see <link
linkend="mix-entry-format">$mix_entry_format</link>).  Most important is
the <quote>middleman</quote> capability, indicated by a capital
<quote>M</quote>: This means that the remailer in question cannot be
used as the final element of a chain, but will only forward messages to
other mixmaster remailers.  For details on the other capabilities,
please have a look at the mixmaster documentation.
</para>

</sect1>

<sect1 id="quasi-delete">
	<title>Quasi-Delete Patch</title>
	<subtitle>Mark emails that should be hidden, but not deleted</subtitle>

	<sect2 id="quasi-delete-patch">
		<title>Patch</title>

		<para>
			To check if Mutt supports <quote>Quasi-Delete</quote>, look for
			<quote>patch-quasi-delete</quote> in the mutt version.
			See: <xref linkend="mutt-patches"/>.
		</para>

		<itemizedlist>
			<title>Dependencies:</title>
			<listitem><para>mutt-1.5.24</para></listitem>
		</itemizedlist>

		<para>This patch is part of the <ulink url="http://www.neomutt.org/">NeoMutt Project</ulink>.</para>
	</sect2>

	<sect2 id="quasi-delete-intro">
		<title>Introduction</title>

        <para>
		The <quote>quasi-delete</quote> function marks an email that should be
		hidden from the index, but NOT deleted.
        </para>

        <para>
		On its own, this patch isn't very useful.  It forms a useful part of
		the notmuch plugin.
        </para>
	</sect2>

<!--
	<sect2 id="quasi-delete-variables">
		<title>Variables</title>
		<para>None</para>
	</sect2>
-->

	<sect2 id="quasi-delete-functions">
		<title>Functions</title>
		<table id="table-quasi-delete-functions">
			<title>Quasi-Delete Functions</title>
			<tgroup cols="4">
				<thead>
					<row>
						<entry>Menus</entry>
						<entry>Default Key</entry>
						<entry>Function</entry>
						<entry>Description</entry>
					</row>
				</thead>
				<tbody>
					<row>
						<entry>index,pager</entry>
						<entry>(none)</entry>
						<entry><literal>&lt;quasi-delete&gt;</literal></entry>
						<entry>delete from mutt, don't touch on disk</entry>
					</row>
				</tbody>
			</tgroup>
		</table>
	</sect2>

<!--
	<sect2 id="quasi-delete-commands">
		<title>Commands</title>
		<para>None</para>
	</sect2>

	<sect2 id="quasi-delete-colors">
		<title>Colors</title>
		<para>None</para>
	</sect2>

	<sect2 id="quasi-delete-sort">
		<title>Sort</title>
		<para>None</para>
	</sect2>
-->

	<sect2 id="quasi-delete-muttrc">
		<title>Muttrc</title>
<screen>
<emphasis role="comment"># Example Mutt config file for the 'quasi-delete' feature.
 
# The 'quasi-delete' function marks an email that should be hidden
# from the index, but NOT deleted.</emphasis>
bind index,pager Q quasi-delete
 
<emphasis role="comment"># vim: syntax=muttrc</emphasis>
</screen>
	</sect2>

	<sect2 id="quasi-delete-see-also">
		<title>See Also</title>

		<itemizedlist>
			<listitem><para><ulink url="http://www.neomutt.org/">NeoMutt Project</ulink></para></listitem>
<<<<<<< HEAD
			<listitem><para><link linkend="notmuch">notmuch patch</link></para></listitem>
=======
>>>>>>> 2853dd3e
		</itemizedlist>
	</sect2>

	<sect2 id="quasi-delete-known-bugs">
		<title>Known Bugs</title>
		<para>None</para>
	</sect2>

	<sect2 id="quasi-delete-credits">
		<title>Credits</title>
		<itemizedlist>
		<listitem><para>Karel Zak <email>kzak@redhat.com</email></para></listitem>
		<listitem><para>Richard Russon <email>rich@flatcap.org</email></para></listitem>
		</itemizedlist>
	</sect2>
</sect1>

<sect1 id="progress">
	<title>Progress Bar Patch</title>
	<subtitle>Show a visual progress bar on slow operations</subtitle>

	<sect2 id="progress-patch">
		<title>Patch</title>

		<para>
			To check if Mutt supports <quote>Progress Bar</quote>, look for
			<quote>patch-progress</quote> in the mutt version.
			See: <xref linkend="mutt-patches"/>.
		</para>

		<itemizedlist>
			<title>Dependencies:</title>
			<listitem><para>mutt-1.5.24</para></listitem>
		</itemizedlist>

		<para>This patch is part of the <ulink url="http://www.neomutt.org/">NeoMutt Project</ulink>.</para>
	</sect2>

	<sect2 id="progress-intro">
		<title>Introduction</title>

        <para>
		The <quote>progress</quote> patch shows a visual progress bar on slow
		tasks, such as indexing a large folder over the net.
        </para>
	</sect2>

<!--
	<sect2 id="progress-variables">
		<title>Variables</title>
		<para>None</para>
	</sect2>

	<sect2 id="progress-functions">
		<title>Functions</title>
		<para>None</para>
	</sect2>

	<sect2 id="progress-commands">
		<title>Commands</title>
		<para>None</para>
	</sect2>
-->

	<sect2 id="progress-colors">
		<title>Colors</title>
		<table id="table-progress-colors">
			<title>Progress Colors</title>
			<tgroup cols="3">
				<thead>
					<row>
						<entry>Name</entry>
						<entry>Default Color</entry>
						<entry>Description</entry>
					</row>
				</thead>
				<tbody>
					<row>
						<entry><literal>progress</literal></entry>
						<entry>default</entry>
						<entry>Visual progress bar</entry>
					</row>
				</tbody>
			</tgroup>
		</table>
	</sect2>

<!--
	<sect2 id="progress-sort">
		<title>Sort</title>
		<para>None</para>
	</sect2>
-->

	<sect2 id="progress-muttrc">
		<title>Muttrc</title>
<screen>
<emphasis role="comment"># Example Mutt config file for the 'progress' patch.
 
# The 'progress' patch provides clear visual feedback for
# slow tasks, such as indexing a large folder over the net.
 
# Set the color of the progress bar
# White text on a red background</emphasis>
color progress white red
 
<emphasis role="comment"># vim: syntax=muttrc</emphasis>
</screen>
	</sect2>

	<sect2 id="progress-see-also">
		<title>See Also</title>

		<itemizedlist>
			<listitem><para><ulink url="http://www.neomutt.org/">NeoMutt Project</ulink></para></listitem>
			<listitem><para><link linkend="color">Color command</link></para></listitem>
		</itemizedlist>
	</sect2>

	<sect2 id="progress-known-bugs">
		<title>Known Bugs</title>
		<para>None</para>
	</sect2>

	<sect2 id="progress-credits">
		<title>Credits</title>
		<itemizedlist>
		<listitem><para>Rocco Rutte <email>pdmef@gmx.net</email></para></listitem>
		<listitem><para>Vincent Lefevre <email>vincent@vinc17.org</email></para></listitem>
		<listitem><para>Stefan Kuhn <email>wuodan@hispeed.ch</email></para></listitem>
		<listitem><para>Karel Zak <email>kzak@redhat.com</email></para></listitem>
		<listitem><para>Richard Russon <email>rich@flatcap.org</email></para></listitem>
		</itemizedlist>
	</sect2>
</sect1>

<sect1 id="status-color">
	<title>Status Color Patch</title>
	<subtitle>Custom rules for theming the status bar</subtitle>

	<sect2 id="status-color-patch">
		<title>Patch</title>

		<para>
			To check if Mutt supports <quote>Status Color</quote>, look for
			<quote>patch-status-color</quote> in the mutt version.
			See: <xref linkend="mutt-patches"/>.
		</para>

		<itemizedlist>
			<title>Dependencies:</title>
			<listitem><para>mutt-1.5.24</para></listitem>
		</itemizedlist>

		<para>This patch is part of the <ulink url="http://www.neomutt.org/">NeoMutt Project</ulink>.</para>
	</sect2>

	<sect2 id="status-color-intro">
		<title>Introduction</title>

        <para>
		The <quote>status-color</quote> patch allows you to theme different
		parts of the status bar (also when it's used by the index).
        </para>

        <para>
		Unlike normal color commands, <literal>color status</literal> can now
		take up to 2 extra parameters (regex, num).
        </para>
	</sect2>

<!--
	<sect2 id="status-color-variables">
		<title>Variables</title>
		<para>None</para>
	</sect2>

	<sect2 id="status-color-functions">
		<title>Functions</title>
		<para>None</para>
	</sect2>
-->

	<sect2 id="status-color-commands">
		<title>Commands</title>
		<cmdsynopsis>
			<command>color</command>
			<arg choice="plain">
				<option>status</option>
			</arg>
			<arg choice="plain">
				<replaceable class="parameter">foreground</replaceable>
			</arg>
			<arg choice="plain">
				<replaceable class="parameter">background</replaceable>
			</arg>
			<group choice="opt">
				<arg choice="plain">
					<replaceable class="parameter">regex</replaceable>
				</arg>
				<group choice="opt">
					<arg choice="plain">
						<replaceable class="parameter">num</replaceable>
					</arg>
				</group>
			</group>
		</cmdsynopsis>

		<para>
			With zero parameters, Mutt will set the default color for the entire
			status bar.
		</para>

		<para>
			With one parameter, Mutt will only color the parts matching the
			regex.
		</para>

		<para>
			With two parameters, Mutt will only color the num'th sub-match of
			the regex.
		</para>
	</sect2>

	<sect2 id="status-color-colors">
		<title>Colors</title>

		<table id="table-status-color-colors">
			<title>Status Colors</title>
			<tgroup cols="3">
				<thead>
					<row>
						<entry>Name</entry>
						<entry>Default Color</entry>
						<entry>Description</entry>
					</row>
				</thead>
				<tbody>
					<row>
						<entry>status</entry>
						<entry><literal>reverse</literal></entry>
						<entry>Status bar</entry>
					</row>
				</tbody>
			</tgroup>
		</table>
	</sect2>

<!--
	<sect2 id="status-color-sort">
		<title>Sort</title>
		<para>None</para>
	</sect2>
-->

	<sect2 id="status-color-muttrc">
		<title>Muttrc</title>
<screen>
<emphasis role="comment"># Example Mutt config file for the 'status-color' patch.
 
# The 'status-color' patch allows you to theme different parts of
# the status bar (also when it's used by the index).
 
# For the examples below, set some defaults</emphasis>
set status_format='-%r-Mutt: %f [Msgs:%?M?%M/?%m%?n? New:%n?%?o? Old:%o?%?d? Del:%d?%?F? Flag:%F?%?t? Tag:%t?%?p? Post:%p?%?b? Inc:%b?%?l? %l?]---(%s/%S)-%&gt;-(%P)---'
set index_format='%4C %Z %{%b %d} %-15.15L (%?l?%4l&amp;%4c?) %s'
set sort=threads
set sort_aux=last-date-received
 
<emphasis role="comment"># 'status color' can take up to 2 extra parameters
 
# color status foreground background [ regex [ num ]]
 
# 0 extra parameters
# Set the default color for the entire status line</emphasis>
color status blue white
 
<emphasis role="comment"># 1 extra parameter
# Set the color for a matching pattern
# color status foreground background regexp
 
# Highlight New, Deleted, or Flagged emails</emphasis>
color status brightred white '(New|Del|Flag):[0-9]+'
 
<emphasis role="comment"># Highlight mailbox ordering if it's different from the default
# First, highlight anything (*/*)</emphasis>
color status brightred default '\([^)]+/[^)]+\)'
 
<emphasis role="comment"># Then override the color for one specfic case</emphasis>
color status default   default '\(threads/last-date-received\)'
 
<emphasis role="comment"># 2 extra parameters
# Set the color for the nth submatch of a pattern
# color status foreground background regexp num
 
# Highlight the contents of the []s but not the [] themselves</emphasis>
color status red default '\[([^]]+)\]' 1
 
<emphasis role="comment"># The '1' refers to the first regex submatch, which is the inner
# part in ()s
 
# Highlight the mailbox</emphasis>
color status brightwhite default 'Mutt: ([^ ]+)' 1
 
<emphasis role="comment"># Search for 'Mutt: ' but only highlight what comes after it
 
# vim: syntax=muttrc</emphasis>
</screen>
	</sect2>

	<sect2 id="status-color-see-also">
		<title>See Also</title>

		<itemizedlist>
			<listitem><para><ulink url="http://www.neomutt.org/">NeoMutt Project</ulink></para></listitem>
			<listitem><para><link linkend="compile-time-features">Compile-Time Features</link></para></listitem>
			<listitem><para><link linkend="regexp">Regular Expressions</link></para></listitem>
			<listitem><para><link linkend="patterns">Patterns</link></para></listitem>
			<listitem><para><link linkend="index-color">index-color patch</link></para></listitem>
			<listitem><para><link linkend="color">Color command</link></para></listitem>
		</itemizedlist>
	</sect2>

	<sect2 id="status-color-known-bugs">
		<title>Known Bugs</title>
		<para>None</para>
	</sect2>

	<sect2 id="status-color-credits">
		<title>Credits</title>
		<itemizedlist>
		<listitem><para>David Sterba <email>dsterba@suse.cz</email></para></listitem>
		<listitem><para>Thomas Glanzmann <email>thomas@glanzmann.de</email></para></listitem>
		<listitem><para>Kirill A. Shutemov <email>kirill@shutemov.name</email></para></listitem>
		<listitem><para>Richard Russon <email>rich@flatcap.org</email></para></listitem>
		</itemizedlist>
	</sect2>
</sect1>

<sect1 id="index-color">
	<title>Index Color Patch</title>
	<subtitle>Custom rules for theming the email index</subtitle>

	<sect2 id="index-color-patch">
		<title>Patch</title>

		<para>
			To check if Mutt supports <quote>Index Color</quote>, look for
			<quote>patch-index-color</quote> in the mutt version.
			See: <xref linkend="mutt-patches"/>.
		</para>

		<itemizedlist>
			<title>Dependencies:</title>
			<listitem><para>mutt-1.5.24</para></listitem>
			<listitem><para><link linkend="status-color">status-color patch</link></para></listitem>
		</itemizedlist>

		<para>This patch is part of the <ulink url="http://www.neomutt.org/">NeoMutt Project</ulink>.</para>
	</sect2>

	<sect2 id="index-color-intro">
		<title>Introduction</title>

        <para>
		The <quote>index-color</quote> patch allows you to specify colors for
		individual parts of the email index. e.g. Subject, Author, Flags.
        </para>

        <para>
		First choose which part of the index you'd like to color.
		Then, if needed, pick a pattern to match.
        </para>

		<para>
		Note: The pattern does not have to refer to the object you wish to
		color.  e.g.
		</para>

<screen>
color index_author red default &quot;~smutt&quot;
</screen>

        <para>
		The author appears red when the subject (~s) contains <quote>mutt</quote>.
        </para>
	</sect2>

<!--
	<sect2 id="index-color-variables">
		<title>Variables</title>
		<para>None</para>
	</sect2>

	<sect2 id="index-color-functions">
		<title>Functions</title>
		<para>None</para>
	</sect2>

	<sect2 id="index-color-commands">
		<title>Commands</title>
		<para>None</para>
	</sect2>
-->

	<sect2 id="index-color-colors">
		<title>Colors</title>

        <para>
		All the colors default to <literal>default</literal>, i.e. unset.
        </para>

        <para>
		The index objects can be themed using the <literal>color</literal> command.
		Some objects require a pattern.
        </para>

<screen>
color index-object foreground background
color index-object foreground background pattern
</screen>

		<table id="table-index-color-colors">
			<title>Index Colors</title>
			<tgroup cols="3">
				<thead>
					<row>
						<entry>Object</entry>
						<entry>Pattern</entry>
						<entry>Highlights</entry>
					</row>
				</thead>
				<tbody>
					<row>
						<entry><literal>index</literal></entry>
						<entry>yes</entry>
						<entry>Entire index line</entry>
					</row>
					<row>
						<entry><literal>index_author</literal></entry>
						<entry>yes</entry>
						<entry>Author name, %A %a %F %L %n</entry>
					</row>
					<row>
						<entry><literal>index_collapsed</literal></entry>
						<entry>no</entry>
						<entry>Number of messages in a collapsed thread, %M</entry>
					</row>
					<row>
						<entry><literal>index_date</literal></entry>
						<entry>no</entry>
						<entry>Date field</entry>
					</row>
					<row>
						<entry><literal>index_flags</literal></entry>
						<entry>yes</entry>
						<entry>Message flags, %S %Z</entry>
					</row>
					<row>
						<entry><literal>index_label</literal></entry>
						<entry>no</entry>
						<entry>Message label, %y %Y</entry>
					</row>
					<row>
						<entry><literal>index_number</literal></entry>
						<entry>no</entry>
						<entry>Message number, %C</entry>
					</row>
					<row>
						<entry><literal>index_size</literal></entry>
						<entry>no</entry>
						<entry>Message size, %c %l</entry>
					</row>
					<row>
						<entry><literal>index_subject</literal></entry>
						<entry>yes</entry>
						<entry>Subject, %s</entry>
					</row>
				</tbody>
			</tgroup>
		</table>
	</sect2>

<!--
	<sect2 id="index-color-sort">
		<title>Sort</title>
		<para>None</para>
	</sect2>
-->

	<sect2 id="index-color-muttrc">
		<title>Muttrc</title>
<screen>
<emphasis role="comment"># Example Mutt config file for the 'index-color' feature.
 
# Entire index line</emphasis>
color index white black '.*'
 
<emphasis role="comment"># Author name, %A %a %F %L %n
 
# Give the author column a dark grey background</emphasis>
color index_author default color234 '.*'
 
<emphasis role="comment"># Highlight a particular from (~f)</emphasis>
color index_author brightyellow color234 '~fRay Charles'
 
<emphasis role="comment"># Message flags, %S %Z
# Highlight the flags for flagged (~F) emails</emphasis>
color index_flags default red '~F'
 
<emphasis role="comment"># Subject, %s
# Look for a particular subject (~s)</emphasis>
color index_subject brightcyan default '~s\(closes #[0-9]+\)'
 
<emphasis role="comment"># Number of messages in a collapsed thread, %M</emphasis>
color index_collapsed default brightblue
 
<emphasis role="comment"># Date field</emphasis>
color index_date green default
 
<emphasis role="comment"># Message label, %y %Y</emphasis>
color index_label default brightgreen
 
<emphasis role="comment"># Message number, %C</emphasis>
color index_number red default
 
<emphasis role="comment"># Message size, %c %l</emphasis>
color index_size cyan default
 
<emphasis role="comment"># vim: syntax=muttrc</emphasis>
</screen>
	</sect2>

	<sect2 id="index-color-see-also">
		<title>See Also</title>

		<itemizedlist>
			<listitem><para><ulink url="http://www.neomutt.org/">NeoMutt Project</ulink></para></listitem>
			<listitem><para><link linkend="regexp">Regular Expressions</link></para></listitem>
			<listitem><para><link linkend="patterns">Patterns</link></para></listitem>
			<listitem><para><link linkend="index-format">$index_format</link></para></listitem>
			<listitem><para><link linkend="color">Color command</link></para></listitem>
			<listitem><para><link linkend="status-color">Status-Color patch</link></para></listitem>
			<listitem><para><link linkend="keywords">Keywords patch</link></para></listitem>
		</itemizedlist>
	</sect2>

	<sect2 id="index-color-known-bugs">
		<title>Known Bugs</title>
		<para>None</para>
	</sect2>

	<sect2 id="index-color-credits">
		<title>Credits</title>
		<itemizedlist>
		<listitem><para>Christian Aichinger <email>Greek0@gmx.net</email></para></listitem>
		<listitem><para>Christoph <quote>Myon</quote> Berg <email>myon@debian.org</email></para></listitem>
		<listitem><para>Elimar Riesebieter <email>riesebie@lxtec.de</email></para></listitem>
		<listitem><para>Eric Davis <email>edavis@insanum.com</email></para></listitem>
		<listitem><para>Vladimir Marek <email>Vladimir.Marek@oracle.com</email></para></listitem>
		<listitem><para>Richard Russon <email>rich@flatcap.org</email></para></listitem>
		</itemizedlist>
	</sect2>
</sect1>

<sect1 id="nested-if">
	<title>Nested If Patch</title>
	<subtitle>Allow complex nested conditions in format strings</subtitle>

	<sect2 id="nested-if-patch">
		<title>Patch</title>

		<para>
			To check if Mutt supports <quote>Nested If</quote>, look for
			<quote>patch-nested-if</quote> in the mutt version.
			See: <xref linkend="mutt-patches"/>.
		</para>

		<itemizedlist>
			<title>Dependencies:</title>
			<listitem><para>mutt-1.5.24</para></listitem>
		</itemizedlist>

		<para>This patch is part of the <ulink url="http://www.neomutt.org/">NeoMutt Project</ulink>.</para>
	</sect2>

	<sect2 id="nested-if-intro">
		<title>Introduction</title>

		<para>
			Mutt's format strings can contain embedded if-then-else conditions.
			They are of the form:
		</para>

<screen>
%?VAR?TRUE&amp;FALSE?
</screen>

		<para>
			If the variable <quote>VAR</quote> has a value greater than zero,
			print the <quote>TRUE</quote> string, otherwise print the
			<quote>FALSE</quote> string.
		</para>

		<para>
			e.g.  <literal>%?S?Size: %S&amp;Empty?</literal>
		</para>

		<para>Which can be read as:</para>

		<literallayout>
		    if (%S &gt; 0) {
		        print &quot;Size: %S&quot;
		    } else {
		        print &quot;Empty&quot;
		    }
		</literallayout>

		<para>
			These conditions are useful, but in Mutt they cannot be nested
			within one another.  This patch uses the notation
			<literal>%&lt;VAR?TRUE&amp;FALSE&gt;</literal> and allows them to be nested.
		</para>

		<para>
			The <literal>%&lt;...&gt;</literal> notation was used to format the
			current local time.  but that's not really very useful since mutt
			has no means of refreshing the screen periodically.
		</para>

		<para>
			A simple nested condition might be:
			(Some whitespace has been introduced for clarity)
		</para>

		<literallayout>
		    %&lt;x? %&lt;y? XY &amp; X &gt; &amp; %&lt;y? Y &amp; NONE &gt; &gt;  Conditions
		         %&lt;y? XY &amp; X &gt;                      x&gt;0
		              XY                            x&gt;0,y&gt;0
		                   X                        x&gt;0,y=0
		</literallayout>

		<literallayout>
		    %&lt;x? %&lt;y? XY &amp; X &gt; &amp; %&lt;y? Y &amp; NONE &gt; &gt;  Conditions
		                         %&lt;y? Y &amp; NONE &gt;    x=0
		                              Y             x=0,y&gt;0
		                                  NONE      x=0,y=0
		</literallayout>

		<para>Equivalent to:</para>

		<literallayout>
		    if (x &gt; 0) {
		        if (y &gt; 0) {
		            print 'XY'
		        } else {
		            print 'X'
		        }
		    } else {
		        if (y &gt; 0) {
		            print 'Y'
		        } else {
		            print 'NONE'
		        }
		    }
		</literallayout>

		<para>Examples:</para>

<screen>
set index_format='%4C %Z %{%b %d} %-25.25n %s%&gt; %&lt;M?%M Msgs &amp;%&lt;l?%l Lines&amp;%c Bytes&gt;&gt;'
</screen>

		<literallayout>
		    if a thread is folded
		        display the number of messages (%M)
		    else if we know how many lines in the message
		        display lines in message (%l)
		    else
		        display the size of the message in bytes (%c)
		</literallayout>

<screen>
set index_format='%4C %Z %{%b %d} %-25.25n %&lt;M?[%M] %s&amp;%s%* %&lt;l?%l&amp;%c&gt;&gt;'
</screen>

		<literallayout>
		    if a thread is folded
		        display the number of messages (%M)
		        display the subject (%s)
		    else if we know how many lines in the message
		        display lines in message (%l)
		    else
		        display the size of the message in bytes (%c)
		</literallayout>

	</sect2>

	<sect2 id="nested-if-variables">
		<title>Variables</title>
		The <quote>nested-if</quote> patch doesn't have any config of its own.
		It modifies the behavior of the format strings.
	</sect2>

<!--
	<sect2 id="nested-if-functions">
		<title>Functions</title>
		<para>None</para>
	</sect2>

	<sect2 id="nested-if-commands">
		<title>Commands</title>
		<para>None</para>
	</sect2>

	<sect2 id="nested-if-colors">
		<title>Colors</title>
		<para>None</para>
	</sect2>

	<sect2 id="nested-if-sort">
		<title>Sort</title>
		<para>None</para>
	</sect2>
-->

	<sect2 id="nested-if-muttrc">
		<title>Muttrc</title>
<screen>
<emphasis role="comment"># Example Mutt config file for the 'nested-if' feature.
 
# This patch uses the format: '%&lt;VAR?TRUE&amp;FALSE&gt;' for conditional
# format strings that can be nested.
 
# Example 1
# if a thread is folded
#       display the number of messages (%M)
# else if we know how many lines in the message
#       display lines in message (%l)
# else display the size of the message in bytes (%c)</emphasis>
set index_format='%4C %Z %{%b %d} %-25.25n %s%&gt; %&lt;M?%M Msgs &amp;%&lt;l?%l Lines&amp;%c Bytes&gt;&gt;'
 
<emphasis role="comment"># Example 2
# if a thread is folded
#       display the number of messages (%M)
#       display the subject (%s)
# else if we know how many lines in the message
#       display lines in message (%l)
# else
#       display the size of the message in bytes (%c)</emphasis>
set index_format='%4C %Z %{%b %d} %-25.25n %&lt;M?[%M] %s&amp;%s%* %&lt;l?%l&amp;%c&gt;&gt;'
 
<emphasis role="comment"># vim: syntax=muttrc</emphasis>
</screen>
	</sect2>

	<sect2 id="nested-if-see-also">
		<title>See Also</title>

		<itemizedlist>
			<listitem><para><ulink url="http://www.neomutt.org/">NeoMutt Project</ulink></para></listitem>
			<listitem><para><link linkend="cond-date">cond-date patch</link></para></listitem>
			<listitem><para><link linkend="index-format">$index_format</link></para></listitem>
			<listitem><para><link linkend="status-format">$status_format</link></para></listitem>
		</itemizedlist>
	</sect2>

	<sect2 id="nested-if-known-bugs">
		<title>Known Bugs</title>
		Patch overwrites $&lt;fmt&gt; handler in <literal>$index_format</literal>
	</sect2>

	<sect2 id="nested-if-credits">
		<title>Credits</title>
		<itemizedlist>
		<listitem><para>David Champion <email>dgc@uchicago.edu</email></para></listitem>
		<listitem><para>Richard Russon <email>rich@flatcap.org</email></para></listitem>
		</itemizedlist>
	</sect2>
</sect1>

<sect1 id="cond-date">
	<title>Conditional Dates Patch</title>
	<subtitle>Use rules to choose date format</subtitle>

	<sect2 id="cond-date-patch">
		<title>Patch</title>

		<para>
			To check if Mutt supports <quote>Conditional Dates</quote>, look for
			<quote>patch-cond-date</quote> in the mutt version.
			See: <xref linkend="mutt-patches"/>.
		</para>

		<itemizedlist>
			<title>Dependencies:</title>
			<listitem><para>mutt-1.5.24</para></listitem>
			<listitem><para><link linkend="nested-if">nested-if patch</link></para></listitem>
		</itemizedlist>

		<para>
			This patch is part of the <ulink url="http://www.neomutt.org/">NeoMutt Project</ulink>.
		</para>
	</sect2>

	<sect2 id="cond-date-intro">
		<title>Introduction</title>

		<para>
		The <quote>cond-date</quote> patch allows you to construct
		<link linkend="index-format">$index_format</link> expressions based on the age of the email.
		</para>

		<para>
		Mutt's default <literal>$index_format</literal> displays email dates in the
		form: abbreviated-month day-of-month &mdash; <quote>Jan 14</quote>.
		</para>

		<para>
		The format is configurable but only per-mailbox.  This patch allows you
		to configure the display depending on the age of the email.
		</para>

		<table id="table-cond-date-scheme">
			<title>Potential Formatting Scheme</title>
			<tgroup cols="3">
				<thead>
					<row>
						<entry>Email Sent</entry>
						<entry>Format</entry>
						<entry>Example</entry>
					</row>
				</thead>
				<tbody>
					<row>
						<entry>Today</entry>
						<entry><literal>%H:%M</literal></entry>
						<entry>13:23</entry>
					</row>
					<row>
						<entry>This Month</entry>
						<entry><literal>%a %d</literal></entry>
						<entry>Thu 17</entry>
					</row>
					<row>
						<entry>This Year</entry>
						<entry><literal>%b %d</literal></entry>
						<entry>Dec 10</entry>
					</row>
					<row>
						<entry>Older than 1 Year</entry>
						<entry><literal>%m/%y</literal></entry>
						<entry>06/14</entry>
					</row>
				</tbody>
			</tgroup>
		</table>

		<para>
        For an explanation of the date formatting strings, see
        <literal>strftime(3).</literal>
		</para>

		<para>
        By carefully picking your formats, the dates can remain
        unambiguous and compact.
		</para>

		<para>
		Mutt's conditional format strings have the form:
		(whitespace introduced for clarity)
		</para>

		<screen>%? TEST ? TRUE &amp; FALSE ?</screen>

		<para>
		The examples below use the test <quote>%[</quote> &mdash; the date
		of the message in the local timezone.  They will also work with
		<quote>%(</quote> &mdash; the local time that the message arrived.
		</para>

		<para>
		The date tests are of the form:
		</para>

		<screen>%[nX? TRUE &amp; FALSE ?</screen>

		<itemizedlist>
		<listitem><para><quote>n</quote> is an optional count (defaults to 1 if missing)</para></listitem>
		<listitem><para><quote>X</quote> is the time period</para></listitem>
		</itemizedlist>

		<table id="table-cond-date-format-codes">
			<title>Date Formatting Codes</title>
			<tgroup cols="2">
				<thead>
					<row>
						<entry>Letter</entry>
						<entry>Time Period</entry>
					</row>
				</thead>
				<tbody>
					<row>
						<entry>y</entry>
						<entry>Years</entry>
					</row>
					<row>
						<entry>m</entry>
						<entry>Months</entry>
					</row>
					<row>
						<entry>w</entry>
						<entry>Weeks</entry>
					</row>
					<row>
						<entry>d</entry>
						<entry>Days</entry>
					</row>
					<row>
						<entry>H</entry>
						<entry>Hours</entry>
					</row>
					<row>
						<entry>M</entry>
						<entry>Minutes</entry>
					</row>
				</tbody>
			</tgroup>
		</table>

		<table id="table-cond-date-example-tests">
			<title>Example Date Tests</title>
			<tgroup cols="2">
				<thead>
					<row>
						<entry>Test</entry>
						<entry>Meaning</entry>
					</row>
				</thead>
				<tbody>
					<row>
						<entry><literal>%[y</literal></entry>
						<entry>This year</entry>
					</row>
					<row>
						<entry><literal>%[1y</literal></entry>
						<entry>This year</entry>
					</row>
					<row>
						<entry><literal>%[6m</literal></entry>
						<entry>In the last 6 months</entry>
					</row>
					<row>
						<entry><literal>%[w</literal></entry>
						<entry>This week</entry>
					</row>
					<row>
						<entry><literal>%[d</literal></entry>
						<entry>Today</entry>
					</row>
					<row>
						<entry><literal>%[4H</literal></entry>
						<entry>In the last 4 hours</entry>
					</row>
				</tbody>
			</tgroup>
		</table>

		<sect3 id="cond-date-example1">
			<title>Example 1</title>

			<para>We start with a one-condition test.</para>

			<table id="table-cond-date-example1">
				<title>Example 1</title>
				<tgroup cols="4">
					<thead>
						<row>
							<entry>Test</entry>
							<entry>Date Range</entry>
							<entry>Format String</entry>
							<entry>Example</entry>
						</row>
					</thead>
					<tbody>
						<row>
							<entry><literal>%[1m</literal></entry>
							<entry>This month</entry>
							<entry><literal>%[%b %d]</literal></entry>
							<entry>Dec 10</entry>
						</row>
						<row>
							<entry></entry>
							<entry>Older</entry>
							<entry><literal>%[%Y-%m-%d]</literal></entry>
							<entry>2015-04-23</entry>
						</row>
					</tbody>
				</tgroup>
			</table>

			<para>The $index_format string would contain:</para>
<screen>
%?[1m?%[%b %d]&amp;%[%Y-%m-%d]?
</screen>
 
			<para>
				Reparsed a little, for clarity, you can see the
				test condition and the two format strings.
			</para>

<screen>
%?[1m?        &amp;           ?
      %[%b %d] %[%Y-%m-%d]
</screen>

		</sect3>

		<sect3 id="cond-date-example2">
			<title>Example 2</title>

			<para>
			This example contains three test conditions and four date formats.
			</para>

			<table id="table-cond-date-example2">
				<title>Example 2</title>
				<tgroup cols="4">
					<thead>
						<row>
							<entry>Test</entry>
							<entry>Date Range</entry>
							<entry>Format String</entry>
							<entry>Example</entry>
						</row>
					</thead>
					<tbody>
						<row>
							<entry><literal>%[d</literal></entry>
							<entry>Today</entry>
							<entry><literal>%[%H:%M ] </literal></entry>
							<entry>12:34</entry>
						</row>
						<row>
							<entry><literal>%[m</literal></entry>
							<entry>This month</entry>
							<entry><literal>%[%a %d]</literal></entry>
							<entry>Thu 12</entry>
						</row>
						<row>
							<entry><literal>%[y</literal></entry>
							<entry>This year</entry>
							<entry><literal>%[%b %d]</literal></entry>
							<entry>Dec 10</entry>
						</row>
						<row>
							<entry></entry>
							<entry>Older</entry>
							<entry><literal>%[%m/%y ]</literal></entry>
							<entry>06/15</entry>
						</row>
					</tbody>
				</tgroup>
			</table>

			<para>The $index_format string would contain:</para>
 
<screen>
%&lt;[y?%&lt;[m?%&lt;[d?%[%H:%M ]&amp;%[%a %d]&gt;&amp;%[%b %d]&gt;&amp;%[%m/%y ]&gt;
</screen>

			<para>
				Reparsed a little, for clarity, you can see the
				test conditions and the four format strings.
			</para>

<screen>
%&lt;[y?                                       &amp;%[%m/%y ]&gt;  Older
     %&lt;[m?                        &amp;%[%b %d]&gt;             This year
          %&lt;[d?         &amp;%[%a %d]&gt;                       This month
               %[%H:%M ]                                 Today
</screen>

			<para>
			This a another view of the same example, with some whitespace
			for clarity.
			</para>

<screen>
%&lt;[y? %&lt;[m? %&lt;[d? AAA &amp; BBB &gt; &amp; CCC &gt; &amp; DDD &gt;
</screen>

			<literallayout>
AAA = %[%H:%M ]
BBB = %[%a %d]
CCC = %[%b %d]
DDD = %[%m/%y ]
			</literallayout>
		</sect3>
	</sect2>

	<sect2 id="cond-date-variables">
		<title>Variables</title>

        <para>
		The <quote>cond-date</quote> patch doesn't have any config of its own.
		It modifies the behavior of the format strings.
        </para>
	</sect2>

<!--
	<sect2 id="cond-date-functions">
		<title>Functions</title>
		<para>None</para>
	</sect2>

	<sect2 id="cond-date-commands">
		<title>Commands</title>
		<para>None</para>
	</sect2>

	<sect2 id="cond-date-colors">
		<title>Colors</title>
		<para>None</para>
	</sect2>

	<sect2 id="cond-date-sort">
		<title>Sort</title>
		<para>None</para>
	</sect2>
-->

	<sect2 id="cond-date-muttrc">
		<title>Muttrc</title>
<screen>
<emphasis role="comment"># Example Mutt config file for the 'index-color' feature.
#
# The default index_format is:
#       '%4C %Z %{%b %d} %-15.15L (%?l?%4l&amp;%4c?) %s'
#
# We replace the date field '%{%b %d}', giving:</emphasis>
set index_format='%4C %Z %&lt;[y?%&lt;[m?%&lt;[d?%[%H:%M ]&amp;%[%a %d]&gt;&amp;%[%b %d]&gt;&amp;%[%m/%y ]&gt; %-15.15L (%?l?%4l&amp;%4c?) %s'
 
<emphasis role="comment"># Test  Date Range  Format String  Example
# --------------------------------------------
# %[d   Today       %[%H:%M ]      12:34
# %[m   This month  %[%a %d]       Thu 12
# %[y   This year   %[%b %d]       Dec 10
# -     Older       %[%m/%y ]      06/15
 
# vim: syntax=muttrc</emphasis>
</screen>
	</sect2>

	<sect2 id="cond-date-see-also">
		<title>See Also</title>

		<itemizedlist>
			<listitem><para><ulink url="http://www.neomutt.org/">NeoMutt Project</ulink></para></listitem>
			<listitem><para><link linkend="index-format">$index_format</link></para></listitem>
			<listitem><para><link linkend="nested-if">nested-if patch</link></para></listitem>
			<listitem><para><literal>strftime(3)</literal></para></listitem>
		</itemizedlist>
	</sect2>

	<sect2 id="cond-date-known-bugs">
		<title>Known Bugs</title>

		<para>
			Date parsing doesn't quite do what you expect.
			<quote>1w</quote> doesn't mean the <quote>in the last 7 days</quote>, but
			<quote><emphasis>this</emphasis> week</quote>.  This doesn't match
			the normal Mutt behaviour: for example <literal>~d>1w</literal>
			means emails dated in the last 7 days.
		</para>

	</sect2>

	<sect2 id="cond-date-credits">
		<title>Credits</title>
		<itemizedlist>
		<listitem><para>Aaron Schrab <email>aaron@schrab.com</email></para></listitem>
		<listitem><para>Eric Davis <email>edavis@insanum.com</email></para></listitem>
		<listitem><para>Richard Russon <email>rich@flatcap.org</email></para></listitem>
		</itemizedlist>
	</sect2>
</sect1>

<sect1 id="tls-sni">
	<title>TLS-SNI Patch</title>
	<subtitle>Negotiate with a server for a TSL/SSL certificate</subtitle>

	<sect2 id="tls-sni-patch">
		<title>Patch</title>

		<para>
			To check if Mutt supports <quote>TLS-SNI</quote>, look for
			<quote>patch-tls-sni</quote> in the mutt version.
			See: <xref linkend="mutt-patches"/>.
		</para>

		<itemizedlist>
			<title>Dependencies:</title>
			<listitem><para>mutt-1.5.24</para></listitem>
			<listitem><para>OpenSSL</para></listitem>
		</itemizedlist>

		<para>This patch is part of the <ulink url="https://github.com/neomutt/neomutt/wiki">NeoMutt Project</ulink>.</para>
	</sect2>

	<sect2 id="tls-sni-intro">
		<title>Introduction</title>

		<para>
		The <quote>TLS-SNI</quote> patch adds support for TLS virtual hosting.
		If your mail server doesn't support this everything will still work
		normally.
		</para>

		<para>
		TLS supports sending the expected server hostname during the
		handshake, via the SNI extension.  This can be used to select a
		server certificate to issue to the client, permitting
		virtual-hosting without requiring multiple IP addresses.
		</para>

		<para>
		This has been tested against Exim 4.80, which optionally logs SNI
		and can perform vhosting.
		</para>

        <para>
		To verify TLS SNI support by a server, you can use:
        </para>

<screen>
openssl s_client -host &lt;imap server&gt; -port &lt;port&gt; -tls1 -servername &lt;imap server&gt;
</screen>
	</sect2>

<!--
	<sect2 id="tls-sni-variables">
		<title>Variables</title>
		<para>None</para>
	</sect2>

	<sect2 id="tls-sni-functions">
		<title>Functions</title>
		<para>None</para>
	</sect2>

	<sect2 id="tls-sni-commands">
		<title>Commands</title>
		<para>None</para>
	</sect2>

	<sect2 id="tls-sni-colors">
		<title>Colors</title>
		<para>None</para>
	</sect2>

	<sect2 id="tls-sni-sort">
		<title>Sort</title>
		<para>None</para>
	</sect2>
-->

	<sect2 id="tls-sni-muttrc">
		<title>Muttrc</title>
		<para>None</para>
	</sect2>

	<sect2 id="tls-sni-see-also">
		<title>See Also</title>

		<itemizedlist>
			<listitem><para><ulink url="https://github.com/neomutt/neomutt/wiki">NeoMutt Project</ulink></para></listitem>
		</itemizedlist>
	</sect2>

	<sect2 id="tls-sni-known-bugs">
		<title>Known Bugs</title>
		<para>None</para>
	</sect2>

	<sect2 id="tls-sni-credits">
		<title>Credits</title>
		<itemizedlist>
		<listitem><para>Jeremy Katz <email>katzj@linuxpower.org</email></para></listitem>
		<listitem><para>Phil Pennock <email>mutt-dev@spodhuis.demon.nl</email></para></listitem>
		<listitem><para>Richard Russon <email>rich@flatcap.org</email></para></listitem>
		</itemizedlist>
	</sect2>
</sect1>

<sect1 id="sidebar">
	<title>Sidebar Patch</title>
	<subtitle>Overview of mailboxes</subtitle>

	<sect2 id="sidebar-patch">
		<title>Patch</title>

		<para>
			To check if Mutt supports <quote>Sidebar</quote>, look for
			<quote>+USE_SIDEBAR</quote> in the mutt version.
			See: <xref linkend="compile-time-features"/>.
		</para>

		<itemizedlist>
			<title>Dependencies:</title>
			<listitem><para>mutt-1.5.24</para></listitem>
		</itemizedlist>

		<para>This patch is part of the <ulink url="https://github.com/neomutt/neomutt/wiki">NeoMutt Project</ulink>.</para>
	</sect2>

	<sect2 id="sidebar-intro">
		<title>Introduction</title>

		<para>
			The Sidebar shows a list of all your mailboxes.  The list can be
			turned on and off, it can be themed and the list style can be
			configured.
		</para>

		<para>
			This part of the manual is a reference guide.
			If you want a simple introduction with examples see the
			<link linkend="intro-sidebar">Sidebar Howto</link>.
			If you just want to get started, you could use the sample
			<link linkend="sidebar-muttrc">Sidebar muttrc</link>.
		</para>

		<para>
			This version of Sidebar is based on Terry Chan's
			<ulink url="http://www.lunar-linux.org/mutt-sidebar/">2015-11-11 release</ulink>.
			It contains many
			<emphasis role="bold"><link linkend="intro-sidebar-features">new features</link></emphasis>,
			lots of
			<emphasis role="bold"><link linkend="intro-sidebar-bugfixes">bugfixes</link></emphasis>.
		</para>
	</sect2>

	<sect2 id="sidebar-variables">
		<title>Variables</title>

		<table id="table-sidebar-variables">
			<title>Sidebar Variables</title>
			<tgroup cols="3">
				<thead>
					<row>
						<entry>Name</entry>
						<entry>Type</entry>
						<entry>Default</entry>
					</row>
				</thead>
				<tbody>
					<row>
						<entry><literal>sidebar_delim_chars</literal></entry>
						<entry>string</entry>
						<entry><literal>/.</literal></entry>
					</row>
					<row>
						<entry><literal>sidebar_divider_char</literal></entry>
						<entry>string</entry>
						<entry><literal>|</literal></entry>
					</row>
					<row>
						<entry><literal>sidebar_folder_indent</literal></entry>
						<entry>boolean</entry>
						<entry><literal>no</literal></entry>
					</row>
					<row>
						<entry><literal>sidebar_format</literal></entry>
						<entry>string</entry>
						<entry><literal>%B%?F? [%F]?%* %?N?%N/?%S</literal></entry>
					</row>
					<row>
						<entry><literal>sidebar_indent_string</literal></entry>
						<entry>string</entry>
						<entry><literal>&nbsp;&nbsp;</literal> (two spaces)</entry>
					</row>
					<row>
						<entry><literal>sidebar_new_mail_only</literal></entry>
						<entry>boolean</entry>
						<entry><literal>no</literal></entry>
					</row>
					<row>
						<entry><literal>sidebar_next_new_wrap</literal></entry>
						<entry>boolean</entry>
						<entry><literal>no</literal></entry>
					</row>
					<row>
						<entry><literal>sidebar_refresh_time</literal></entry>
						<entry>number</entry>
						<entry><literal>60</literal></entry>
					</row>
					<row>
						<entry><literal>sidebar_short_path</literal></entry>
						<entry>boolean</entry>
						<entry><literal>no</literal></entry>
					</row>
					<row>
						<entry><literal>sidebar_sort_method</literal></entry>
						<entry>enum</entry>
						<entry><literal>SORT_ORDER</literal></entry>
					</row>
					<row>
						<entry><literal>sidebar_visible</literal></entry>
						<entry>boolean</entry>
						<entry><literal>no</literal></entry>
					</row>
					<row>
						<entry><literal>sidebar_whitelist</literal></entry>
						<entry>list</entry>
						<entry>(empty)</entry>
					</row>
					<row>
						<entry><literal>sidebar_width</literal></entry>
						<entry>number</entry>
						<entry><literal>20</literal></entry>
					</row>
				</tbody>
			</tgroup>
		</table>
	</sect2>

	<sect2 id="sidebar-functions">
		<title>Functions</title>

		<para>
			Sidebar adds the following functions to Mutt.
			By default, none of them are bound to keys.
		</para>

		<table id="table-sidebar-functions">
			<title>Sidebar Functions</title>
			<tgroup cols="3">
				<thead>
					<row>
						<entry>Menus</entry>
						<entry>Function</entry>
						<entry>Description</entry>
					</row>
				</thead>
				<tbody>
					<row>
						<entry>index,pager</entry>
						<entry><literal>&lt;sidebar-next&gt;</literal></entry>
						<entry>Move the highlight to next mailbox</entry>
					</row>
					<row>
						<entry>index,pager</entry>
						<entry><literal>&lt;sidebar-next-new&gt;</literal></entry>
						<entry>Move the highlight to next mailbox with new mail</entry>
					</row>
					<row>
						<entry>index,pager</entry>
						<entry><literal>&lt;sidebar-open&gt;</literal></entry>
						<entry>Open highlighted mailbox</entry>
					</row>
					<row>
						<entry>index,pager</entry>
						<entry><literal>&lt;sidebar-page-down&gt;</literal></entry>
						<entry>Scroll the Sidebar down 1 page</entry>
					</row>
					<row>
						<entry>index,pager</entry>
						<entry><literal>&lt;sidebar-page-up&gt;</literal></entry>
						<entry>Scroll the Sidebar up 1 page</entry>
					</row>
					<row>
						<entry>index,pager</entry>
						<entry><literal>&lt;sidebar-prev&gt;</literal></entry>
						<entry>Move the highlight to previous mailbox</entry>
					</row>
					<row>
						<entry>index,pager</entry>
						<entry><literal>&lt;sidebar-prev-new&gt;</literal></entry>
						<entry>Move the highlight to previous mailbox with new mail</entry>
					</row>
					<row>
						<entry>index,pager</entry>
						<entry><literal>&lt;sidebar-toggle-visible&gt;</literal></entry>
						<entry>Make the Sidebar (in)visible</entry>
					</row>
				</tbody>
			</tgroup>
		</table>
	</sect2>

	<sect2 id="sidebar-commands">
		<title>Commands</title>
		<cmdsynopsis>
			<command>sidebar_whitelist</command>
			<arg choice="plain">
				<replaceable class="parameter">mailbox</replaceable>
			</arg>
			<arg choice="opt" rep="repeat">
				<replaceable class="parameter">mailbox</replaceable>
			</arg>
		</cmdsynopsis>
	</sect2>

	<sect2 id="sidebar-colors">
		<title>Colors</title>

		<table id="table-sidebar-colors">
			<title>Sidebar Colors</title>
			<tgroup cols="3">
				<thead>
					<row>
						<entry>Name</entry>
						<entry>Default Color</entry>
						<entry>Description</entry>
					</row>
				</thead>
				<tbody>
					<row>
						<entry><literal>sidebar_divider</literal></entry>
						<entry>default</entry>
						<entry>The dividing line between the Sidebar and the Index/Pager panels</entry>
					</row>
					<row>
						<entry><literal>sidebar_flagged</literal></entry>
						<entry>default</entry>
						<entry>Mailboxes containing flagged mail</entry>
					</row>
					<row>
						<entry><literal>sidebar_highlight</literal></entry>
						<entry>underline</entry>
						<entry>Cursor to select a mailbox</entry>
					</row>
					<row>
						<entry><literal>sidebar_indicator</literal></entry>
						<entry>mutt <literal>indicator</literal></entry>
						<entry>The mailbox open in the Index panel</entry>
					</row>
					<row>
						<entry><literal>sidebar_new</literal></entry>
						<entry>default</entry>
						<entry>Mailboxes containing new mail</entry>
					</row>
					<row>
						<entry><literal>sidebar_spoolfile</literal></entry>
						<entry>default</entry>
						<entry>Mailbox that receives incoming mail</entry>
					</row>
				</tbody>
			</tgroup>
		</table>

		If the <literal>sidebar_indicator</literal> color isn't set, then the default Mutt
		indicator color will be used (the color used in the index panel).
	</sect2>

	<sect2 id="sidebar-sort">
		<title>Sort</title>

		<table id="table-sidebar-sort">
			<title>Sidebar Sort</title>
			<tgroup cols="2">
				<thead>
					<row>
						<entry>Sort</entry>
						<entry>Description</entry>
					</row>
				</thead>
				<tbody>
					<row>
						<entry><literal>alpha</literal></entry>
						<entry>Alphabetically by path</entry>
					</row>
					<row>
						<entry><literal>count</literal></entry>
						<entry>Total number of messages</entry>
					</row>
					<row>
						<entry><literal>flagged</literal></entry>
						<entry>Number of flagged messages</entry>
					</row>
					<row>
						<entry><literal>name</literal></entry>
						<entry>Alphabetically by path</entry>
					</row>
					<row>
						<entry><literal>new</literal></entry>
						<entry>Number of new messages</entry>
					</row>
					<row>
						<entry><literal>path</literal></entry>
						<entry>Alphabetically by path</entry>
					</row>
					<row>
						<entry><literal>unsorted</literal></entry>
						<entry>Do not resort the paths</entry>
					</row>
				</tbody>
			</tgroup>
		</table>
	</sect2>

	<sect2 id="sidebar-muttrc">
		<title>Muttrc</title>
<screen>
<emphasis role="comment"># This is a complete list of sidebar-related configuration.
 
# --------------------------------------------------------------------------
# VARIABLES - shown with their default values
# --------------------------------------------------------------------------
 
# Should the Sidebar be shown?</emphasis>
set sidebar_visible = no
 
<emphasis role="comment"># How wide should the Sidebar be in screen columns?
# Note: Some characters, e.g. Chinese, take up two columns each.</emphasis>
set sidebar_width = 20
 
<emphasis role="comment"># Should the mailbox paths be abbreviated?</emphasis>
set sidebar_short_path = no
 
<emphasis role="comment"># When abbreviating mailbox path names, use any of these characters as path
# separators.  Only the part after the last separators will be shown.
# For file folders '/' is good.  For IMAP folders, often '.' is useful.</emphasis>
set sidebar_delim_chars = '/.'
 
<emphasis role="comment"># If the mailbox path is abbreviated, should it be indented?</emphasis>
set sidebar_folder_indent = no
 
<emphasis role="comment"># Indent mailbox paths with this string.</emphasis>
set sidebar_indent_string = '  '
 
<emphasis role="comment"># Make the Sidebar only display mailboxes that contain new, or flagged,
# mail.</emphasis>
set sidebar_new_mail_only = no
 
<emphasis role="comment"># Any mailboxes that are whitelisted will always be visible, even if the
# sidebar_new_mail_only option is enabled.</emphasis>
sidebar_whitelist '/home/user/mailbox1'
sidebar_whitelist '/home/user/mailbox2'
 
<emphasis role="comment"># When searching for mailboxes containing new mail, should the search wrap
# around when it reaches the end of the list?</emphasis>
set sidebar_next_new_wrap = no
 
<emphasis role="comment"># The character to use as the divider between the Sidebar and the other Mutt
# panels.
# Note: Only the first character of this string is used.</emphasis>
set sidebar_divider_char = '|'
 
<emphasis role="comment"># Display the Sidebar mailboxes using this format string.</emphasis>
set sidebar_format = '%B%?F? [%F]?%* %?N?%N/?%S'
 
<emphasis role="comment"># Sidebar will not refresh its list of mailboxes any more frequently than
# this number of seconds.  This will help reduce disk/network traffic.</emphasis>
set sidebar_refresh_time = 60
 
<emphasis role="comment"># Sort the mailboxes in the Sidebar using this method:
#       count    - total number of messages
#       flagged  - number of flagged messages
#       new      - number of new messages
#       path     - mailbox path
#       unsorted - do not sort the mailboxes</emphasis>
set sidebar_sort_method = 'unsorted'
 
<emphasis role="comment"># --------------------------------------------------------------------------
# FUNCTIONS - shown with an example mapping
# --------------------------------------------------------------------------
 
# Move the highlight to the previous mailbox</emphasis>
bind index,pager \Cp sidebar-prev
 
<emphasis role="comment"># Move the highlight to the next mailbox</emphasis>
bind index,pager \Cn sidebar-next
 
<emphasis role="comment"># Open the highlighted mailbox</emphasis>
bind index,pager \Co sidebar-open
 
<emphasis role="comment"># Move the highlight to the previous page
# This is useful if you have a LOT of mailboxes.</emphasis>
bind index,pager &lt;F3&gt; sidebar-page-up
 
<emphasis role="comment"># Move the highlight to the next page
# This is useful if you have a LOT of mailboxes.</emphasis>
bind index,pager &lt;F4&gt; sidebar-page-down
 
<emphasis role="comment"># Move the highlight to the previous mailbox containing new, or flagged,
# mail.</emphasis>
bind index,pager &lt;F5&gt; sidebar-prev-new
 
<emphasis role="comment"># Move the highlight to the next mailbox containing new, or flagged, mail.</emphasis>
bind index,pager &lt;F6&gt; sidebar-next-new
 
<emphasis role="comment"># Toggle the visibility of the Sidebar.</emphasis>
bind index,pager B sidebar-toggle-visible
 
<emphasis role="comment"># --------------------------------------------------------------------------
# COLORS - some unpleasant examples are given
# --------------------------------------------------------------------------
# Note: All color operations are of the form:
#       color OBJECT FOREGROUND BACKGROUND
 
# Color of the current, open, mailbox
# Note: This is a general Mutt option which colors all selected items.</emphasis>
color indicator cyan black
 
<emphasis role="comment"># Color of the highlighted, but not open, mailbox.</emphasis>
color sidebar_highlight black color8
 
<emphasis role="comment"># Color of the divider separating the Sidebar from Mutt panels</emphasis>
color sidebar_divider color8 black
 
<emphasis role="comment"># Color to give mailboxes containing flagged mail</emphasis>
color sidebar_flagged red black
 
<emphasis role="comment"># Color to give mailboxes containing new mail</emphasis>
color sidebar_new green black
 
<emphasis role="comment"># --------------------------------------------------------------------------
 
# vim: syntax=muttrc</emphasis>
</screen>
	</sect2>

	<sect2 id="sidebar-see-also">
		<title>See Also</title>

		<itemizedlist>
			<listitem><para><link linkend="regexp">Regular Expressions</link></para></listitem>
			<listitem><para><link linkend="patterns">Patterns</link></para></listitem>
			<listitem><para><link linkend="color">Color command</link></para></listitem>
			<listitem><para><link linkend="notmuch">notmuch patch</link></para></listitem>
		</itemizedlist>
	</sect2>

	<sect2 id="sidebar-known-bugs">
		<title>Known Bugs</title>
		Unsorted isn't
	</sect2>

	<sect2 id="sidebar-credits">
		<title>Credits</title>
		<itemizedlist>
		<listitem><para>Justin Hibbits <email>jrh29@po.cwru.edu</email></para></listitem>
		<listitem><para>Thomer M. Gil <email>mutt@thomer.com</email></para></listitem>
		<listitem><para>David Sterba <email>dsterba@suse.cz</email></para></listitem>
		<listitem><para>Evgeni Golov <email>evgeni@debian.org</email></para></listitem>
		<listitem><para>Fabian Groffen <email>grobian@gentoo.org</email></para></listitem>
		<listitem><para>Jason DeTiberus <email>jdetiber@redhat.com</email></para></listitem>
		<listitem><para>Stefan Assmann <email>sassmann@kpanic.de</email></para></listitem>
		<listitem><para>Steve Kemp <email>steve@steve.org.uk</email></para></listitem>
		<listitem><para>Terry Chan <email>tchan@lunar-linux.org</email></para></listitem>
		<listitem><para>Tyler Earnest <email>tylere@rne.st</email></para></listitem>
		<listitem><para>Richard Russon <email>rich@flatcap.org</email></para></listitem>
		</itemizedlist>
	</sect2>
</sect1>

<sect1 id="ifdef">
	<title>Ifdef Patch</title>
	<subtitle>Conditional config options</subtitle>

	<sect2 id="ifdef-patch">
		<title>Patch</title>

		<para>
			To check if Mutt supports <quote>ifdef</quote>, look for
			<quote>patch-ifdef</quote> in the mutt version.
			See: <xref linkend="mutt-patches"/>.
		</para>

		<itemizedlist>
			<title>Dependencies:</title>
			<listitem><para>mutt-1.5.24</para></listitem>
		</itemizedlist>

		<para>This patch is part of the <ulink url="https://github.com/neomutt/neomutt/wiki">NeoMutt Project</ulink>.</para>
	</sect2>

	<sect2 id="ifdef-intro">
		<title>Introduction</title>

		<para>
			The <quote>ifdef</quote> patch introduces three new commands to
			Mutt and allow you to share one config file between versions of Mutt
			that may have different features compiled in.
		</para>

<screen>
ifdef  symbol config-command [args...]  <emphasis role="comment"># If a symbol is defined</emphasis>
ifndef symbol config-command [args...]  <emphasis role="comment"># If a symbol is not defined</emphasis>
finish                                  <emphasis role="comment"># Finish reading the current file</emphasis>
</screen>

		<para>
			Here a symbol can be a <link linkend="variables">$variable</link>,
			<link linkend="functions">&lt;function&gt;</link>,
			<link linkend="commands">command</link> or compile-time symbol, such
			as <quote>USE_IMAP</quote>.
		</para>

        <para>
            <literal>finish</literal> is particularly useful when combined with
            <literal>ifndef</literal>. e.g.
        </para>

<screen>
<emphasis role="comment"># Sidebar config file</emphasis>
ifndef USE_SIDEBAR finish
</screen>

	</sect2>

<!--
	<sect2 id="ifdef-variables">
		<title>Variables</title>
		<para>None</para>
	</sect2>

	<sect2 id="ifdef-functions">
		<title>Functions</title>
		<para>None</para>
	</sect2>
-->

	<sect2 id="ifdef-commands">
		<title>Commands</title>
		<cmdsynopsis>
			<command>ifdef</command>
			<arg choice="plain">
				<replaceable class="parameter">symbol</replaceable>
			</arg>
			<arg choice="plain">
				<replaceable class="parameter">"config-command [args]"</replaceable>
			</arg>
			<command>ifndef</command>
			<arg choice="plain">
				<replaceable class="parameter">symbol</replaceable>
			</arg>
			<arg choice="plain">
				<replaceable class="parameter">"config-command [args]"</replaceable>
			</arg>
			<command>finish</command>
		</cmdsynopsis>
	</sect2>

<!--
	<sect2 id="ifdef-colors">
		<title>Colors</title>
		<para>None</para>
	</sect2>

	<sect2 id="ifdef-sort">
		<title>Sort</title>
		<para>None</para>
	</sect2>
-->

	<sect2 id="ifdef-muttrc">
		<title>Muttrc</title>
<screen>
<emphasis role="comment"># Example Mutt config file for the 'ifdef' feature.
 
# This feature introduces three useful commands which allow you to share
# one config file between versions of Mutt that may have different
# features compiled in.
 
#	ifdef  symbol config-command [args...]
#	ifndef symbol config-command [args...]
#	finish                                
 
# The 'ifdef' command tests whether Mutt understands the name of
# a variable, function, command or compile-time symbol.
# If it does, then it executes a config command.
 
# The 'ifndef' command tests whether a symbol does NOT exist.
 
# The 'finish' command tells Mutt to stop reading current config file.
 
# If the 'trash' variable exists, set it.</emphasis>
ifdef trash 'set trash=~/Mail/trash'
 
<emphasis role="comment"># If the 'tag-pattern' function exists, bind a key to it.</emphasis>
ifdef tag-pattern 'bind index &lt;F6&gt; tag-pattern'
 
<emphasis role="comment"># If the 'imap-fetch-mail' command exists, read my IMAP config.</emphasis>
ifdef imap-fetch-mail 'source ~/.mutt/imap.rc'
 
<emphasis role="comment"># If the compile-time symbol 'USE_SIDEBAR' does not exist, then
# stop reading the current config file.</emphasis>
ifndef USE_SIDEBAR finish
 
<emphasis role="comment"># vim: syntax=muttrc</emphasis>
</screen>
	</sect2>

	<sect2 id="ifdef-see-also">
		<title>See Also</title>

		<itemizedlist>
			<listitem><para><ulink url="https://github.com/neomutt/neomutt/wiki">NeoMutt Project</ulink></para></listitem>
		</itemizedlist>
	</sect2>

	<sect2 id="ifdef-known-bugs">
		<title>Known Bugs</title>
		<para>None</para>
	</sect2>

	<sect2 id="ifdef-credits">
		<title>Credits</title>
		<itemizedlist>
		<listitem><para>Cedric Duval <email>cedricduval@free.fr</email></para></listitem>
		<listitem><para>Matteo F. Vescovi <email>mfvescovi@gmail.com</email></para></listitem>
		<listitem><para>Richard Russon <email>rich@flatcap.org</email></para></listitem>
		</itemizedlist>
	</sect2>
</sect1>

<sect1 id="fmemopen">
	<title>Fmemopen Patch</title>
	<subtitle>Replace some temporary files with memory buffers</subtitle>

	<sect2 id="fmemopen-patch">
		<title>Patch</title>

		<para>
			To check if Mutt supports <quote>fmemopen</quote>, look for
			<quote>patch-fmemopen</quote> in the mutt version.
			See: <xref linkend="mutt-patches"/>.
		</para>

		<itemizedlist>
			<title>Dependencies:</title>
			<listitem><para>mutt-1.5.24</para></listitem>
			<listitem><para><literal>open_memstream()</literal>, <literal>fmemopen()</literal> from glibc</para></listitem>
		</itemizedlist>

		<para>This patch is part of the <ulink url="https://github.com/neomutt/neomutt/wiki">NeoMutt Project</ulink>.</para>
	</sect2>

	<sect2 id="fmemopen-intro">
		<title>Introduction</title>

        <para>
		The <quote>fmemopen</quote> patch speeds up some searches.
        </para>

        <para>
		This patch changes a few places where Mutt creates temporary files.
		It replaces them with in-memory buffers.  This should improve the
		performance when searching the header or body using the
		<link linkend="thorough-search">$thorough_search</link> option.
        </para>

        <para>
		There are no user-configurable parts.
        </para>

        <para>
		This patch depends on <literal>open_memstream()</literal> and
		<literal>fmemopen()</literal>.  They are provided by glibc.  Without
		them, Mutt will simply create temporary files.
        </para>
	</sect2>

<!--
	<sect2 id="fmemopen-variables">
		<title>Variables</title>
		<para>None</para>
	</sect2>

	<sect2 id="fmemopen-functions">
		<title>Functions</title>
		<para>None</para>
	</sect2>

	<sect2 id="fmemopen-commands">
		<title>Commands</title>
		<para>None</para>
	</sect2>

	<sect2 id="fmemopen-colors">
		<title>Colors</title>
		<para>None</para>
	</sect2>

	<sect2 id="fmemopen-sort">
		<title>Sort</title>
		<para>None</para>
	</sect2>
-->

	<sect2 id="fmemopen-muttrc">
		<title>Muttrc</title>
		<para>None</para>
	</sect2>

	<sect2 id="fmemopen-see-also">
		<title>See Also</title>

		<itemizedlist>
			<listitem><para><ulink url="https://github.com/neomutt/neomutt/wiki">NeoMutt Project</ulink></para></listitem>
			<listitem><para><link linkend="compile-time-features">Compile-Time Features</link></para></listitem>
			<listitem><para><literal>fmemopen(3)</literal></para></listitem>
		</itemizedlist>
	</sect2>

	<sect2 id="fmemopen-known-bugs">
		<title>Known Bugs</title>
		<para>None</para>
	</sect2>

	<sect2 id="fmemopen-credits">
		<title>Credits</title>
		<itemizedlist>
		<listitem><para>Julius Plenz <email>plenz@cis.fu-berlin.de</email></para></listitem>
		<listitem><para>Richard Russon <email>rich@flatcap.org</email></para></listitem>
		</itemizedlist>
	</sect2>
</sect1>

<sect1 id="initials">
	<title>Initials Expando Patch</title>
	<subtitle>Expando for author's initials</subtitle>

	<sect2 id="initials-patch">
		<title>Patch</title>

		<para>
			To check if Mutt supports <quote>Initials</quote>, look for
			<quote>patch-initials</quote> in the mutt version.
			See: <xref linkend="mutt-patches"/>.
		</para>

		<itemizedlist>
			<title>Dependencies:</title>
			<listitem><para>mutt-1.5.24</para></listitem>
		</itemizedlist>

		<para>This patch is part of the <ulink url="https://github.com/neomutt/neomutt/wiki">NeoMutt Project</ulink>.</para>
	</sect2>

	<sect2 id="initials-intro">
		<title>Introduction</title>

        <para>
		The <quote>initials</quote> patch adds an expando (%I) for an author's
		initials.
        </para>

		<para>
		The index panel displays a list of emails.  Its layout is controlled by
		the <link linkend="index-format">$index_format</link> variable.  Using
		this expando saves space in the index panel.  This can be useful if you
		are regularly working with a small set of people.
		</para>
	</sect2>

	<sect2 id="initials-variables">
		<title>Variables</title>

        <para>
        This patch has no config of its own.  It adds an expando which can be
		used in the <link linkend="index-format">$index_format</link> variable.
        </para>
	</sect2>

<!--
	<sect2 id="initials-functions">
		<title>Functions</title>
		<para>None</para>
	</sect2>

	<sect2 id="initials-commands">
		<title>Commands</title>
		<para>None</para>
	</sect2>

	<sect2 id="initials-colors">
		<title>Colors</title>
		<para>None</para>
	</sect2>

	<sect2 id="initials-sort">
		<title>Sort</title>
		<para>None</para>
	</sect2>
-->

	<sect2 id="initials-muttrc">
		<title>Muttrc</title>
<screen>
<emphasis role="comment"># Example Mutt config file for the 'initials' patch.
 
# The 'initials' patch has no config of its own.
# It adds an expando for an author's initials,
# which can be used in the 'index_format' variable.
 
# The default 'index_format' is:</emphasis>
set index_format='%4C %Z %{%b %d} %-15.15L (%?l?%4l&amp;%4c?) %s'
 
<emphasis role="comment"># Where %L represents the author/recipient
 
# This might look like:
#       1   + Nov 17 David Bowie   Changesbowie    ( 689)
#       2   ! Nov 17 Stevie Nicks  Rumours         ( 555)
#       3   + Nov 16 Jimi Hendrix  Voodoo Child    ( 263)
#       4   + Nov 16 Debbie Harry  Parallel Lines  ( 540)
 
# Using the %I expando:</emphasis>
set index_format='%4C %Z %{%b %d} %I (%?l?%4l&amp;%4c?) %s'
 
<emphasis role="comment"># This might look like:
#       1   + Nov 17 DB Changesbowie    ( 689)
#       2   ! Nov 17 SN Rumours         ( 555)
#       3   + Nov 16 JH Voodoo Child    ( 263)
#       4   + Nov 16 DH Parallel Lines  ( 540)
 
# vim: syntax=muttrc</emphasis>
</screen>
	</sect2>

	<sect2 id="initials-see-also">
		<title>See Also</title>

		<itemizedlist>
			<listitem><para><ulink url="https://github.com/neomutt/neomutt/wiki">NeoMutt Project</ulink></para></listitem>
			<listitem><para><link linkend="index-format">$index_format</link></para></listitem>
			<listitem><para><link linkend="index-color">index-color patch</link></para></listitem>
			<listitem><para><link linkend="folder-hook">folder-hook</link></para></listitem>
		</itemizedlist>
	</sect2>

	<sect2 id="initials-known-bugs">
		<title>Known Bugs</title>
		<para>None</para>
	</sect2>

	<sect2 id="initials-credits">
		<title>Credits</title>
		<itemizedlist>
		<listitem><para>Vsevolod Volkov <email>vvv@mutt.org.ua</email></para></listitem>
		<listitem><para>Richard Russon <email>rich@flatcap.org</email></para></listitem>
		</itemizedlist>
	</sect2>
</sect1>

<sect1 id="trash-folder">
	<title>Trash Folder Patch</title>
	<subtitle>Automatically move "deleted" emails to a trash bin</subtitle>

	<sect2 id="trash-folder-patch">
		<title>Patch</title>

		<para>
			To check if Mutt supports <quote>Trash Folder</quote>, look for
			<quote>patch-trash</quote> in the mutt version.
			See: <xref linkend="mutt-patches"/>.
		</para>

		If IMAP is enabled, this patch will use it

		<itemizedlist>
			<title>Dependencies:</title>
			<listitem><para>mutt-1.5.24</para></listitem>
			<listitem><para>IMAP support</para></listitem>
		</itemizedlist>

		<para>This patch is part of the <ulink url="https://github.com/neomutt/neomutt/wiki">NeoMutt Project</ulink>.</para>
	</sect2>

	<sect2 id="trash-folder-intro">
		<title>Introduction</title>

		<para>
		In Mutt, when you <quote>delete</quote> an email it is first marked
		deleted.  The email isn't really gone until
		<link linkend="index-map">&lt;sync-mailbox&gt;</link> is called.
		This happens when the user leaves the folder, or the function is called
		manually.
		</para>

		<para>
		After <literal>&lt;sync-mailbox&gt;</literal> has been called the email is gone forever.
		</para>

		<para>
		The <link linkend="trash">$trash</link> variable defines a folder in
		which to keep old emails.  As before, first you mark emails for
		deletion.  When &lt;sync-mailbox&gt; is called the emails are moved to
		the trash folder.
		</para>

		<para>
		The <literal>$trash</literal> path can be either a full directory,
		or be relative to the <link linkend="folder">$folder</link>
		variable, like the <literal>mailboxes</literal> command.
		</para>

		<note>
		Emails deleted from the trash folder are gone forever.
		</note>
	</sect2>

	<sect2 id="trash-folder-variables">
		<title>Variables</title>
		<table id="table-trash-variables">
			<title>Trash Variables</title>
			<tgroup cols="3">
				<thead>
					<row>
						<entry>Name</entry>
						<entry>Type</entry>
						<entry>Default</entry>
					</row>
				</thead>
				<tbody>
					<row>
						<entry>trash</entry>
						<entry>string</entry>
						<entry>(none)</entry>
					</row>
				</tbody>
			</tgroup>
		</table>
	</sect2>

	<sect2 id="trash-folder-functions">
		<title>Functions</title>
		<table id="table-trash-functions">
			<title>Trash Functions</title>
			<tgroup cols="4">
				<thead>
					<row>
						<entry>Menus</entry>
						<entry>Default Key</entry>
						<entry>Function</entry>
						<entry>Description</entry>
					</row>
				</thead>
				<tbody>
					<row>
						<entry>index,pager</entry>
						<entry>(none)</entry>
						<entry><literal>&lt;purge-message&gt;</literal></entry>
						<entry>really delete the current entry, bypassing the trash folder</entry>
					</row>
				</tbody>
			</tgroup>
		</table>
	</sect2>

<!--
	<sect2 id="trash-folder-commands">
		<title>Commands</title>
		<para>None</para>
	</sect2>

	<sect2 id="trash-folder-colors">
		<title>Colors</title>
		<para>None</para>
	</sect2>

	<sect2 id="trash-folder-sort">
		<title>Sort</title>
		<para>None</para>
	</sect2>
-->

	<sect2 id="trash-folder-muttrc">
		<title>Muttrc</title>
<screen>
<emphasis role="comment"># Example Mutt config file for the 'trash' feature.
 
# This feature defines a new 'trash' folder.
# When mail is deleted it will be moved to this folder.
 
# Folder in which to put deleted emails</emphasis>
set trash='+Trash'
set trash='/home/flatcap/Mail/Trash'
 
<emphasis role="comment"># The default delete key 'd' will move an email to the 'trash' folder
# Bind 'D' to REALLY delete an email</emphasis>
bind index D purge-message
 
<emphasis role="comment"># Note: Deleting emails from the 'trash' folder will REALLY delete them.
 
# vim: syntax=muttrc</emphasis>
</screen>
	</sect2>

	<sect2 id="trash-folder-see-also">
		<title>See Also</title>

		<itemizedlist>
			<listitem><para><ulink url="https://github.com/neomutt/neomutt/wiki">NeoMutt Project</ulink></para></listitem>
			<listitem><para><link linkend="folder-hook">folder-hook</link></para></listitem>
		</itemizedlist>
	</sect2>

	<sect2 id="trash-folder-known-bugs">
		<title>Known Bugs</title>
		<para>None</para>
	</sect2>

	<sect2 id="trash-folder-credits">
		<title>Credits</title>
		<itemizedlist>
		<listitem><para>Cedric Duval <email>cedricduval@free.fr</email></para></listitem>
		<listitem><para>Benjamin Kuperman <email>kuperman@acm.org</email></para></listitem>
		<listitem><para>Paul Miller <email>paul@voltar.org</email></para></listitem>
		<listitem><para>Richard Russon <email>rich@flatcap.org</email></para></listitem>
		</itemizedlist>
	</sect2>
</sect1>

<sect1 id="limit-current-thread">
	<title>Limit-Current-Thread Patch</title>
	<subtitle>Focus on one Email Thread</subtitle>

	<sect2 id="limit-current-thread-patch">
		<title>Patch</title>

		<para>
			To check if Mutt supports <quote>limit-current-thread</quote>, look for
			<quote>patch-limit-current-thread</quote> in the mutt version.
			See: <xref linkend="mutt-patches"/>.
		</para>

		<itemizedlist>
			<title>Dependencies:</title>
			<listitem><para>mutt-1.5.24</para></listitem>
		</itemizedlist>

		<para>This patch is part of the <ulink url="https://github.com/neomutt/neomutt/wiki">NeoMutt Project</ulink>.</para>
	</sect2>

	<sect2 id="limit-current-thread-intro">
		<title>Introduction</title>

		<para>
			This patch adds a new way of using the
			<link linkend="tuning-search">Limit Command</link>.
                        The <literal>&lt;limit-current-thread&gt;</literal>
                        function restricts the view to just the current thread.
                        Setting the limit (the <literal>l</literal> key) to
                        <quote>all</quote> will restore the full email list.
		</para>

	</sect2>

<!--
	<sect2 id="limit-current-thread-variables">
		<title>Variables</title>
		<para>None</para>
	</sect2>
-->
	<sect2 id="limit-current-thread-functions">
		<title>Functions</title>

		<table id="table-limit-current-thread-functions">
			<title>Limit-Current-Thread Functions</title>
			<tgroup cols="4">
				<thead>
					<row>
						<entry>Menus</entry>
						<entry>Default Key</entry>
						<entry>Function</entry>
						<entry>Description</entry>
					</row>
				</thead>
				<tbody>
					<row>
						<entry>index</entry>
                                                <entry><literal>&lt;Esc&gt; L</literal></entry>
						<entry><literal>&lt;limit-current-thread&gt;</literal></entry>
						<entry>Limit view to current thread</entry>
					</row>
				</tbody>
			</tgroup>
		</table>

	</sect2>
<!--
	<sect2 id="limit-current-thread-commands">
		<title>Commands</title>
		<para>None</para>
	</sect2>

	<sect2 id="limit-current-thread-colors">
		<title>Colors</title>
		<para>None</para>
	</sect2>

	<sect2 id="limit-current-thread-sort">
		<title>Sort</title>
		<para>None</para>
	</sect2>
-->

	<sect2 id="limit-current-thread-muttrc">
		<title>Muttrc</title>

<screen>
<emphasis role="comment"># Example Mutt config file for the 'limit-current-thread' patch.
 
# Limit view to current thread</emphasis>
bind index &lt;esc&gt;L limit-current-thread
 
<emphasis role="comment"># vim: syntax=muttrc</emphasis>
</screen>
	</sect2>

	<sect2 id="limit-current-thread-see-also">
		<title>See Also</title>

		<itemizedlist>
			<listitem><para><ulink url="https://github.com/neomutt/neomutt/wiki">NeoMutt Project</ulink></para></listitem>
		</itemizedlist>
	</sect2>

	<sect2 id="limit-current-thread-known-bugs">
		<title>Known Bugs</title>
		<para>None</para>
	</sect2>

	<sect2 id="limit-current-thread-credits">
		<title>Credits</title>
		<itemizedlist>
		<listitem><para>David Sterba <email>dsterba@suse.cz</email></para></listitem>
		<listitem><para>Richard Russon <email>rich@flatcap.org</email></para></listitem>
		</itemizedlist>
	</sect2>
</sect1>

<sect1 id="skip-quoted-patch">
	<title>Skip-Quoted Patch</title>
	<subtitle>Leave some context visible</subtitle>

	<sect2 id="skip-quoted-patch2">
		<title>Patch</title>

		<para>
			To check if Mutt supports <quote>skip-quoted</quote>, look for
			<quote>patch-skip-quoted</quote> in the mutt version.
			See: <xref linkend="mutt-patches"/>.
		</para>

		<itemizedlist>
			<title>Dependencies:</title>
			<listitem><para>mutt-1.5.24</para></listitem>
		</itemizedlist>

		<para>This patch is part of the <ulink url="https://github.com/neomutt/neomutt/wiki">NeoMutt Project</ulink>.</para>
	</sect2>

	<sect2 id="skip-quoted-intro">
		<title>Introduction</title>

		<para>
			When viewing an email, the
			<literal>&lt;skip-to-quoted&gt;</literal> function (by default the
			<literal>S</literal> key) will scroll past any quoted text.
			Sometimes, a little context is useful.
		</para>

		<para>
			By setting the <literal>$skip_quoted_offset</literal> variable, you
			can select how much of the quoted text is left visible.
		</para>
	</sect2>

	<sect2 id="skip-quoted-variables">
		<title>Variables</title>
		<table id="table-skip-quoted-variables">
			<title>Skip-Quoted Variables</title>
			<tgroup cols="3">
				<thead>
					<row>
						<entry>Name</entry>
						<entry>Type</entry>
						<entry>Default</entry>
					</row>
				</thead>
				<tbody>
					<row>
						<entry><literal>skip_quoted_offset</literal></entry>
						<entry>number</entry>
						<entry>0</entry>
					</row>
				</tbody>
			</tgroup>
		</table>
	</sect2>

<!--
	<sect2 id="skip-quoted-functions">
		<title>Functions</title>
		<para>None</para>
	</sect2>

	<sect2 id="skip-quoted-commands">
		<title>Commands</title>
		<para>None</para>
	</sect2>

	<sect2 id="skip-quoted-colors">
		<title>Colors</title>
		<para>None</para>
	</sect2>

	<sect2 id="skip-quoted-sort">
		<title>Sort</title>
		<para>None</para>
	</sect2>
-->

	<sect2 id="skip-quoted-muttrc">
		<title>Muttrc</title>

<screen>
<emphasis role="comment"># Example Mutt config file for the 'skip-quoted' patch.
 
# The 'S' (skip-quoted) command scrolls the pager past the quoted text (usually
# indented with '&gt; '.  Setting 'skip_quoted_offset' leaves some lines of quoted
# text on screen for context.
 
# Show three quoted lines before the reply</emphasis>
set skip_quoted_offset = 3
 
<emphasis role="comment"># vim: syntax=muttrc</emphasis>
</screen>
	</sect2>

	<sect2 id="skip-quoted-see-also">
		<title>See Also</title>

		<itemizedlist>
			<listitem><para><ulink url="https://github.com/neomutt/neomutt/wiki">NeoMutt Project</ulink></para></listitem>
		</itemizedlist>
	</sect2>

	<sect2 id="skip-quoted-known-bugs">
		<title>Known Bugs</title>
		<para>None</para>
	</sect2>

	<sect2 id="skip-quoted-credits">
		<title>Credits</title>
		<itemizedlist>
		<listitem><para>David Sterba <email>dsterba@suse.cz</email></para></listitem>
		<listitem><para>Richard Russon <email>rich@flatcap.org</email></para></listitem>
		</itemizedlist>
	</sect2>
</sect1>

</chapter>

<chapter id="security">
<title>Security Considerations</title>

<para>
First of all, Mutt contains no security holes included by intention but
may contain unknown security holes. As a consequence, please run Mutt
only with as few permissions as possible. Especially, do not run Mutt as
the super user.
</para>

<para>
When configuring Mutt, there're some points to note about secure setups
so please read this chapter carefully.
</para>

<sect1 id="security-passwords">
<title>Passwords</title>

<para>
Although Mutt can be told the various passwords for accounts, please
never store passwords in configuration files. Besides the fact that the
system's operator can always read them, you could forget to mask it out
when reporting a bug or asking for help via a mailing list. Even worse,
your mail including your password could be archived by internet search
engines, mail-to-news gateways etc. It may already be too late before
you notice your mistake.
</para>

</sect1>

<sect1 id="security-tempfiles">
<title>Temporary Files</title>

<para>
Mutt uses many temporary files for viewing messages, verifying digital
signatures, etc. As long as being used, these files are visible by other
users and maybe even readable in case of misconfiguration.  Also, a
different location for these files may be desired which can be changed
via the <link linkend="tmpdir">$tmpdir</link> variable.
</para>

</sect1>

<sect1 id="security-leaks">
<title>Information Leaks</title>

<sect2 id="security-leaks-mid">
<title>Message-Id: headers</title>

<para>
Message-Id: headers contain a local part that is to be created in a
unique fashion. In order to do so, Mutt will <quote>leak</quote> some
information to the outside world when sending messages: the generation
of this header includes a step counter which is increased (and rotated)
with every message sent. In a longer running mutt session, others can
make assumptions about your mailing habits depending on the number of
messages sent. If this is not desired, the header can be manually
provided using <link linkend="edit-headers">$edit_headers</link> (though
not recommended).
</para>

</sect2>

<sect2 id="security-leaks-mailto">
<title><literal>mailto:</literal>-style Links</title>

<para>
As Mutt be can be set up to be the mail client to handle
<literal>mailto:</literal> style links in websites, there're security
considerations, too. Arbitrary header fields can be embedded in these
links which could override existing header fields or attach arbitrary
files using <link linkend="attach-header">the Attach:
pseudoheader</link>. This may be problematic if the <link
linkend="edit-headers">$edit-headers</link> variable is
<emphasis>unset</emphasis>, i.e. the user doesn't want to see header
fields while editing the message and doesn't pay enough attention to the
compose menu's listing of attachments.
</para>

<para>
For example, following a link like
</para>

<screen>
mailto:joe@host?Attach=~/.gnupg/secring.gpg</screen>

<para>
will send out the user's private gnupg keyring to
<literal>joe@host</literal> if the user doesn't follow the information
on screen carefully enough.
</para>

<para>
To prevent these issues, Mutt by default only accepts the
<literal>Subject</literal> and <literal>Body</literal> headers.
Allowed headers can be adjusted with the
<link linkend="mailto-allow"><command>mailto_allow</command></link> and
<link linkend="mailto-allow"><command>unmailto_allow</command></link> commands.
</para>

</sect2>

</sect1>

<sect1 id="security-external">
<title>External Applications</title>

<para>
Mutt in many places has to rely on external applications or for
convenience supports mechanisms involving external applications.
</para>

<para>
One of these is the <literal>mailcap</literal> mechanism as defined by
RfC1524. Details about a secure use of the mailcap mechanisms is given
in <xref linkend="secure-mailcap"/>.
</para>

<para>
Besides the mailcap mechanism, Mutt uses a number of other external
utilities for operation, for example to provide crypto support, in
backtick expansion in configuration files or format string filters.  The
same security considerations apply for these as for tools involved via
mailcap.
</para>

</sect1>

</chapter>


<chapter id="tuning">
<title>Performance Tuning</title>

<sect1 id="tuning-mailboxes">
<title>Reading and Writing Mailboxes</title>

<para>
Mutt's performance when reading mailboxes can be improved in two ways:
</para>

<orderedlist>

<listitem>
<para>
For remote folders (IMAP and POP) as well as folders using one-file-per
message storage (Maildir and MH), Mutt's performance can be greatly
improved using <link linkend="header-caching">header caching</link>.
using a single database per folder.
</para>
</listitem>

<listitem>
<para>
Mutt provides the <link linkend="read-inc">$read_inc</link> and <link
linkend="write-inc">$write_inc</link> variables to specify at which rate
to update progress counters. If these values are too low, Mutt may spend
more time on updating the progress counter than it spends on actually
reading/writing folders.
</para>

<para>
For example, when opening a maildir folder with a few thousand messages,
the default value for <link linkend="read-inc">$read_inc</link> may be
too low. It can be tuned on on a folder-basis using <link
linkend="folder-hook"><command>folder-hook</command>s</link>:
</para>

<screen>
<emphasis role="comment"># use very high $read_inc to speed up reading hcache'd maildirs</emphasis>
folder-hook . 'set read_inc=1000'
<emphasis role="comment"># use lower value for reading slower remote IMAP folders</emphasis>
folder-hook ^imap 'set read_inc=100'
<emphasis role="comment"># use even lower value for reading even slower remote POP folders</emphasis>
folder-hook ^pop 'set read_inc=1'</screen>

</listitem>
</orderedlist>

<para>
These settings work on a per-message basis. However, as messages may
greatly differ in size and certain operations are much faster than
others, even per-folder settings of the increment variables may not be
desirable as they produce either too few or too much progress updates.
Thus, Mutt allows to limit the number of progress updates per second
it'll actually send to the terminal using the <link
linkend="time-inc">$time_inc</link> variable.
</para>

</sect1>

<sect1 id="tuning-messages">
<title>Reading Messages from Remote Folders</title>

<para>
Reading messages from remote folders such as IMAP an POP can be slow
especially for large mailboxes since Mutt only caches a very limited
number of recently viewed messages (usually 10) per session (so that it
will be gone for the next session.)
</para>

<para>
To improve performance and permanently cache whole messages, please
refer to Mutt's so-called <link linkend="body-caching">body
caching</link> for details.
</para>

</sect1>

<sect1 id="tuning-search">
<title>Searching and Limiting</title>

<para>
When searching mailboxes either via a search or a limit action, for some
patterns Mutt distinguishes between regular expression and string
searches. For regular expressions, patterns are prefixed with
<quote>~</quote> and with <quote>=</quote> for string searches.
</para>

<para>
Even though a regular expression search is fast, it's several times
slower than a pure string search which is noticeable especially on large
folders. As a consequence, a string search should be used instead of a
regular expression search if the user already knows enough about the
search pattern.
</para>

<para>
For example, when limiting a large folder to all messages sent to or by
an author, it's much faster to search for the initial part of an e-mail
address via <literal>=Luser@</literal> instead of
<literal>~Luser@</literal>. This is especially true for searching
message bodies since a larger amount of input has to be searched.
</para>

<para>
As for regular expressions, a lower case string search pattern makes
Mutt perform a case-insensitive search except for IMAP (because for IMAP
Mutt performs server-side searches which don't support
case-insensitivity).
</para>

</sect1>

</chapter>

<chapter id="reference">
<title>Reference</title>

<sect1 id="commandline">
<title>Command-Line Options</title>

<para>
Running <literal>mutt</literal> with no arguments will make Mutt attempt
to read your spool mailbox.  However, it is possible to read other
mailboxes and to send messages from the command line as well.
</para>

<table id="tab-commandline-options">
<title>Command line options</title>
<tgroup cols="2">
<thead>
<row><entry>Option</entry><entry>Description</entry></row>
</thead>
<tbody>
<row><entry>-A</entry><entry>expand an alias</entry></row>
<row><entry>-a</entry><entry>attach a file to a message</entry></row>
<row><entry>-b</entry><entry>specify a blind carbon-copy (BCC) address</entry></row>
<row><entry>-c</entry><entry>specify a carbon-copy (Cc) address</entry></row>
<row><entry>-d</entry><entry>log debugging output to ~/.muttdebug0 if mutt was compiled with +DEBUG; it can range from 1-5 and affects verbosity (a value of 2 is recommended)</entry></row>
<row><entry>-D</entry><entry>print the value of all Mutt variables to stdout</entry></row>
<row><entry>-E</entry><entry>edit the draft (-H) or include (-i) file</entry></row>
<row><entry>-e</entry><entry>specify a config command to be run after initialization files are read</entry></row>
<row><entry>-f</entry><entry>specify a mailbox to load</entry></row>
<row><entry>-F</entry><entry>specify an alternate file to read initialization commands</entry></row>
<row><entry>-h</entry><entry>print help on command line options</entry></row>
<row><entry>-H</entry><entry>specify a draft file from which to read a header and body</entry></row>
<row><entry>-i</entry><entry>specify a file to include in a message composition</entry></row>
<row><entry>-m</entry><entry>specify a default mailbox type</entry></row>
<row><entry>-n</entry><entry>do not read the system Muttrc</entry></row>
<row><entry>-p</entry><entry>recall a postponed message</entry></row>
<row><entry>-Q</entry><entry>query a configuration variable</entry></row>
<row><entry>-R</entry><entry>open mailbox in read-only mode</entry></row>
<row><entry>-s</entry><entry>specify a subject (enclose in quotes if it contains spaces)</entry></row>
<row><entry>-v</entry><entry>show version number and compile-time definitions</entry></row>
<row><entry>-x</entry><entry>simulate the mailx(1) compose mode</entry></row>
<row><entry>-y</entry><entry>show a menu containing the files specified by the <command>mailboxes</command> command</entry></row>
<row><entry>-z</entry><entry>exit immediately if there are no messages in the mailbox</entry></row>
<row><entry>-Z</entry><entry>open the first folder with new message, exit immediately if none</entry></row>
</tbody>
</tgroup>
</table>

<para>
To read messages in a mailbox
</para>

<cmdsynopsis>
<command>mutt</command>
<arg choice="opt"><option>-nz</option></arg>
<arg choice="opt"><option>-F</option>
<replaceable>muttrc</replaceable>
</arg>
<arg choice="opt"><option>-m</option>
<replaceable>type</replaceable>
</arg>
<arg choice="opt"><option>-f</option>
<replaceable>mailbox</replaceable>
</arg>
</cmdsynopsis>

<para>
To compose a new message
</para>

<cmdsynopsis>
<command>mutt</command>
<arg choice="opt"><option>-En</option></arg>
<arg choice="opt"><option>-F</option>
<replaceable>muttrc</replaceable>
</arg>
<arg choice="opt"><option>-c</option>
<replaceable>address</replaceable>
</arg>
<arg choice="opt"><option>-Hi</option>
<replaceable>filename</replaceable>
</arg>
<arg choice="opt"><option>-s</option>
<replaceable>subject</replaceable>
</arg>
<arg choice="opt">
<option>-a</option>
<replaceable>file</replaceable>
<arg choice="opt" rep="repeat"/>
--
</arg>
<group choice="plain" rep="repeat">
<arg choice="plain">
<replaceable>address</replaceable>
</arg>
<arg choice="plain">
<replaceable>mailto_url</replaceable>
</arg>
</group>
</cmdsynopsis>

<para>
Mutt also supports a <quote>batch</quote> mode to send prepared
messages.  Simply redirect input from the file you wish to send.  For
example,
</para>

<screen>
mutt -s "data set for run #2" professor@bigschool.edu &lt; ~/run2.dat</screen>

<para>
will send a message to
<literal>&lt;professor@bigschool.edu&gt;</literal> with a subject of
<quote>data set for run #2</quote>.  In the body of the message will be
the contents of the file <quote>~/run2.dat</quote>.
</para>

<para>
An include file passed with <literal>-i</literal> will be used as the
body of the message.  When combined with <literal>-E</literal>, the
include file will be directly edited during message composition.  The
file will be modified regardless of whether the message is sent or
aborted.
</para>

<para>
A draft file passed with <literal>-H</literal> will be used as the
initial header and body for the message.  Multipart messages can be
used as a draft file.  When combined with <literal>-E</literal>, the
draft file will be updated to the final state of the message after
composition, regardless of whether the message is sent, aborted, or
even postponed.  Note that if the message is sent encrypted or signed,
the draft file will be saved that way too.
</para>

<para>
All files passed with <literal>-a</literal> <emphasis>file</emphasis>
will be attached as a MIME part to the message. To attach a single or
several files, use <quote>--</quote> to separate files and recipient
addresses:
</para>

<screen>
mutt -a image.png -- some@one.org</screen>

<para>
or
</para>

<screen>
mutt -a *.png -- some@one.org</screen>

<note>
<para>
The <literal>-a</literal> option must be last in the option list.
</para>
</note>

<para>
In addition to accepting a list of email addresses, Mutt also accepts a URL with
the <literal>mailto:</literal> schema as specified in RFC2368.  This is useful
when configuring a web browser to launch Mutt when clicking on mailto links.
</para>

<screen>
mutt mailto:some@one.org?subject=test&amp;cc=other@one.org</screen>

</sect1>

<sect1 id="commands">
<title>Configuration Commands</title>

<para>
The following are the commands understood by Mutt:
</para>

<itemizedlist>

<listitem>
<cmdsynopsis>
<command><link linkend="account-hook">account-hook</link></command>
<arg choice="plain">
<replaceable>regexp</replaceable>
<replaceable>command</replaceable>
</arg>
</cmdsynopsis>
</listitem>

<listitem>
<cmdsynopsis>
<command><link linkend="alias">alias</link></command>
<arg choice="opt" rep="repeat">
<option>-group</option>
<replaceable class="parameter">name</replaceable>
</arg>
<arg choice="plain">
<replaceable class="parameter">key</replaceable>
</arg>
<arg choice="plain">
<replaceable class="parameter">address</replaceable>
</arg>
<arg choice="opt" rep="repeat">
<replaceable class="parameter">address</replaceable>
</arg>

<command><link linkend="alias">unalias</link></command>
<arg choice="opt" rep="repeat">
<option>-group</option>
<replaceable>name</replaceable>
</arg>
<group choice="req">
<arg choice="plain">
<replaceable class="parameter">*</replaceable>
</arg>
<arg choice="plain" rep="repeat">
<replaceable class="parameter">key</replaceable>
</arg>
</group>
</cmdsynopsis>
</listitem>

<listitem>
<cmdsynopsis>
<command><link linkend="alternates">alternates</link></command>
<arg choice="opt" rep="repeat">
<option>-group</option>
<replaceable>name</replaceable>
</arg>
<arg choice="plain">
<replaceable>regexp</replaceable>
</arg>
<arg choice="opt" rep="repeat">
<replaceable>regexp</replaceable>
</arg>

<command><link linkend="alternates">unalternates</link></command>
<arg choice="opt" rep="repeat">
<option>-group</option>
<replaceable>name</replaceable>
</arg>
<group choice="req">
<arg choice="plain">
<replaceable>*</replaceable>
</arg>
<arg choice="plain" rep="repeat">
<replaceable>regexp</replaceable>
</arg>
</group>
</cmdsynopsis>
</listitem>

<listitem>
<cmdsynopsis>
<command><link linkend="alternative-order">alternative_order</link></command>
<arg choice="plain">
<replaceable>mimetype</replaceable>
</arg>
<arg choice="opt" rep="repeat">
<replaceable>mimetype</replaceable>
</arg>

<command><link linkend="alternative-order">unalternative_order</link></command>
<group choice="req">
<arg choice="plain">
<replaceable>*</replaceable>
</arg>
<arg choice="plain" rep="repeat">
<replaceable>mimetype</replaceable>
</arg>
</group>
</cmdsynopsis>
</listitem>

<listitem>
<cmdsynopsis>
<command><link linkend="attachments">attachments</link></command>
<arg choice="plain">
<replaceable>{ + | - }disposition</replaceable>
</arg>
<arg choice="plain">
<replaceable>mime-type</replaceable>
</arg>

<command><link linkend="attachments">unattachments</link></command>
<arg choice="plain">
<replaceable>{ + | - }disposition</replaceable>
</arg>
<arg choice="plain">
<replaceable>mime-type</replaceable>
</arg>
</cmdsynopsis>
</listitem>

<listitem>
<cmdsynopsis>
<command><link linkend="auto-view">auto_view</link></command>
<arg choice="plain">
<replaceable>mimetype</replaceable>
</arg>
<arg choice="opt" rep="repeat">
<replaceable>mimetype</replaceable>
</arg>

<command><link linkend="auto-view">unauto_view</link></command>
<group choice="req">
<arg choice="plain">
<replaceable>*</replaceable>
</arg>
<arg choice="plain" rep="repeat">
<replaceable>mimetype</replaceable>
</arg>
</group>
</cmdsynopsis>
</listitem>

<listitem>
<cmdsynopsis>
<command><link linkend="bind">bind</link></command>
<arg choice="plain">
<replaceable class="parameter">map</replaceable>
</arg>
<arg choice="plain">
<replaceable class="parameter">key</replaceable>
</arg>
<arg choice="plain">
<replaceable class="parameter">function</replaceable>
</arg>
</cmdsynopsis>
</listitem>

<listitem>
<cmdsynopsis>
<command><link linkend="charset-hook">charset-hook</link></command>
<arg choice="plain">
<replaceable class="parameter">alias</replaceable>
</arg>
<arg choice="plain">
<replaceable class="parameter">charset</replaceable>
</arg>
</cmdsynopsis>
</listitem>

<listitem>
<cmdsynopsis>
<command><link linkend="iconv-hook">iconv-hook</link></command>
<arg choice="plain">
<replaceable class="parameter">charset</replaceable>
</arg>
<arg choice="plain">
<replaceable class="parameter">local-charset</replaceable>
</arg>
</cmdsynopsis>
</listitem>

<listitem>
<cmdsynopsis>
<command><link linkend="color">color</link></command>
<arg choice="plain">
<replaceable class="parameter">object</replaceable>
</arg>
<arg choice="plain">
<replaceable class="parameter">foreground</replaceable>
</arg>
<arg choice="plain">
<replaceable class="parameter">background</replaceable>
</arg>

<command><link linkend="color">color</link></command>
<group choice="req">
<arg choice="plain">
<option>header</option>
</arg>
<arg choice="plain">
<option>body</option>
</arg>
</group>
<arg choice="plain">
<replaceable class="parameter">foreground</replaceable>
</arg>
<arg choice="plain">
<replaceable class="parameter">background</replaceable>
</arg>
<arg choice="plain">
<replaceable class="parameter">regexp</replaceable>
</arg>

<command><link linkend="color">color</link></command>
<arg choice="plain">
<option>index</option>
</arg>
<arg choice="plain">
<replaceable class="parameter">foreground</replaceable>
</arg>
<arg choice="plain">
<replaceable class="parameter">background</replaceable>
</arg>
<arg choice="plain">
<replaceable class="parameter">pattern</replaceable>
</arg>

<command><link linkend="color">uncolor</link></command>
<group choice="req">
<arg choice="plain">
<option>index</option>
</arg>
<arg choice="plain">
<option>header</option>
</arg>
<arg choice="plain">
<option>body</option>
</arg>
</group>
<group choice="req">
<arg choice="plain">
<replaceable>*</replaceable>
</arg>
<arg choice="plain" rep="repeat">
<replaceable>pattern</replaceable>
</arg>
</group>
</cmdsynopsis>
</listitem>

<listitem>
<cmdsynopsis>
<command><link linkend="crypt-hook">crypt-hook</link></command>
<arg choice="plain">
<replaceable class="parameter">regexp</replaceable>
</arg>
<arg choice="plain">
<replaceable class="parameter">keyid</replaceable>
</arg>
</cmdsynopsis>
</listitem>

<listitem>
<cmdsynopsis>
<command><link linkend="exec">exec</link></command>
<arg choice="plain">
<replaceable class="parameter">function</replaceable>
</arg>
<arg choice="opt" rep="repeat">
<replaceable class="parameter">function</replaceable>
</arg>
</cmdsynopsis>
</listitem>

<listitem>
<cmdsynopsis>
<command><link linkend="fcc-hook">fcc-hook</link></command>
<arg choice="plain">
<replaceable class="parameter">[!]pattern</replaceable>
</arg>
<arg choice="plain">
<replaceable class="parameter">mailbox</replaceable>
</arg>
</cmdsynopsis>
</listitem>

<listitem>
<cmdsynopsis>
<command><link linkend="fcc-save-hook">fcc-save-hook</link></command>
<arg choice="plain">
<replaceable class="parameter">[!]pattern</replaceable>
</arg>
<arg choice="plain">
<replaceable class="parameter">mailbox</replaceable>
</arg>
</cmdsynopsis>
</listitem>

<listitem>
<cmdsynopsis>
<command><link linkend="folder-hook">folder-hook</link></command>
<arg choice="plain">
<replaceable class="parameter">[!]regexp</replaceable>
</arg>
<arg choice="plain">
<replaceable class="parameter">command</replaceable>
</arg>
</cmdsynopsis>
</listitem>

<listitem>
<cmdsynopsis>
<command><link linkend="addrgroup">group</link></command>
<arg choice="opt" rep="repeat">
<option>-group</option>
<replaceable class="parameter">name</replaceable>
</arg>
<group choice="req">
<arg choice="plain" rep="repeat">
<option>-rx</option>
<replaceable class="parameter">expr</replaceable>
</arg>
<arg choice="plain" rep="repeat">
<option>-addr</option>
<replaceable class="parameter">expr</replaceable>
</arg>
</group>

<command><link linkend="addrgroup">ungroup</link></command>
<arg choice="opt" rep="repeat">
<option>-group</option>
<replaceable class="parameter">name</replaceable>
</arg>
<group choice="req">
<arg choice="plain">
<replaceable class="parameter">*</replaceable>
</arg>
<arg choice="plain" rep="repeat">
<option>-rx</option>
<replaceable class="parameter">expr</replaceable>
</arg>
<arg choice="plain" rep="repeat">
<option>-addr</option>
<replaceable class="parameter">expr</replaceable>
</arg>
</group>
</cmdsynopsis>
</listitem>

<listitem>
<cmdsynopsis>
<command><link linkend="hdr-order">hdr_order</link></command>
<arg choice="plain">
<replaceable class="parameter">header</replaceable>
</arg>
<arg choice="opt" rep="repeat">
<replaceable class="parameter">header</replaceable>
</arg>

<command><link linkend="hdr-order">unhdr_order</link></command>
<group choice="req">
<arg choice="plain">
<replaceable>*</replaceable>
</arg>
<arg choice="plain" rep="repeat">
<replaceable>header</replaceable>
</arg>
</group>
</cmdsynopsis>
</listitem>

<listitem>
<cmdsynopsis>
<command>ifdef</command>
<arg choice="plain">
<replaceable class="parameter">item</replaceable>
</arg>
<arg choice="plain">
<replaceable class="parameter">"config-command [args]"</replaceable>
</arg>
</cmdsynopsis>
</listitem>

<listitem>
<cmdsynopsis>
<command><link linkend="ignore">ignore</link></command>
<arg choice="plain">
<replaceable class="parameter">pattern</replaceable>
</arg>
<arg choice="opt" rep="repeat">
<replaceable class="parameter">pattern</replaceable>
</arg>

<command><link linkend="ignore">unignore</link></command>
<group choice="req">
<arg choice="plain">
<replaceable>*</replaceable>
</arg>
<arg choice="plain" rep="repeat">
<replaceable>pattern</replaceable>
</arg>
</group>
</cmdsynopsis>
</listitem>

<listitem>
<cmdsynopsis>
<command><link linkend="lists">lists</link></command>
<arg>
<option>-group</option>
<replaceable class="parameter">name</replaceable>
</arg>
<arg choice="plain">
<replaceable class="parameter">regexp</replaceable>
</arg>
<arg choice="opt" rep="repeat">
<replaceable class="parameter">regexp</replaceable>
</arg>

<command><link linkend="lists">unlists</link></command>
<arg choice="opt" rep="repeat">
<option>-group</option>
<replaceable>name</replaceable>
</arg>
<group choice="req">
<arg choice="plain">
<replaceable>*</replaceable>
</arg>
<arg choice="plain" rep="repeat">
<replaceable>regexp</replaceable>
</arg>
</group>
</cmdsynopsis>
</listitem>

<listitem>
<cmdsynopsis>
<command><link linkend="macro">macro</link></command>
<arg choice="plain">
<replaceable class="parameter">menu</replaceable>
</arg>
<arg choice="plain">
<replaceable class="parameter">key</replaceable>
</arg>
<arg choice="plain">
<replaceable class="parameter">sequence</replaceable>
</arg>
<arg choice="opt">
<replaceable class="parameter">description</replaceable>
</arg>
</cmdsynopsis>
</listitem>

<listitem>
<cmdsynopsis>
<command><link linkend="mailboxes">mailboxes</link></command>
<arg choice="plain">
<replaceable class="parameter">mailbox</replaceable>
</arg>
<arg choice="opt" rep="repeat">
<replaceable class="parameter">mailbox</replaceable>
</arg>

<command><link linkend="mailboxes">unmailboxes</link></command>
<group choice="req">
<arg choice="plain">
<replaceable class="parameter">*</replaceable>
</arg>
<arg choice="plain" rep="repeat">
<replaceable class="parameter">mailbox</replaceable>
</arg>
</group>
</cmdsynopsis>
</listitem>

<listitem>
<cmdsynopsis>
<command><link linkend="mailto-allow">mailto_allow</link></command>
<group choice="req">
<arg choice="plain">
<replaceable class="parameter">*</replaceable>
</arg>
<arg choice="plain" rep="repeat">
<replaceable class="parameter">header-field</replaceable>
</arg>
</group>

<command><link linkend="mailto-allow">unmailto_allow</link></command>
<group choice="req">
<arg choice="plain">
<replaceable class="parameter">*</replaceable>
</arg>
<arg choice="plain" rep="repeat">
<replaceable class="parameter">header-field</replaceable>
</arg>
</group>
</cmdsynopsis>
</listitem>

<listitem>
<cmdsynopsis>
<command><link linkend="mbox-hook">mbox-hook</link></command>
<arg choice="plain">
<replaceable class="parameter">[!]regexp</replaceable>
</arg>
<arg choice="plain">
<replaceable class="parameter">mailbox</replaceable>
</arg>
</cmdsynopsis>
</listitem>

<listitem>
<cmdsynopsis>
<command><link linkend="message-hook">message-hook</link></command>
<arg choice="plain">
<replaceable class="parameter">[!]pattern</replaceable>
</arg>
<arg choice="plain">
<replaceable class="parameter">command</replaceable>
</arg>
</cmdsynopsis>
</listitem>

<listitem>
<cmdsynopsis>
<command><link linkend="mime-lookup">mime_lookup</link></command>
<arg choice="plain">
<replaceable>mimetype</replaceable>
</arg>
<arg choice="opt" rep="repeat">
<replaceable>mimetype</replaceable>
</arg>

<command><link linkend="mime-lookup">unmime_lookup</link></command>
<group choice="req">
<arg choice="plain">
<replaceable>*</replaceable>
</arg>
<arg choice="plain" rep="repeat">
<replaceable>mimetype</replaceable>
</arg>
</group>
</cmdsynopsis>
</listitem>

<listitem>
<cmdsynopsis>
<command><link linkend="mono">mono</link></command>
<arg choice="plain">
<replaceable class="parameter">object</replaceable>
</arg>
<arg choice="plain">
<replaceable class="parameter">attribute</replaceable>
</arg>

<command><link linkend="mono">mono</link></command>
<group choice="req">
<arg choice="plain">
<option>header</option>
</arg>
<arg choice="plain">
<option>body</option>
</arg>
</group>
<arg choice="plain">
<replaceable class="parameter">attribute</replaceable>
</arg>
<arg choice="plain">
<replaceable class="parameter">regexp</replaceable>
</arg>

<command><link linkend="mono">mono</link></command>
<arg choice="plain">
<option>index</option>
</arg>
<arg choice="plain">
<replaceable class="parameter">attribute</replaceable>
</arg>
<arg choice="plain">
<replaceable class="parameter">pattern</replaceable>
</arg>

<command><link linkend="mono">unmono</link></command>
<group choice="req">
<arg choice="plain">
<option>index</option>
</arg>
<arg choice="plain">
<option>header</option>
</arg>
<arg choice="plain">
<option>body</option>
</arg>
</group>
<group choice="req">
<arg choice="plain">
<replaceable class="parameter">*</replaceable>
</arg>
<arg choice="plain" rep="repeat">
<replaceable class="parameter">pattern</replaceable>
</arg>
</group>
</cmdsynopsis>
</listitem>

<listitem>
<cmdsynopsis>
<command><link linkend="my-hdr">my_hdr</link></command>
<arg choice="plain">
<replaceable class="parameter">string</replaceable>
</arg>

<command><link linkend="my-hdr">unmy_hdr</link></command>
<group choice="req">
<arg choice="plain">
<replaceable class="parameter">*</replaceable>
</arg>
<arg choice="plain" rep="repeat">
<replaceable class="parameter">field</replaceable>
</arg>
</group>
</cmdsynopsis>
</listitem>

<listitem>
<cmdsynopsis>
<command><link linkend="push">push</link></command>
<arg choice="plain">
<replaceable class="parameter">string</replaceable>
</arg>
</cmdsynopsis>
</listitem>

<listitem>
<cmdsynopsis>
<command><link linkend="save-hook">save-hook</link></command>
<arg choice="plain">
<replaceable class="parameter">[!]pattern</replaceable>
</arg>
<arg choice="plain">
<replaceable class="parameter">mailbox</replaceable>
</arg>
</cmdsynopsis>
</listitem>

<listitem>
<cmdsynopsis>
<command><link linkend="score">score</link></command>
<arg choice="plain">
<replaceable class="parameter">pattern</replaceable>
</arg>
<arg choice="plain">
<replaceable class="parameter">value</replaceable>
</arg>

<command><link linkend="score">unscore</link></command>
<group choice="req">
<arg choice="plain">
<replaceable class="parameter">*</replaceable>
</arg>
<arg choice="plain" rep="repeat">
<replaceable class="parameter">pattern</replaceable>
</arg>
</group>
</cmdsynopsis>
</listitem>

<listitem>
<cmdsynopsis>
<command><link linkend="reply-hook">reply-hook</link></command>
<arg choice="plain">
<replaceable class="parameter">[!]pattern</replaceable>
</arg>
<arg choice="plain">
<replaceable class="parameter">command</replaceable>
</arg>
</cmdsynopsis>
</listitem>

<listitem>
<cmdsynopsis>
<command><link linkend="send-hook">send-hook</link></command>
<arg choice="plain">
<replaceable class="parameter">[!]pattern</replaceable>
</arg>
<arg choice="plain">
<replaceable class="parameter">command</replaceable>
</arg>
</cmdsynopsis>
</listitem>

<listitem>
<cmdsynopsis>
<command><link linkend="send2-hook">send2-hook</link></command>
<arg choice="plain">
<replaceable class="parameter">[!]pattern</replaceable>
</arg>
<arg choice="plain">
<replaceable class="parameter">command</replaceable>
</arg>
</cmdsynopsis>
</listitem>

<listitem>
<cmdsynopsis>
<command><link linkend="set">set</link></command>
<group choice="req">
<arg choice="plain">
<group choice="opt">
<arg choice="plain"><option>no</option></arg>
<arg choice="plain"><option>inv</option></arg>
</group>
<replaceable class="parameter">variable</replaceable>
</arg>
<arg choice="plain">
<replaceable class="parameter">variable=value</replaceable>
</arg>
</group>
<arg choice="opt" rep="repeat"></arg>

<command><link linkend="set">toggle</link></command>
<arg choice="plain">
<replaceable class="parameter">variable</replaceable>
</arg>
<arg choice="opt" rep="repeat">
<replaceable class="parameter">variable</replaceable>
</arg>

<command><link linkend="set">unset</link></command>
<arg choice="plain">
<replaceable class="parameter">variable</replaceable>
</arg>
<arg choice="opt" rep="repeat">
<replaceable class="parameter">variable</replaceable>
</arg>

<command><link linkend="set">reset</link></command>
<arg choice="plain">
<replaceable class="parameter">variable</replaceable>
</arg>
<arg choice="opt" rep="repeat">
<replaceable class="parameter">variable</replaceable>
</arg>
</cmdsynopsis>
</listitem>

<listitem>
<cmdsynopsis>
<command>sidebar_whitelist</command>
<arg choice="plain">
<replaceable class="parameter">item</replaceable>
</arg>
<arg choice="plain">
<replaceable class="parameter">command</replaceable>
</arg>
</cmdsynopsis>
</listitem>
<listitem>
<cmdsynopsis>
<command><link linkend="source">source</link></command>
<arg choice="plain">
<replaceable class="parameter">filename</replaceable>
</arg>
</cmdsynopsis>
</listitem>

<listitem>
<cmdsynopsis>
<command><link linkend="spam">spam</link></command>
<arg choice="plain">
<replaceable class="parameter">pattern</replaceable>
</arg>
<arg choice="plain">
<replaceable class="parameter">format</replaceable>
</arg>

<command><link linkend="spam">nospam</link></command>
<group choice="req">
<arg choice="plain">
<replaceable class="parameter">*</replaceable>
</arg>
<arg choice="plain">
<replaceable class="parameter">pattern</replaceable>
</arg>
</group>
</cmdsynopsis>
</listitem>

<listitem>
<cmdsynopsis>
<command><link linkend="subscribe">subscribe</link></command>
<arg choice="opt" rep="repeat">
<option>-group</option>
<replaceable class="parameter">name</replaceable>
</arg>
<arg choice="plain">
<replaceable class="parameter">regexp</replaceable>
</arg>
<arg choice="opt" rep="repeat">
<replaceable class="parameter">regexp</replaceable>
</arg>

<command><link linkend="subscribe">unsubscribe</link></command>
<arg choice="opt" rep="repeat">
<option>-group</option>
<replaceable>name</replaceable>
</arg>
<group choice="req">
<arg choice="plain">
<replaceable class="parameter">*</replaceable>
</arg>
<arg choice="plain" rep="repeat">
<replaceable class="parameter">regexp</replaceable>
</arg>
</group>
</cmdsynopsis>
</listitem>

<listitem>
<cmdsynopsis>
<command><link linkend="unhook">unhook</link></command>
<group choice="req">
<arg choice="plain">
<replaceable class="parameter">*</replaceable>
</arg>
<arg choice="plain">
<replaceable class="parameter">hook-type</replaceable>
</arg>
</group>
</cmdsynopsis>
</listitem>

</itemizedlist>

</sect1>

<sect1 id="variables">
<title>Configuration Variables</title><|MERGE_RESOLUTION|>--- conflicted
+++ resolved
@@ -8870,10 +8870,7 @@
 
 		<itemizedlist>
 			<listitem><para><ulink url="http://www.neomutt.org/">NeoMutt Project</ulink></para></listitem>
-<<<<<<< HEAD
 			<listitem><para><link linkend="notmuch">notmuch patch</link></para></listitem>
-=======
->>>>>>> 2853dd3e
 		</itemizedlist>
 	</sect2>
 
@@ -10081,7 +10078,7 @@
 			<listitem><para>OpenSSL</para></listitem>
 		</itemizedlist>
 
-		<para>This patch is part of the <ulink url="https://github.com/neomutt/neomutt/wiki">NeoMutt Project</ulink>.</para>
+		<para>This patch is part of the <ulink url="http://www.neomutt.org/">NeoMutt Project</ulink>.</para>
 	</sect2>
 
 	<sect2 id="tls-sni-intro">
@@ -10150,7 +10147,7 @@
 		<title>See Also</title>
 
 		<itemizedlist>
-			<listitem><para><ulink url="https://github.com/neomutt/neomutt/wiki">NeoMutt Project</ulink></para></listitem>
+			<listitem><para><ulink url="http://www.neomutt.org/">NeoMutt Project</ulink></para></listitem>
 		</itemizedlist>
 	</sect2>
 
