<?xml version="1.0" standalone="no"?>
<!DOCTYPE book PUBLIC "-//OASIS//DTD DocBook XML V4.2//EN"
  "http://www.oasis-open.org/docbook/xml/4.2/docbookx.dtd">
<book>

<bookinfo>
<title>The Mutt E-Mail Client</title>
<author>
<firstname>Michael</firstname><surname>Elkins</surname>
<email>me@cs.hmc.edu</email>
</author>
<releaseinfo>version @VERSION@</releaseinfo>

<abstract>
<para>
<quote>All mail clients suck.  This one just sucks less.</quote> &mdash;
me, circa 1995
</para>
</abstract>
</bookinfo>

<chapter id="intro">
<title>Introduction</title>

<para>
<emphasis role="bold">Mutt</emphasis> is a small but very powerful
text-based MIME mail client.  Mutt is highly configurable, and is well
suited to the mail power user with advanced features like key bindings,
keyboard macros, mail threading, regular expression searches and a
powerful pattern matching language for selecting groups of messages.
</para>

<sect1 id="homepage">
<title>Mutt Home Page</title>

<para>
The official homepage can be found at
<ulink url="http://www.mutt.org/">http://www.mutt.org/</ulink>.
</para>

</sect1>

<sect1 id="muttlists">
<title>Mailing Lists</title>

<para>
To subscribe to one of the following mailing lists, send a message with
the word <emphasis>subscribe</emphasis> in the body to
<emphasis>list-name</emphasis><literal>-request@mutt.org</literal>.
</para>

<itemizedlist>
<listitem>

<para>
<email>mutt-announce-request@mutt.org</email> &mdash; low traffic list for
announcements
</para>
</listitem>
<listitem>

<para>
<email>mutt-users-request@mutt.org</email> &mdash; help, bug reports and
feature requests
</para>
</listitem>
<listitem>

<para>
<email>mutt-dev-request@mutt.org</email> &mdash; development mailing list
</para>
</listitem>

</itemizedlist>

<para>
All messages posted to <emphasis>mutt-announce</emphasis> are
automatically forwarded to <emphasis>mutt-users</emphasis>, so you do
not need to be subscribed to both lists.
</para>

</sect1>

<sect1 id="distribution">
<title>Getting Mutt</title>

<para>
Mutt releases can be downloaded from <ulink
url="ftp://ftp.mutt.org/mutt/">ftp://ftp.mutt.org/mutt/</ulink>.  For a
list of mirror sites, please refer to <ulink
url="http://www.mutt.org/download.html">http://www.mutt.org/download.html</ulink>.
</para>

<para>
For nightly tarballs and version control access, please refer to the
<ulink url="http://dev.mutt.org/">Mutt development site</ulink>.
</para>

</sect1>

<sect1 id="irc">
<title>Mutt Online Resources</title>

<variablelist>

<varlistentry>
<term>Bug Tracking System</term>
<listitem>
<para>
The official Mutt bug tracking system can be found at
<ulink url="http://bugs.mutt.org/">http://bugs.mutt.org/</ulink>
</para>
</listitem>
</varlistentry>

<varlistentry>
<term>Wiki</term>
<listitem>
<para>
An (unofficial) wiki can be found
at <ulink url="http://wiki.mutt.org/">http://wiki.mutt.org/</ulink>.
</para>
</listitem>
</varlistentry>

<varlistentry>
<term>IRC</term>
<listitem>
<para>
For the IRC user community, visit channel <emphasis>#mutt</emphasis> on
<ulink url="http://www.freenode.net/">irc.freenode.net</ulink>.
</para>
</listitem>
</varlistentry>

<varlistentry>
<term>USENET</term>
<listitem>
<para>
For USENET, see the newsgroup <ulink url="news:comp.mail.mutt">comp.mail.mutt</ulink>.
</para>
</listitem>
</varlistentry>

</variablelist>

</sect1>

<sect1 id="contrib">
<title>Contributing to Mutt</title>

<para>
There are various ways to contribute to the Mutt project.
</para>

<para>
Especially for new users it may be helpful to meet other new and
experienced users to chat about Mutt, talk about problems and share
tricks.
</para>

<para>
Since translations of Mutt into other languages are highly appreciated,
the Mutt developers always look for skilled translators that help
improve and continue to maintain stale translations.
</para>

<para>
For contributing code patches for new features and bug fixes, please
refer to the developer pages at
<ulink url="http://dev.mutt.org/">http://dev.mutt.org/</ulink> for more details.
</para>

</sect1>

<sect1 id="typo">
<title>Typographical Conventions</title>

<para>
This section lists typographical conventions followed throughout this
manual. See table <xref linkend="tab-typo"/> for typographical
conventions for special terms.
</para>

<table id="tab-typo">
<title>Typographical conventions for special terms</title>
<tgroup cols="2">
<thead>
<row><entry>Item</entry><entry>Refers to...</entry></row>
</thead>
<tbody>
<row><entry><literal>printf(3)</literal></entry><entry>UNIX manual pages, execute <literal>man 3 printf</literal></entry></row>
<row><entry><literal>&lt;PageUp&gt;</literal></entry><entry>named keys</entry></row>
<row><entry><literal>&lt;create-alias&gt;</literal></entry><entry>named Mutt function</entry></row>
<row><entry><literal>^G</literal></entry><entry>Control+G key combination</entry></row>
<row><entry>$mail_check</entry><entry>Mutt configuration option</entry></row>
<row><entry><literal>$HOME</literal></entry><entry>environment variable</entry></row>
</tbody>
</tgroup>
</table>

<para>
Examples are presented as:
</para>

<screen>
mutt -v
</screen>

<para>
Within command synopsis, curly brackets (<quote>{}</quote>) denote a set
of options of which one is mandatory, square brackets
(<quote>[]</quote>) denote optional arguments, three dots
denote that the argument may be repeated arbitrary times.
</para>

</sect1>

<sect1 id="copyright">
<title>Copyright</title>

<para>
Mutt is Copyright &copy; 1996-2016 Michael R. Elkins
<email>me@mutt.org</email> and others.
</para>

<para>
This program is free software; you can redistribute it and/or modify it
under the terms of the GNU General Public License as published by the
Free Software Foundation; either version 2 of the License, or (at your
option) any later version.
</para>

<para>
This program is distributed in the hope that it will be useful, but
WITHOUT ANY WARRANTY; without even the implied warranty of
MERCHANTABILITY or FITNESS FOR A PARTICULAR PURPOSE.  See the GNU
General Public License for more details.
</para>

<para>
You should have received a copy of the GNU General Public License along
with this program; if not, write to the Free Software Foundation, Inc.,
51 Franklin Street, Fifth Floor, Boston, MA 02110-1301, USA.
</para>

</sect1>

</chapter>

<chapter id="gettingstarted">
<title>Getting Started</title>

<para>
This section is intended as a brief overview of how to use Mutt.  There
are many other features which are described elsewhere in the manual.
There is even more information available in the Mutt FAQ and various web
pages. See the <ulink url="http://www.mutt.org/">Mutt homepage</ulink>
for more details.
</para>

<para>
The keybindings described in this section are the defaults as
distributed.  Your local system administrator may have altered the
defaults for your site.  You can always type <quote>?</quote> in any
menu to display the current bindings.
</para>

<para>
The first thing you need to do is invoke Mutt, simply by typing
<literal>mutt</literal> at the command line.  There are various
command-line options, see either the Mutt man page or the <link
linkend="commandline">reference</link>.
</para>

<sect1 id="core-concepts">
<title>Core Concepts</title>

<para>
Mutt is a text-based application which interacts with users through
different menus which are mostly line-/entry-based or page-based. A
line-based menu is the so-called <quote>index</quote> menu (listing all
messages of the currently opened folder) or the <quote>alias</quote>
menu (allowing you to select recipients from a list). Examples for
page-based menus are the <quote>pager</quote> (showing one message at a
time) or the <quote>help</quote> menu listing all available key
bindings.
</para>

<para>
The user interface consists of a context sensitive help line at the top,
the menu's contents followed by a context sensitive status line and
finally the command line. The command line is used to display
informational and error messages as well as for prompts and for entering
interactive commands.
</para>

<para>
Mutt is configured through variables which, if the user wants to
permanently use a non-default value, are written to configuration
files. Mutt supports a rich config file syntax to make even complex
configuration files readable and commentable.
</para>

<para>
Because Mutt allows for customizing almost all key bindings, there are
so-called <quote>functions</quote> which can be executed manually (using
the command line) or in macros. Macros allow the user to bind a sequence
of commands to a single key or a short key sequence instead of repeating
a sequence of actions over and over.
</para>

<para>
Many commands (such as saving or copying a message to another folder)
can be applied to a single message or a set of messages (so-called
<quote>tagged</quote> messages). To help selecting messages, Mutt
provides a rich set of message patterns (such as recipients, sender,
body contents, date sent/received, etc.) which can be combined into
complex expressions using the boolean <emphasis>and</emphasis> and
<emphasis>or</emphasis> operations as well as negating. These patterns
can also be used to (for example) search for messages or to limit the
index to show only matching messages.
</para>

<para>
Mutt supports a <quote>hook</quote> concept which allows the user to
execute arbitrary configuration commands and functions in certain
situations such as entering a folder, starting a new message or replying
to an existing one. These hooks can be used to highly customize Mutt's
behavior including managing multiple identities, customizing the
display for a folder or even implementing auto-archiving based on a
per-folder basis and much more.
</para>

<para>
Besides an interactive mode, Mutt can also be used as a command-line
tool only send messages. It also supports a
<literal>mailx(1)</literal>-compatible interface, see <xref
linkend="tab-commandline-options"/> for a complete list of command-line
options.
</para>

</sect1>

<sect1 id="concept-screens-and-menus">
<title>Screens and Menus</title>

<sect2 id="intro-index">
<title>Index</title>

<para>
The index is the screen that you usually see first when you start
Mutt. It gives an overview over your emails in the currently opened
mailbox. By default, this is your system mailbox.  The information you
see in the index is a list of emails, each with its number on the left,
its flags (new email, important email, email that has been forwarded or
replied to, tagged email, ...), the date when email was sent, its
sender, the email size, and the subject. Additionally, the index also
shows thread hierarchies: when you reply to an email, and the other
person replies back, you can see the other person's email in a
"sub-tree" below.  This is especially useful for personal email between
a group of people or when you've subscribed to mailing lists.
</para>

</sect2>

<sect2 id="intro-pager">
<title>Pager</title>

<para>
The pager is responsible for showing the email content. On the top of
the pager you have an overview over the most important email headers
like the sender, the recipient, the subject, and much more
information. How much information you actually see depends on your
configuration, which we'll describe below.
</para>

<para>
Below the headers, you see the email body which usually contains the
message. If the email contains any attachments, you will see more
information about them below the email body, or, if the attachments are
text files, you can view them directly in the pager.
</para>

<para>
To give the user a good overview, it is possible to configure Mutt to
show different things in the pager with different colors. Virtually
everything that can be described with a regular expression can be
colored, e.g. URLs, email addresses or smileys.
</para>

</sect2>

<sect2 id="intro-browser">
<title>File Browser</title>

<para>
The file browser is the interface to the local or remote file
system. When selecting a mailbox to open, the browser allows custom
sorting of items, limiting the items shown by a regular expression and a
freely adjustable format of what to display in which way. It also allows
for easy navigation through the file system when selecting file(s) to
attach to a message, select multiple files to attach and many more.
</para>

</sect2>

<sect2 id="intro-sidebar">
	<title>Sidebar</title>
	<para>
		The Sidebar shows a list of all your mailboxes.  The list can be
		turned on and off, it can be themed and the list style can be
		configured.
	</para>
	<para>
		This part of the manual is suitable for beginners.
		If you already know Mutt you could skip ahead to the main
		<link linkend="sidebar">Sidebar guide</link>.
		If you just want to get started, you could use the sample
		<link linkend="sidebar-muttrc">Sidebar muttrc</link>.
	</para>
	<para>
		This version of Sidebar is based on Terry Chan's
		<ulink url="http://www.lunar-linux.org/mutt-sidebar/">2015-11-11 release</ulink>.
		It contains many
		<emphasis role="bold"><link linkend="intro-sidebar-features">new features</link></emphasis>,
		lots of
		<emphasis role="bold"><link linkend="intro-sidebar-bugfixes">bugfixes</link></emphasis>
		and a generous helping of
		<emphasis role="bold">new documentation</emphasis> which you are already reading.
	</para>
	<para>
		To check if Mutt supports <quote>Sidebar</quote>, look for the string
		<literal>+USE_SIDEBAR</literal> in the mutt version.
	</para>
<screen>
mutt -v
</screen>
	<para>
		<emphasis role="bold">Let's turn on the Sidebar:</emphasis>
	</para>
	<screen>set sidebar_visible</screen>
	<para>
		You will see something like this.
		A list of mailboxes on the left.
		A list of emails, from the selected mailbox, on the right.
	</para>
<screen>
<emphasis role="indicator">Fruit [1]     3/8</emphasis>|  1    + Jan 24  Rhys Lee         (192)  Yew
Animals [1]   2/6|  2    + Feb 11  Grace Hall       (167)  Ilama
Cars            4|  3      Feb 23  Aimee Scott      (450)  Nectarine
Seas          1/7|  4    ! Feb 28  Summer Jackson   (264)  Lemon
                 |  5      Mar 07  Callum Harrison  (464)  Raspberry
                 |<emphasis role="indicator">  6 N  + Mar 24  Samuel Harris    (353)  Tangerine          </emphasis>
                 |  7 N  + Sep 05  Sofia Graham     (335)  Cherry
                 |  8 N    Sep 16  Ewan Brown       (105)  Ugli
                 |
                 |
</screen>
<para>
	This user has four mailboxes: <quote>Fruit</quote>,
	<quote>Cars</quote>, <quote>Animals</quote> and
	<quote>Seas</quote>.
</para>
<para>
	The current, open, mailbox is <quote>Fruit</quote>.  We can
	also see information about the other mailboxes.  For example:
	The <quote>Animals</quote> mailbox contains, 1 flagged email, 2
	new emails out of a total of 6 emails.
</para>
	<sect3 id="intro-sidebar-navigation">
		<title>Navigation</title>
		<para>
			The Sidebar adds some new <link linkend="sidebar-functions">functions</link>
			to Mutt.
		</para>
		<para>
			The user pressed the <quote>c</quote> key to
			<literal>&lt;change-folder&gt;</literal> to the
			<quote>Animals</quote> mailbox.  The Sidebar automatically
			updated the indicator to match.
		</para>
<screen>
Fruit [1]     3/8|  1      Jan 03  Tia Gibson       (362)  Caiman
<emphasis role="indicator">Animals [1]   2/6</emphasis>|  2    + Jan 22  Rhys Lee         ( 48)  Dolphin
Cars            4|  3    ! Aug 16  Ewan Brown       (333)  Hummingbird
Seas          1/7|  4      Sep 25  Grace Hall       ( 27)  Capybara
                 |<emphasis role="indicator">  5 N  + Nov 12  Evelyn Rogers    (453)  Tapir              </emphasis>
                 |  6 N  + Nov 16  Callum Harrison  (498)  Hedgehog
                 |
                 |
                 |
                 |
</screen>
		<para>
			Let's map some functions:
		</para>
<screen>
bind index,pager \CP sidebar-prev       <emphasis role="comment"># Ctrl-Shift-P - Previous Mailbox</emphasis>
bind index,pager \CN sidebar-next       <emphasis role="comment"># Ctrl-Shift-N - Next Mailbox</emphasis>
bind index,pager \CO sidebar-open       <emphasis role="comment"># Ctrl-Shift-O - Open Highlighted Mailbox</emphasis>
</screen>
		<para>
			Press <quote>Ctrl-Shift-N</quote> (Next mailbox) twice will
			move the Sidebar <emphasis role="bold">highlight</emphasis> to
			down to the <quote>Seas</quote> mailbox.
		</para>
<screen>
Fruit [1]     3/8|  1      Jan 03  Tia Gibson       (362)  Caiman
<emphasis role="indicator">Animals [1]   2/6</emphasis>|  2    + Jan 22  Rhys Lee         ( 48)  Dolphin
Cars            4|  3    ! Aug 16  Ewan Brown       (333)  Hummingbird
<emphasis role="highlight">Seas          1/7</emphasis>|  4      Sep 25  Grace Hall       ( 27)  Capybara
                 |<emphasis role="indicator">  5 N  + Nov 12  Evelyn Rogers    (453)  Tapir              </emphasis>
                 |  6 N  + Nov 16  Callum Harrison  (498)  Hedgehog
                 |
                 |
                 |
                 |
</screen>
		<note>
			Functions <literal>&lt;sidebar-next&gt;</literal> and
			<literal>&lt;sidebar-prev&gt;</literal> move the Sidebar
			<emphasis role="bold">highlight</emphasis>.
			They <emphasis role="bold">do not</emphasis> change the open
			mailbox.
		</note>
		<para>
			Press <quote>Ctrl-Shift-O</quote>
			(<literal>&lt;sidebar-open&gt;</literal>)
			to open the highlighted mailbox.
		</para>
<screen>
Fruit [1]     3/8|  1    ! Mar 07  Finley Jones     (139)  Molucca Sea
Animals [1]   2/6|  2    + Mar 24  Summer Jackson   ( 25)  Arafura Sea
Cars            4|  3    + Feb 28  Imogen Baker     (193)  Pechora Sea
<emphasis role="indicator">Seas          1/7</emphasis>|<emphasis role="indicator">  4 N  + Feb 23  Isla Hussain     (348)  Balearic Sea       </emphasis>
                 |
                 |
                 |
                 |
                 |
                 |
</screen>
	</sect3>
	<sect3 id="intro-sidebar-features">
		<title>Features</title>
		<para>
			The Sidebar shows a list of mailboxes in a panel.
		<para>
		</para>
			Everything about the Sidebar can be configured.
		</para>
		<itemizedlist>
		<title><link linkend="intro-sidebar-basics">State of the Sidebar</link></title>
			<listitem><para>Visibility</para></listitem>
			<listitem><para>Width</para></listitem>
		</itemizedlist>
		<itemizedlist>
		<title><link linkend="intro-sidebar-limit">Which mailboxes are displayed</link></title>
			<listitem><para>Display all</para></listitem>
			<listitem><para>Limit to mailboxes with new mail</para></listitem>
			<listitem><para>Whitelist mailboxes to display always</para></listitem>
		</itemizedlist>
		<itemizedlist>
		<title><link linkend="sidebar-sort">The order in which mailboxes are displayed</link></title>
		<title></title>
			<listitem><para>Unsorted (order of mailboxes commands)</para></listitem>
			<listitem><para>Sorted alphabetically</para></listitem>
			<listitem><para>Sorted by number of new mails</para></listitem>
		</itemizedlist>
		<itemizedlist>
		<title><link linkend="intro-sidebar-colors">Color</link></title>
			<listitem><para>Sidebar indicators and divider</para></listitem>
			<listitem><para>Mailboxes depending on their type</para></listitem>
			<listitem><para>Mailboxes depending on their contents</para></listitem>
		</itemizedlist>
		<itemizedlist>
		<title><link linkend="sidebar-functions">Key bindings</link></title>
			<listitem><para>Hide/Unhide the Sidebar</para></listitem>
			<listitem><para>Select previous/next mailbox</para></listitem>
			<listitem><para>Select previous/next mailbox with new mail</para></listitem>
			<listitem><para>Page up/down through a list of mailboxes</para></listitem>
		</itemizedlist>
		<itemizedlist>
		<title>Misc</title>
			<listitem><para><link linkend="intro-sidebar-format">Formatting string for mailbox</link></para></listitem>
			<listitem><para><link linkend="sidebar-next-new-wrap">Wraparound searching</link></para></listitem>
			<listitem><para><link linkend="intro-sidebar-abbrev">Flexible mailbox abbreviations</link></para></listitem>
			<listitem><para>Support for Unicode mailbox names (utf-8)</para></listitem>
		</itemizedlist>
	</sect3>
	<sect3 id="intro-sidebar-display">
		<title>Display</title>
		<para>
			Everything about the Sidebar can be configured.
		</para>
		<itemizedlist>
			<title>For a quick reference:</title>
			<listitem><para><link linkend="sidebar-variables">Sidebar variables to set</link> </para></listitem>
			<listitem><para><link linkend="sidebar-colors">Sidebar colors to apply</link></para></listitem>
			<listitem><para><link linkend="sidebar-sort">Sidebar sort methods</link></para></listitem>
		</itemizedlist>
		<sect4 id="intro-sidebar-basics">
			<title>Sidebar Basics</title>
			<para>
				The most important variable is <literal>$sidebar_visible</literal>.
				You can set this in your <quote>muttrc</quote>, or bind a key to the
				function <literal>&lt;sidebar-toggle-visible&gt;</literal>.
			</para>
<screen>
set sidebar_visible                         <emphasis role="comment"># Make the Sidebar visible by default</emphasis>
bind index,pager B sidebar-toggle-visible   <emphasis role="comment"># Use 'B' to switch the Sidebar on and off</emphasis>
</screen>
			<para>
				Next, decide how wide you want the Sidebar to be.  25
				characters might be enough for the mailbox name and some numbers.
		Remember, you can hide/show the Sidebar at the press of button.
		</para>
		<para>
		Finally, you might want to change the divider character.
		By default, Sidebar draws an ASCII line between it and the Index panel
				If your terminal supports it, you can use a Unicode line-drawing character.
			</para>
<screen>
set sidebar_width = 25                  <emphasis role="comment"># Plenty of space</emphasis>
set sidebar_divider_char = '│'          <emphasis role="comment"># Pretty line-drawing character</emphasis>
</screen>
		</sect4>
		<sect4 id="intro-sidebar-format">
			<title>Sidebar Format String</title>
			<para>
				<literal>$sidebar_format</literal> allows you to customize the Sidebar display.
				For an introduction, read <link linkend="index-format">format strings</link>
				including the section about <link linkend="formatstrings-conditionals">conditionals</link>.
			</para>
			<para>
				The default value is <literal>%B%?F? [%F]?%* %?N?%N/?%S</literal>
			</para>
			<itemizedlist>
				<title>Which breaks down as:</title>
				<listitem><para><literal>%B</literal> - Mailbox name</para></listitem>
				<listitem><para><literal>%?F? [%F]?</literal> - If flagged emails <literal>[%F]</literal>, otherwise nothing</para></listitem>
				<listitem><para><literal>%* </literal> - Pad with spaces</para></listitem>
				<listitem><para><literal>%?N?%N/?</literal> - If new emails <literal>%N/</literal>, otherwise nothing</para></listitem>
				<listitem><para><literal>%S</literal> - Total number of emails</para></listitem>
			</itemizedlist>
			<table>
				<title>sidebar_format</title>
				<tgroup cols="3">
					<thead>
						<row>
							<entry>Format</entry>
							<entry>Notes</entry>
							<entry>Description</entry>
						</row>
					</thead>
					<tbody>
						<row>
							<entry>%B</entry>
							<entry></entry>
							<entry>Name of the mailbox</entry>
						</row>
						<row>
							<entry>%S</entry>
							<entry>*</entry>
							<entry>Size of mailbox (total number of messages)</entry>
						</row>
						<row>
							<entry>%N</entry>
							<entry>*</entry>
							<entry>Number of New messages in the mailbox</entry>
						</row>
						<row>
							<entry>%F</entry>
							<entry>*</entry>
							<entry>Number of Flagged messages in the mailbox</entry>
						</row>
						<row>
							<entry>%!</entry>
							<entry></entry>
							<entry>
								<quote>!</quote>: one flagged message;
								<quote>!!</quote>: two flagged messages;
								<quote>n!</quote>: n flagged messages (for n &gt; 2).
								Otherwise prints nothing.
							</entry>
						</row>
						<row>
							<entry>%d</entry>
							<entry>* ‡</entry>
							<entry>Number of deleted messages</entry>
						</row>
						<row>
							<entry>%L</entry>
							<entry>* ‡</entry>
							<entry>Number of messages after limiting</entry>
						</row>
						<row>
							<entry>%t</entry>
							<entry>* ‡</entry>
							<entry>Number of tagged messages</entry>
						</row>
						<row>
							<entry>%&gt;X</entry>
							<entry></entry>
							<entry>Right justify the rest of the string and pad with <quote>X</quote></entry>
						</row>
						<row>
							<entry>%|X</entry>
							<entry></entry>
							<entry>Pad to the end of the line with
							<quote>X</quote></entry>
						</row>
						<row>
							<entry>%*X</entry>
							<entry></entry>
							<entry>Soft-fill with character <quote>X</quote>as pad</entry>
						</row>
					</tbody>
				</tgroup>
			</table>
			<para>
			* = Can be optionally printed if nonzero
			</para>
			<para>
			‡ = Only applicable to the current folder
			</para>
			<para>
				Here are some examples.
				They show the number of (F)lagged, (N)ew and (S)ize.
			</para>
			<table>
				<title>sidebar_format</title>
				<tgroup cols="2">
					<thead>
						<row>
							<entry>Format</entry>
							<entry>Example</entry>
						</row>
					</thead>
					<tbody>
						<row>
							<entry><literal>%B%?F? [%F]?%* %?N?%N/?%S</literal></entry>
							<entry><screen>mailbox [F]            N/S</screen></entry>
						</row>
						<row>
							<entry><literal>%B%* %F:%N:%S</literal></entry>
							<entry><screen>mailbox              F:N:S</screen></entry>
						</row>
						<row>
							<entry><literal>%B %?N?(%N)?%* %S</literal></entry>
							<entry><screen>mailbox (N)              S</screen></entry>
						</row>
						<row>
							<entry><literal>%B%* ?F?%F/?%N</literal></entry>
							<entry><screen>mailbox                F/S</screen></entry>
						</row>
					</tbody>
				</tgroup>
			</table>
		</sect4>
		<sect4 id="intro-sidebar-abbrev">
			<title>Abbreviating Mailbox Names</title>
			<para>
				<literal>$sidebar_delim_chars</literal> tells Sidebar
				how to split up mailbox paths.  For local directories
				use <quote>/</quote>; for IMAP folders use <quote>.</quote>
			</para>
			<sect5 id="intro-sidebar-abbrev-ex1">
				<title>Example 1</title>
				<para>
					This example works well if your mailboxes have unique names
					after the last separator.
				</para>
				<para>
					Add some mailboxes of diffent depths.
				</para>
<screen>
set folder="~/mail"
mailboxes =fruit/apple          =fruit/banana          =fruit/cherry
mailboxes =water/sea/sicily     =water/sea/archipelago =water/sea/sibuyan
mailboxes =water/ocean/atlantic =water/ocean/pacific   =water/ocean/arctic
</screen>
				<para>
					Shorten the names:
				</para>
<screen>
set sidebar_short_path                  <emphasis role="comment"># Shorten mailbox names</emphasis>
set sidebar_delim_chars="/"             <emphasis role="comment"># Delete everything up to the last / character</emphasis>
</screen>
				<para>
					The screenshot below shows what the Sidebar would look like
					before and after shortening.
				</para>
<screen>
|fruit/apple                            |apple
|fruit/banana                           |banana
|fruit/cherry                           |cherry
|water/sea/sicily                       |sicily
|water/sea/archipelago                  |archipelago
|water/sea/sibuyan                      |sibuyan
|water/ocean/atlantic                   |atlantic
|water/ocean/pacific                    |pacific
|water/ocean/arctic                     |arctic
</screen>
			</sect5>
			<sect5 id="intro-sidebar-abbrev-ex2">
				<title>Example 2</title>
				<para>
					This example works well if you have lots of mailboxes which are arranged
					in a tree.
				</para>
				<para>
					Add some mailboxes of diffent depths.
				</para>
<screen>
set folder="~/mail"
mailboxes =fruit
mailboxes =fruit/apple =fruit/banana =fruit/cherry
mailboxes =water
mailboxes =water/sea
mailboxes =water/sea/sicily =water/sea/archipelago =water/sea/sibuyan
mailboxes =water/ocean
mailboxes =water/ocean/atlantic =water/ocean/pacific =water/ocean/arctic
</screen>
				<para>
					Shorten the names:
				</para>
<screen>
set sidebar_short_path                  <emphasis role="comment"># Shorten mailbox names</emphasis>
set sidebar_delim_chars="/"             <emphasis role="comment"># Delete everything up to the last / character</emphasis>
set sidebar_folder_indent               <emphasis role="comment"># Indent folders whose names we've shortened</emphasis>
set sidebar_indent_string="  "          <emphasis role="comment"># Indent with two spaces</emphasis>
</screen>
				<para>
					The screenshot below shows what the Sidebar would look like
					before and after shortening.
				</para>
<screen>
|fruit                                  |fruit
|fruit/apple                            |  apple
|fruit/banana                           |  banana
|fruit/cherry                           |  cherry
|water                                  |water
|water/sea                              |  sea
|water/sea/sicily                       |    sicily
|water/sea/archipelago                  |    archipelago
|water/sea/sibuyan                      |    sibuyan
|water/ocean                            |  ocean
|water/ocean/atlantic                   |    atlantic
|water/ocean/pacific                    |    pacific
|water/ocean/arctic                     |    arctic
</screen>
				<para>
					Sometimes, it will be necessary to add mailboxes, that you
					don't use, to fill in part of the tree.	 This will trade
					vertical space for horizonal space (but it looks good).
				</para>
			</sect5>
		</sect4>
		<sect4 id="intro-sidebar-limit">
			<title>Limiting the Number of Mailboxes</title>
			<para>
				If you have a lot of mailboxes, sometimes it can be useful to hide
				the ones you aren't using.	<literal>$sidebar_new_mail_only</literal>
				tells Sidebar to only show mailboxes that contain new, or flagged, email.
			</para>
			<para>
				If you want some mailboxes to be always visible, then use the
				<literal>sidebar_whitelist</literal> command.  It takes a list of
				mailboxes as parameters.
			</para>
<screen>
set sidebar_new_mail_only               <emphasis role="comment"># Only mailboxes with new/flagged email</emphasis>
sidebar_whitelist fruit fruit/apple     <emphasis role="comment"># Always display these two mailboxes</emphasis>
</screen>
		</sect4>
	</sect3>
	<sect3 id="intro-sidebar-colors">
		<title>Colors</title>
		<para>
			Here is a sample color scheme:
		</para>
<screen>
color sidebar_indicator default color17         <emphasis role="comment"># Dark blue background</emphasis>
color sidebar_highlight white   color238        <emphasis role="comment"># Grey background</emphasis>
color sidebar_spoolfile yellow  default         <emphasis role="comment"># Yellow</emphasis>
color sidebar_new       green   default         <emphasis role="comment"># Green</emphasis>
color sidebar_flagged   red     default         <emphasis role="comment"># Red</emphasis>
color sidebar_divider   color8  default         <emphasis role="comment"># Dark grey</emphasis>
</screen>
		<para>
			There is a priority order when coloring Sidebar mailboxes.
			e.g.  If a mailbox has new mail it will have the
			<literal>sidebar_new</literal> color, even if it also contains
			flagged mails.
		</para>
		<table id="table-intro-sidebar-colors">
			<title>Sidebar Color Priority</title>
			<tgroup cols="3">
				<thead>
					<row>
						<entry>Priority</entry>
						<entry>Color</entry>
						<entry>Description</entry>
					</row>
				</thead>
				<tbody>
					<row>
						<entry>Highest</entry>
						<entry><literal>sidebar_indicator</literal></entry>
						<entry>Mailbox is open</entry>
					</row>
					<row>
						<entry></entry>
						<entry><literal>sidebar_highlight</literal></entry>
						<entry>Mailbox is highlighed</entry>
					</row>
					<row>
						<entry></entry>
						<entry><literal>sidebar_spoolfile</literal></entry>
						<entry>Mailbox is the spoolfile (receives incoming mail)</entry>
					</row>
					<row>
						<entry></entry>
						<entry><literal>sidebar_new</literal></entry>
						<entry>Mailbox contains new mail</entry>
					</row>
					<row>
						<entry></entry>
						<entry><literal>sidebar_flagged</literal></entry>
						<entry>Mailbox contains flagged mail</entry>
					</row>
					<row>
						<entry>Lowest</entry>
						<entry>(None)</entry>
						<entry>Mailbox does not match above</entry>
					</row>
				</tbody>
			</tgroup>
		</table>
	</sect3>
	<sect3 id="intro-sidebar-bugfixes">
		<title>Bug-fixes</title>
		<para>
			If you haven't used Sidebar before, you can ignore this section.
		</para>
		<para>
			These bugs have been fixed since the previous Sidebar release: 2015-11-11.
		</para>
		<itemizedlist>
			<listitem><para>Fix bug when starting in compose mode</para></listitem>
			<listitem><para>Fix bug with empty sidebar_divider_char string</para></listitem>
			<listitem><para>Fix bug with header wrapping</para></listitem>
			<listitem><para>Correctly handle utf8 character sequences</para></listitem>
			<listitem><para>Fix a bug in mh_buffy_update</para></listitem>
			<listitem><para>Fix refresh -- time overflowed short</para></listitem>
			<listitem><para>Protect against empty format strings</para></listitem>
			<listitem><para>Limit Sidebar width to COLS</para></listitem>
			<listitem><para>Handle unmailboxes * safely</para></listitem>
			<listitem><para>Refresh Sidebar after timeout</para></listitem>
		</itemizedlist>
	</sect3>
	<sect3 id="intro-sidebar-config-changes">
		<title>Config Changes</title>
		<para>
			If you haven't used Sidebar before, you can ignore this section.
		</para>
		<para>
			Some of the Sidebar config has been changed to make its meaning clearer.
			These changes have been made since the previous Sidebar release: 2015-11-11.
		</para>
		<table id="table-intro-sidebar-config-changes">
			<title>Config Changes</title>
			<tgroup cols="2">
				<thead>
					<row>
						<entry>Old Name</entry>
						<entry>New Name</entry>
					</row>
				</thead>
				<tbody>
					<row>
						<entry><literal>$sidebar_delim</literal></entry>
						<entry><literal>$sidebar_divider_char</literal></entry>
					</row>
					<row>
						<entry><literal>$sidebar_folderindent</literal></entry>
						<entry><literal>$sidebar_folder_indent</literal></entry>
					</row>
					<row>
						<entry><literal>$sidebar_indentstr</literal></entry>
						<entry><literal>$sidebar_indent_string</literal></entry>
					</row>
					<row>
						<entry><literal>$sidebar_newmail_only</literal></entry>
						<entry><literal>$sidebar_new_mail_only</literal></entry>
					</row>
					<row>
						<entry><literal>$sidebar_refresh</literal></entry>
						<entry><literal>$sidebar_refresh_time</literal></entry>
					</row>
					<row>
						<entry><literal>$sidebar_shortpath</literal></entry>
						<entry><literal>$sidebar_short_path</literal></entry>
					</row>
					<row>
						<entry><literal>$sidebar_sort</literal></entry>
						<entry><literal>$sidebar_sort_method</literal></entry>
					</row>
					<row>
						<entry><literal>&lt;sidebar-scroll-down&gt;</literal></entry>
						<entry><literal>&lt;sidebar-page-down&gt;</literal></entry>
					</row>
					<row>
						<entry><literal>&lt;sidebar-scroll-up&gt;</literal></entry>
						<entry><literal>&lt;sidebar-page-up&gt;</literal></entry>
					</row>
				</tbody>
			</tgroup>
		</table>
	</sect3>
</sect2>

<sect2 id="intro-help">
<title>Help</title>

<para>
The help screen is meant to offer a quick help to the user. It lists the
current configuration of key bindings and their associated commands
including a short description, and currently unbound functions that
still need to be associated with a key binding (or alternatively, they
can be called via the Mutt command prompt).
</para>

</sect2>

<sect2 id="intro-compose">
<title>Compose Menu</title>

<para>
The compose menu features a split screen containing the information
which really matter before actually sending a message by mail: who gets
the message as what (recipients and who gets what kind of
copy). Additionally, users may set security options like deciding
whether to sign, encrypt or sign and encrypt a message with/for what
keys. Also, it's used to attach messages, to re-edit any attachment
including the message itself.
</para>

</sect2>

<sect2 id="intro-alias">
<title>Alias Menu</title>

<para>
The alias menu is used to help users finding the recipients of
messages. For users who need to contact many people, there's no need to
remember addresses or names completely because it allows for searching,
too. The alias mechanism and thus the alias menu also features grouping
several addresses by a shorter nickname, the actual alias, so that users
don't have to select each single recipient manually.
</para>

</sect2>

<sect2 id="intro-attach">
<title>Attachment Menu</title>

<para>
As will be later discussed in detail, Mutt features a good and stable
MIME implementation, that is, it supports sending and receiving messages
of arbitrary MIME types. The attachment menu displays a message's
structure in detail: what content parts are attached to which parent
part (which gives a true tree structure), which type is of what type and
what size.  Single parts may saved, deleted or modified to offer great
and easy access to message's internals.
</para>

</sect2>

</sect1>

<sect1 id="menus">
<title>Moving Around in Menus</title>

<para>
The most important navigation keys common to line- or entry-based menus
are shown in <xref linkend="tab-keys-nav-line"/> and in <xref
linkend="tab-keys-nav-page"/> for page-based menus.
</para>

<table id="tab-keys-nav-line">
<title>Most common navigation keys in entry-based menus</title>
<tgroup cols="3">
<thead>
<row><entry>Key</entry><entry>Function</entry><entry>Description</entry></row>
</thead>
<tbody>
<row><entry>j or &lt;Down&gt;</entry><entry><literal>&lt;next-entry&gt;</literal></entry><entry>move to the next entry</entry></row>
<row><entry>k or &lt;Up&gt;</entry><entry><literal>&lt;previous-entry&gt;</literal></entry><entry>move to the previous entry</entry></row>
<row><entry>z or &lt;PageDn&gt;</entry><entry><literal>&lt;page-down&gt;</literal></entry><entry>go to the next page</entry></row>
<row><entry>Z or &lt;PageUp&gt;</entry><entry><literal>&lt;page-up&gt;</literal></entry><entry>go to the previous page</entry></row>
<row><entry>= or &lt;Home&gt;</entry><entry><literal>&lt;first-entry&gt;</literal></entry><entry>jump to the first entry</entry></row>
<row><entry>* or &lt;End&gt;</entry><entry><literal>&lt;last-entry&gt;</literal></entry><entry>jump to the last entry</entry></row>
<row><entry>q</entry><entry><literal>&lt;quit&gt;</literal></entry><entry>exit the current menu</entry></row>
<row><entry>?</entry><entry><literal>&lt;help&gt;</literal></entry><entry>list all keybindings for the current menu</entry></row>
</tbody>
</tgroup>
</table>

<table id="tab-keys-nav-page">
<title>Most common navigation keys in page-based menus</title>
<tgroup cols="3">
<thead>
<row><entry>Key</entry><entry>Function</entry><entry>Description</entry></row>
</thead>
<tbody>
<row><entry>J or &lt;Return&gt;</entry><entry><literal>&lt;next-line&gt;</literal></entry><entry>scroll down one line</entry></row>
<row><entry>&lt;Backspace&gt;</entry><entry><literal>&lt;previous-line&gt;</literal></entry><entry>scroll up one line</entry></row>
<row><entry>K, &lt;Space&gt; or &lt;PageDn&gt;</entry><entry><literal>&lt;next-page&gt;</literal></entry><entry>move to the next page</entry></row>
<row><entry>- or &lt;PageUp&gt;</entry><entry><literal>&lt;previous-page&gt;</literal></entry><entry>move the previous page</entry></row>
<row><entry>&lt;Home&gt;</entry><entry><literal>&lt;top&gt;</literal></entry><entry>move to the top</entry></row>
<row><entry>&lt;End&gt;</entry><entry><literal>&lt;bottom&gt;</literal></entry><entry>move to the bottom</entry></row>
</tbody>
</tgroup>
</table>

</sect1>

<sect1 id="editing">
<title>Editing Input Fields</title>

<sect2 id="editing-intro">
<title>Introduction</title>

<para>
Mutt has a built-in line editor for inputting text, e.g. email addresses
or filenames. The keys used to manipulate text input are very similar to
those of Emacs. See <xref linkend="tab-keys-editor"/> for a full
reference of available functions, their default key bindings, and short
descriptions.
</para>

<table id="tab-keys-editor">
<title>Most common line editor keys</title>
<tgroup cols="3">
<thead>
<row><entry>Key</entry><entry>Function</entry><entry>Description</entry></row>
</thead>
<tbody>
<row><entry>^A or &lt;Home&gt;</entry><entry><literal>&lt;bol&gt;</literal></entry><entry>move to the start of the line</entry></row>
<row><entry>^B or &lt;Left&gt;</entry><entry><literal>&lt;backward-char&gt;</literal></entry><entry>move back one char</entry></row>
<row><entry>Esc B</entry><entry><literal>&lt;backward-word&gt;</literal></entry><entry>move back one word</entry></row>
<row><entry>^D or &lt;Delete&gt;</entry><entry><literal>&lt;delete-char&gt;</literal></entry><entry>delete the char under the cursor</entry></row>
<row><entry>^E or &lt;End&gt;</entry><entry><literal>&lt;eol&gt;</literal></entry><entry>move to the end of the line</entry></row>
<row><entry>^F or &lt;Right&gt;</entry><entry><literal>&lt;forward-char&gt;</literal></entry><entry>move forward one char</entry></row>
<row><entry>Esc F</entry><entry><literal>&lt;forward-word&gt;</literal></entry><entry>move forward one word</entry></row>
<row><entry>&lt;Tab&gt;</entry><entry><literal>&lt;complete&gt;</literal></entry><entry>complete filename or alias</entry></row>
<row><entry>^T</entry><entry><literal>&lt;complete-query&gt;</literal></entry><entry>complete address with query</entry></row>
<row><entry>^K</entry><entry><literal>&lt;kill-eol&gt;</literal></entry><entry>delete to the end of the line</entry></row>
<row><entry>Esc d</entry><entry><literal>&lt;kill-eow&gt;</literal></entry><entry>delete to the end of the word</entry></row>
<row><entry>^W</entry><entry><literal>&lt;kill-word&gt;</literal></entry><entry>kill the word in front of the cursor</entry></row>
<row><entry>^U</entry><entry><literal>&lt;kill-line&gt;</literal></entry><entry>delete entire line</entry></row>
<row><entry>^V</entry><entry><literal>&lt;quote-char&gt;</literal></entry><entry>quote the next typed key</entry></row>
<row><entry>&lt;Up&gt;</entry><entry><literal>&lt;history-up&gt;</literal></entry><entry>recall previous string from history</entry></row>
<row><entry>&lt;Down&gt;</entry><entry><literal>&lt;history-down&gt;</literal></entry><entry>recall next string from history</entry></row>
<row><entry>&lt;BackSpace&gt;</entry><entry><literal>&lt;backspace&gt;</literal></entry><entry>kill the char in front of the cursor</entry></row>
<row><entry>Esc u</entry><entry><literal>&lt;upcase-word&gt;</literal></entry><entry>convert word to upper case</entry></row>
<row><entry>Esc l</entry><entry><literal>&lt;downcase-word&gt;</literal></entry><entry>convert word to lower case</entry></row>
<row><entry>Esc c</entry><entry><literal>&lt;capitalize-word&gt;</literal></entry><entry>capitalize the word</entry></row>
<row><entry>^G</entry><entry>n/a</entry><entry>abort</entry></row>
<row><entry>&lt;Return&gt;</entry><entry>n/a</entry><entry>finish editing</entry></row>
</tbody>
</tgroup>
</table>

<para>
You can remap the <emphasis>editor</emphasis> functions using the <link
linkend="bind"><command>bind</command></link> command.  For example, to
make the &lt;Delete&gt; key delete the character in front of the cursor
rather than under, you could use:
</para>

<screen>
bind editor &lt;delete&gt; backspace
</screen>

</sect2>

<sect2 id="editing-history">
<title>History</title>

<para>
Mutt maintains a history for the built-in editor.  The number of items
is controlled by the <link linkend="history">$history</link> variable
and can be made persistent using an external file specified using <link
linkend="history-file">$history_file</link>.  You may cycle through them
at an editor prompt by using the <literal>&lt;history-up&gt;</literal>
and/or <literal>&lt;history-down&gt;</literal> commands.  Mutt will
remember the currently entered text as you cycle through history, and
will wrap around to the initial entry line.
</para>

<para>
Mutt maintains several distinct history lists, one for each of the
following categories:
</para>

<itemizedlist>
<listitem><para><literal>.muttrc</literal> commands</para></listitem>
<listitem><para>addresses and aliases</para></listitem>
<listitem><para>shell commands</para></listitem>
<listitem><para>filenames</para></listitem>
<listitem><para>patterns</para></listitem>
<listitem><para>everything else</para></listitem>
</itemizedlist>

<para>
Mutt automatically filters out consecutively repeated items from the
history. It also mimics the behavior of some shells by ignoring items
starting with a space. The latter feature can be useful in macros to not
clobber the history's valuable entries with unwanted entries.
</para>

</sect2>

</sect1>

<sect1 id="reading">
<title>Reading Mail</title>

<para>
Similar to many other mail clients, there are two modes in which mail is
read in Mutt.  The first is a list of messages in the mailbox, which is
called the <quote>index</quote> menu in Mutt.  The second mode is the
display of the message contents.  This is called the
<quote>pager.</quote>
</para>

<para>
The next few sections describe the functions provided in each of these
modes.
</para>

<sect2 id="index-menu">
<title>The Message Index</title>

<para>
Common keys used to navigate through and manage messages in the index
are shown in <xref linkend="tab-key-index"/>. How messages are presented
in the index menu can be customized using the <link
linkend="index-format">$index_format</link> variable.
</para>

<table id="tab-key-index">
<title>Most common message index keys</title>
<tgroup cols="2">
<thead>
<row><entry>Key</entry><entry>Description</entry></row>
</thead>
<tbody>
<row><entry>c</entry><entry>change to a different mailbox</entry></row>
<row><entry>Esc c</entry><entry>change to a folder in read-only mode</entry></row>
<row><entry>C</entry><entry>copy the current message to another mailbox</entry></row>
<row><entry>Esc C</entry><entry>decode a message and copy it to a folder</entry></row>
<row><entry>Esc s</entry><entry>decode a message and save it to a folder</entry></row>
<row><entry>D</entry><entry>delete messages matching a pattern</entry></row>
<row><entry>d</entry><entry>delete the current message</entry></row>
<row><entry>F</entry><entry>mark as important</entry></row>
<row><entry>l</entry><entry>show messages matching a pattern</entry></row>
<row><entry>N</entry><entry>mark message as new</entry></row>
<row><entry>o</entry><entry>change the current sort method</entry></row>
<row><entry>O</entry><entry>reverse sort the mailbox</entry></row>
<row><entry>q</entry><entry>save changes and exit</entry></row>
<row><entry>s</entry><entry>save-message</entry></row>
<row><entry>T</entry><entry>tag messages matching a pattern</entry></row>
<row><entry>t</entry><entry>toggle the tag on a message</entry></row>
<row><entry>Esc t</entry><entry>toggle tag on entire message thread</entry></row>
<row><entry>U</entry><entry>undelete messages matching a pattern</entry></row>
<row><entry>u</entry><entry>undelete-message</entry></row>
<row><entry>v</entry><entry>view-attachments</entry></row>
<row><entry>x</entry><entry>abort changes and exit</entry></row>
<row><entry>&lt;Return&gt;</entry><entry>display-message</entry></row>
<row><entry>&lt;Tab&gt;</entry><entry>jump to the next new or unread message</entry></row>
<row><entry>@</entry><entry>show the author's full e-mail address</entry></row>
<row><entry>$</entry><entry>save changes to mailbox</entry></row>
<row><entry>/</entry><entry>search</entry></row>
<row><entry>Esc /</entry><entry>search-reverse</entry></row>
<row><entry>^L</entry><entry>clear and redraw the screen</entry></row>
<row><entry>^T</entry><entry>untag messages matching a pattern</entry></row>
</tbody>
</tgroup>
</table>

<para>
In addition to who sent the message and the subject, a short summary of
the disposition of each message is printed beside the message number.
Zero or more of the <quote>flags</quote> in <xref
linkend="tab-msg-status-flags"/> may appear, some of which can be turned
on or off using these functions: <literal>&lt;set-flag&gt;</literal> and
<literal>&lt;clear-flag&gt;</literal> bound by default to
<quote>w</quote> and <quote>W</quote> respectively.
</para>

<para>
Furthermore, the flags in <xref linkend="tab-msg-recip-flags"/> reflect
who the message is addressed to. They can be customized with the <link
linkend="to-chars">$to_chars</link> variable.
</para>

<table id="tab-msg-status-flags">
<title>Message status flags</title>
<tgroup cols="2">
<thead>
<row><entry>Flag</entry><entry>Description</entry></row>
</thead>
<tbody>
<row><entry>D</entry><entry>message is deleted (is marked for deletion)</entry></row>
<row><entry>d</entry><entry>message has attachments marked for deletion</entry></row>
<row><entry>K</entry><entry>contains a PGP public key</entry></row>
<row><entry>N</entry><entry>message is new</entry></row>
<row><entry>O</entry><entry>message is old</entry></row>
<row><entry>P</entry><entry>message is PGP encrypted</entry></row>
<row><entry>r</entry><entry>message has been replied to</entry></row>
<row><entry>S</entry><entry>message is signed, and the signature is successfully verified</entry></row>
<row><entry>s</entry><entry>message is signed</entry></row>
<row><entry>!</entry><entry>message is flagged</entry></row>
<row><entry>*</entry><entry>message is tagged</entry></row>
<row><entry>n</entry><entry>thread contains new messages (only if collapsed)</entry></row>
<row><entry>o</entry><entry>thread contains old messages (only if collapsed)</entry></row>
</tbody>
</tgroup>
</table>

<table id="tab-msg-recip-flags">
<title>Message recipient flags</title>
<tgroup cols="2">
<thead>
<row><entry>Flag</entry><entry>Description</entry></row>
</thead>
<tbody>
<row><entry>+</entry><entry>message is to you and you only</entry></row>
<row><entry>T</entry><entry>message is to you, but also to or CC'ed to others</entry></row>
<row><entry>C</entry><entry>message is CC'ed to you</entry></row>
<row><entry>F</entry><entry>message is from you</entry></row>
<row><entry>L</entry><entry>message is sent to a subscribed mailing list</entry></row>
</tbody>
</tgroup>
</table>

</sect2>

<sect2 id="pager-menu">
<title>The Pager</title>

<para>
By default, Mutt uses its built-in pager to display the contents of
messages (an external pager such as <literal>less(1)</literal> can be
configured, see <link linkend="pager">$pager</link> variable).  The
pager is very similar to the Unix program <literal>less(1)</literal>
though not nearly as featureful.
</para>

<table id="tab-key-pager">
<title>Most common pager keys</title>
<tgroup cols="2">
<thead>
<row><entry>Key</entry><entry>Description</entry></row>
</thead>
<tbody>
<row><entry>&lt;Return&gt;</entry><entry>go down one line</entry></row>
<row><entry>&lt;Space&gt;</entry><entry>display the next page (or next message if at the end of a message)</entry></row>
<row><entry>-</entry><entry>go back to the previous page</entry></row>
<row><entry>n</entry><entry>search for next match</entry></row>
<row><entry>S</entry><entry>skip beyond quoted text</entry></row>
<row><entry>T</entry><entry>toggle display of quoted text</entry></row>
<row><entry>?</entry><entry>show keybindings</entry></row>
<row><entry>/</entry><entry>regular expression search</entry></row>
<row><entry>Esc /</entry><entry>backward regular expression search</entry></row>
<row><entry>\</entry><entry>toggle highlighting of search matches</entry></row>
<row><entry>^</entry><entry>jump to the top of the message</entry></row>
</tbody>
</tgroup>
</table>

<para>
In addition to key bindings in <xref linkend="tab-key-pager"/>, many of
the functions from the index menu are also available in the pager, such
as <literal>&lt;delete-message&gt;</literal> or
<literal>&lt;copy-message&gt;</literal> (this is one advantage over
using an external pager to view messages).
</para>

<para>
Also, the internal pager supports a couple other advanced features. For
one, it will accept and translate the <quote>standard</quote> nroff
sequences for bold and underline. These sequences are a series of either
the letter, backspace (<quote>^H</quote>), the letter again for bold or
the letter, backspace, <quote>_</quote> for denoting underline. Mutt
will attempt to display these in bold and underline respectively if your
terminal supports them. If not, you can use the bold and underline <link
linkend="color">color</link> objects to specify a
<command>color</command> or mono attribute for them.
</para>

<para>
Additionally, the internal pager supports the ANSI escape sequences for
character attributes.  Mutt translates them into the correct color and
character settings.  The sequences Mutt supports are:
</para>

<screen>
\e[<emphasis>Ps</emphasis>;<emphasis>Ps</emphasis>;..<emphasis>Ps</emphasis>;m
</screen>

<para>
where <emphasis>Ps</emphasis> can be one of the codes shown in <xref
linkend="tab-ansi-esc"/>.
</para>

<table id="tab-ansi-esc">
<title>ANSI escape sequences</title>
<tgroup cols="2">
<thead>
<row><entry>Escape code</entry><entry>Description</entry></row>
</thead>
<tbody>
<row><entry>0</entry><entry>All attributes off</entry></row>
<row><entry>1</entry><entry>Bold on</entry></row>
<row><entry>4</entry><entry>Underline on</entry></row>
<row><entry>5</entry><entry>Blink on</entry></row>
<row><entry>7</entry><entry>Reverse video on</entry></row>
<row><entry>3<emphasis>&lt;color&gt;</emphasis></entry><entry>Foreground color is <emphasis>&lt;color&gt;</emphasis> (see <xref linkend="tab-color"/>)</entry></row>
<row><entry>4<emphasis>&lt;color&gt;</emphasis></entry><entry>Background color is <emphasis>&lt;color&gt;</emphasis> (see <xref linkend="tab-color"/>)</entry></row>
</tbody>
</tgroup>
</table>

<table id="tab-color">
<title>Color sequences</title>
<tgroup cols="2">
<thead>
<row><entry>Color code</entry><entry>Color</entry></row>
</thead>
<tbody>
<row><entry>0</entry><entry>Black</entry></row>
<row><entry>1</entry><entry>Red</entry></row>
<row><entry>2</entry><entry>Green</entry></row>
<row><entry>3</entry><entry>Yellow</entry></row>
<row><entry>4</entry><entry>Blue</entry></row>
<row><entry>5</entry><entry>Magenta</entry></row>
<row><entry>6</entry><entry>Cyan</entry></row>
<row><entry>7</entry><entry>White</entry></row>
</tbody>
</tgroup>
</table>

<para>
Mutt uses these attributes for handling <literal>text/enriched</literal>
messages, and they can also be used by an external <link
linkend="auto-view">autoview</link> script for highlighting purposes.
</para>

<note>
<para>
If you change the colors for your display, for example by changing the
color associated with color2 for your xterm, then that color will be
used instead of green.
</para>
</note>

<note>
<para>
Note that the search commands in the pager take regular expressions,
which are not quite the same as the more complex <link
linkend="patterns">patterns</link> used by the search command in the
index. This is because patterns are used to select messages by criteria
whereas the pager already displays a selected message.
</para>
</note>

</sect2>

<sect2 id="threads">
<title>Threaded Mode</title>

<para>
So-called <quote>threads</quote> provide a hierarchy of messages where
replies are linked to their parent message(s). This organizational form
is extremely useful in mailing lists where different parts of the
discussion diverge. Mutt displays threads as a tree structure.
</para>

<para>
In Mutt, when a mailbox is <link linkend="sort">sorted</link>
by <emphasis>threads</emphasis>, there are a few additional functions
available in the <emphasis>index</emphasis>
and <emphasis>pager</emphasis> modes as shown in
<xref linkend="tab-key-threads"/>.
</para>

<table id="tab-key-threads">
<title>Most common thread mode keys</title>
<tgroup cols="3">
<thead>
<row><entry>Key</entry><entry>Function</entry><entry>Description</entry></row>
</thead>
<tbody>
<row><entry>^D</entry><entry><literal>&lt;delete-thread&gt;</literal></entry><entry>delete all messages in the current thread</entry></row>
<row><entry>^U</entry><entry><literal>&lt;undelete-thread&gt;</literal></entry><entry>undelete all messages in the current thread</entry></row>
<row><entry>^N</entry><entry><literal>&lt;next-thread&gt;</literal></entry><entry>jump to the start of the next thread</entry></row>
<row><entry>^P</entry><entry><literal>&lt;previous-thread&gt;</literal></entry><entry>jump to the start of the previous thread</entry></row>
<row><entry>^R</entry><entry><literal>&lt;read-thread&gt;</literal></entry><entry>mark the current thread as read</entry></row>
<row><entry>Esc d</entry><entry><literal>&lt;delete-subthread&gt;</literal></entry><entry>delete all messages in the current subthread</entry></row>
<row><entry>Esc u</entry><entry><literal>&lt;undelete-subthread&gt;</literal></entry><entry>undelete all messages in the current subthread</entry></row>
<row><entry>Esc n</entry><entry><literal>&lt;next-subthread&gt;</literal></entry><entry>jump to the start of the next subthread</entry></row>
<row><entry>Esc p</entry><entry><literal>&lt;previous-subthread&gt;</literal></entry><entry>jump to the start of the previous subthread</entry></row>
<row><entry>Esc r</entry><entry><literal>&lt;read-subthread&gt;</literal></entry><entry>mark the current subthread as read</entry></row>
<row><entry>Esc t</entry><entry><literal>&lt;tag-thread&gt;</literal></entry><entry>toggle the tag on the current thread</entry></row>
<row><entry>Esc v</entry><entry><literal>&lt;collapse-thread&gt;</literal></entry><entry>toggle collapse for the current thread</entry></row>
<row><entry>Esc V</entry><entry><literal>&lt;collapse-all&gt;</literal></entry><entry>toggle collapse for all threads</entry></row>
<row><entry>P</entry><entry><literal>&lt;parent-message&gt;</literal></entry><entry>jump to parent message in thread</entry></row>
</tbody>
</tgroup>
</table>

<para>
Collapsing a thread displays only the first message in the thread and
hides the others. This is useful when threads contain so many messages
that you can only see a handful of threads on the screen. See %M in
<link linkend="index-format">$index_format</link>.  For example, you
could use <quote>%?M?(#%03M)&amp;(%4l)?</quote> in <link
linkend="index-format">$index_format</link> to optionally display the
number of hidden messages if the thread is collapsed. The
<literal>%?&lt;char&gt;?&lt;if-part&gt;&amp;&lt;else-part&gt;?</literal>
syntax is explained in detail in <link
linkend="formatstrings-conditionals">format string conditionals</link>.
</para>

<para>
Technically, every reply should contain a list of its parent messages in
the thread tree, but not all do. In these cases, Mutt groups them by
subject which can be controlled using the <link
linkend="strict-threads">$strict_threads</link> variable.
</para>

</sect2>

<sect2 id="reading-misc">
<title>Miscellaneous Functions</title>

<para>
In addition, the <emphasis>index</emphasis> and
<emphasis>pager</emphasis> menus have these interesting functions:
</para>

<variablelist>

<varlistentry>
<term>
<literal>&lt;create-alias&gt;</literal><anchor id="create-alias"/>
(default: a)
</term>
<listitem>
<para>
Creates a new alias based upon the current message (or prompts for a new
one).  Once editing is complete, an <link
linkend="alias"><command>alias</command></link> command is added to the
file specified by the <link linkend="alias-file">$alias_file</link>
variable for future use
</para>

<note>
<para>
Mutt does not read the <link linkend="alias-file">$alias_file</link>
upon startup so you must explicitly <link
linkend="source"><command>source</command></link> the file.
</para>
</note>
</listitem>
</varlistentry>

<varlistentry>
<term>
<literal>&lt;check-traditional-pgp&gt;</literal><anchor
id="check-traditional-pgp"/> (default: Esc P)
</term>
<listitem>
<para>
This function will search the current message for content signed or
encrypted with PGP the <quote>traditional</quote> way, that is, without
proper MIME tagging.  Technically, this function will temporarily change
the MIME content types of the body parts containing PGP data; this is
similar to the <link
linkend="edit-type"><literal>&lt;edit-type&gt;</literal></link>
function's effect.
</para>
</listitem>
</varlistentry>

<varlistentry>
<term>
<literal>&lt;edit&gt;</literal><anchor id="edit"/> (default: e)
</term>
<listitem>
<para>
This command (available in the index and pager) allows you to edit the
raw current message as it's present in the mail folder.  After you have
finished editing, the changed message will be appended to the current
folder, and the original message will be marked for deletion; if the
message is unchanged it won't be replaced.
</para>
</listitem>
</varlistentry>

<varlistentry>
<term>
<literal>&lt;edit-type&gt;</literal><anchor id="edit-type"/> (default:
^E on the attachment menu, and in the pager and index menus; ^T on the
compose menu)
</term>
<listitem>
<para>
This command is used to temporarily edit an attachment's content type to
fix, for instance, bogus character set parameters.  When invoked from
the index or from the pager, you'll have the opportunity to edit the
top-level attachment's content type.  On the <link
linkend="attach-menu">attachment menu</link>, you can change any
attachment's content type. These changes are not persistent, and get
lost upon changing folders.
</para>

<para>
Note that this command is also available on the <link
linkend="compose-menu">compose menu</link>.  There, it's used to
fine-tune the properties of attachments you are going to send.
</para>
</listitem>
</varlistentry>

<varlistentry>
<term>
<literal>&lt;enter-command&gt;</literal><anchor id="enter-command"/>
(default: <quote>:</quote>)
</term>
<listitem>
<para>
This command is used to execute any command you would normally put in a
configuration file.  A common use is to check the settings of variables,
or in conjunction with <link linkend="macro">macros</link> to change
settings on the fly.
</para>
</listitem>
</varlistentry>

<varlistentry>
<term>
<literal>&lt;extract-keys&gt;</literal><anchor id="extract-keys"/>
(default: ^K)
</term>
<listitem>
<para>
This command extracts PGP public keys from the current or tagged
message(s) and adds them to your PGP public key ring.
</para>
</listitem>
</varlistentry>

<varlistentry>
<term>
<literal>&lt;forget-passphrase&gt;</literal><anchor
id="forget-passphrase"/> (default: ^F)
</term>
<listitem>
<para>
This command wipes the passphrase(s) from memory. It is useful, if you
misspelled the passphrase.
</para>
</listitem>
</varlistentry>

<varlistentry>
<term>
<literal>&lt;list-reply&gt;</literal><anchor id="list-reply"/> (default:
L)
</term>
<listitem>
<para>
Reply to the current or tagged message(s) by extracting any addresses
which match the regular expressions given by the <link
linkend="lists"><command>lists</command> or
<command>subscribe</command></link> commands, but also honor any
<literal>Mail-Followup-To</literal> header(s) if the <link
linkend="honor-followup-to">$honor_followup_to</link> configuration
variable is set.  In addition, the <literal>List-Post</literal> header field is
examined for <literal>mailto:</literal> URLs specifying a mailing list address.
Using this when replying to messages posted to mailing lists helps avoid
duplicate copies being sent to the author of the message you are replying to.
</para>
</listitem>
</varlistentry>

<varlistentry>
<term>
<literal>&lt;pipe-message&gt;</literal><anchor id="pipe-message"/>
(default: |)
</term>
<listitem>
<para>
Asks for an external Unix command and pipes the current or tagged
message(s) to it.  The variables <link
linkend="pipe-decode">$pipe_decode</link>, <link
linkend="pipe-split">$pipe_split</link>, <link
linkend="pipe-sep">$pipe_sep</link> and <link
linkend="wait-key">$wait_key</link> control the exact behavior of this
function.
</para>
</listitem>
</varlistentry>

<varlistentry>
<term>
<literal>&lt;resend-message&gt;</literal><anchor id="resend-message"/>
(default: Esc e)
</term>
<listitem>
<para>
Mutt takes the current message as a template for a new message.  This
function is best described as "recall from arbitrary folders".  It can
conveniently be used to forward MIME messages while preserving the
original mail structure. Note that the amount of headers included here
depends on the value of the <link linkend="weed">$weed</link> variable.
</para>

<para>
This function is also available from the attachment menu. You can use
this to easily resend a message which was included with a bounce message
as a <literal>message/rfc822</literal> body part.
</para>
</listitem>
</varlistentry>

<varlistentry>
<term>
<literal>&lt;shell-escape&gt;</literal><anchor id="shell-escape"/>
(default: !)
</term>
<listitem>
<para>
Asks for an external Unix command and executes it.  The <link
linkend="wait-key">$wait_key</link> can be used to control whether Mutt
will wait for a key to be pressed when the command returns (presumably
to let the user read the output of the command), based on the return
status of the named command. If no command is given, an interactive
shell is executed.
</para>
</listitem>
</varlistentry>

<varlistentry>
<term>
<literal>&lt;toggle-quoted&gt;</literal><anchor id="toggle-quoted"/>
(default: T)
</term>
<listitem>
<para>
The pager uses the <link linkend="quote-regexp">$quote_regexp</link>
variable to detect quoted text when displaying the body of the message.
This function toggles the display of the quoted material in the message.
It is particularly useful when being interested in just the response and
there is a large amount of quoted text in the way.
</para>
</listitem>
</varlistentry>

<varlistentry>
<term>
<literal>&lt;skip-quoted&gt;</literal><anchor id="skip-quoted"/>
(default: S)
</term>
<listitem>
<para>
This function will go to the next line of non-quoted text which comes
after a line of quoted text in the internal pager.
</para>
</listitem>
</varlistentry>

</variablelist>

</sect2>

</sect1>

<sect1 id="sending">
<title>Sending Mail</title>

<sect2 id="sending-intro">
<title>Introduction</title>

<para>
The bindings shown in <xref linkend="tab-key-send"/> are available in
the <emphasis>index</emphasis> and <emphasis>pager</emphasis> to start a
new message.
</para>

<table id="tab-key-send">
<title>Most common mail sending keys</title>
<tgroup cols="3">
<thead>
<row><entry>Key</entry><entry>Function</entry><entry>Description</entry></row>
</thead>
<tbody>
<row><entry>m</entry><entry><literal>&lt;compose&gt;</literal></entry><entry>compose a new message</entry></row>
<row><entry>r</entry><entry><literal>&lt;reply&gt;</literal></entry><entry>reply to sender</entry></row>
<row><entry>g</entry><entry><literal>&lt;group-reply&gt;</literal></entry><entry>reply to all recipients</entry></row>
<row><entry>L</entry><entry><literal>&lt;list-reply&gt;</literal></entry><entry>reply to mailing list address</entry></row>
<row><entry>f</entry><entry><literal>&lt;forward&gt;</literal></entry><entry>forward message</entry></row>
<row><entry>b</entry><entry><literal>&lt;bounce&gt;</literal></entry><entry>bounce (remail) message</entry></row>
<row><entry>Esc k</entry><entry><literal>&lt;mail-key&gt;</literal></entry><entry>mail a PGP public key to someone</entry></row>
</tbody>
</tgroup>
</table>

<para>
<emphasis>Bouncing</emphasis> a message sends the message as-is to the
recipient you specify.  <emphasis>Forwarding</emphasis> a message allows
you to add comments or modify the message you are forwarding.  These
items are discussed in greater detail in the next section <quote><link
linkend="forwarding-mail">Forwarding and Bouncing Mail</link>.</quote>
</para>

<para>
Mutt will then enter the <emphasis>compose</emphasis> menu and prompt
you for the recipients to place on the <quote>To:</quote> header field
when you hit <literal>m</literal> to start a new message. Next, it will
ask you for the <quote>Subject:</quote> field for the message, providing
a default if you are replying to or forwarding a message. You again have
the chance to adjust recipients, subject, and security settings right
before actually sending the message. See also <link
linkend="askcc">$askcc</link>, <link linkend="askbcc">$askbcc</link>,
<link linkend="autoedit">$autoedit</link>, <link
linkend="bounce">$bounce</link>, <link
linkend="fast-reply">$fast_reply</link>, and <link
linkend="include">$include</link> for changing how and if Mutt asks
these questions.
</para>

<para>
When replying, Mutt fills these fields with proper values depending on
the reply type.  The types of replying supported are:
</para>

<variablelist>
<varlistentry>
<term>Simple reply</term>
<listitem>
<para>
Reply to the author directly.
</para>
</listitem>
</varlistentry>
<varlistentry>
<term>Group reply</term>
<listitem>
<para>
Reply to the author as well to all recipients except you; this consults
<link linkend="alternates"><command>alternates</command></link>.
</para>
</listitem>
</varlistentry>
<varlistentry>
<term>List reply</term>
<listitem>
<para>
Reply to all mailing list addresses found, either specified via
configuration or auto-detected.  See <xref linkend="lists"/> for
details.
</para>
</listitem>
</varlistentry>
</variablelist>

<para>
After getting recipients for new messages, forwards or replies, Mutt
will then automatically start your <link linkend="editor">$editor</link>
on the message body. If the <link
linkend="edit-headers">$edit_headers</link> variable is set, the headers
will be at the top of the message in your editor; the message body
should start on a new line after the existing blank line at the end of
headers.  Any messages you are replying to will be added in sort order
to the message, with appropriate
<link linkend="attribution">$attribution</link>, <link
linkend="indent-string">$indent_string</link> and <link
linkend="post-indent-string">$post_indent_string</link>.  When
forwarding a message, if the <link
linkend="mime-forward">$mime_forward</link> variable is unset, a copy of
the forwarded message will be included.  If you have specified a <link
linkend="signature">$signature</link>, it will be appended to the
message.
</para>

<para>
Once you have finished editing the body of your mail message, you are
returned to the <emphasis>compose</emphasis> menu providing the
functions shown in <xref linkend="tab-func-compose"/> to modify, send or
postpone the message.
</para>

<table id="tab-func-compose">
<title>Most common compose menu keys</title>
<tgroup cols="3">
<thead>
<row><entry>Key</entry><entry>Function</entry><entry>Description</entry></row>
</thead>
<tbody>
<row><entry>a</entry><entry><literal>&lt;attach-file&gt;</literal></entry><entry>attach a file</entry></row>
<row><entry>A</entry><entry><literal>&lt;attach-message&gt;</literal></entry><entry>attach message(s) to the message</entry></row>
<row><entry>Esc k</entry><entry><literal>&lt;attach-key&gt;</literal></entry><entry>attach a PGP public key</entry></row>
<row><entry>d</entry><entry><literal>&lt;edit-description&gt;</literal></entry><entry>edit description on attachment</entry></row>
<row><entry>D</entry><entry><literal>&lt;detach-file&gt;</literal></entry><entry>detach a file</entry></row>
<row><entry>t</entry><entry><literal>&lt;edit-to&gt;</literal></entry><entry>edit the To field</entry></row>
<row><entry>Esc f</entry><entry><literal>&lt;edit-from&gt;</literal></entry><entry>edit the From field</entry></row>
<row><entry>r</entry><entry><literal>&lt;edit-reply-to&gt;</literal></entry><entry>edit the Reply-To field</entry></row>
<row><entry>c</entry><entry><literal>&lt;edit-cc&gt;</literal></entry><entry>edit the Cc field</entry></row>
<row><entry>b</entry><entry><literal>&lt;edit-bcc&gt;</literal></entry><entry>edit the Bcc field</entry></row>
<row><entry>y</entry><entry><literal>&lt;send-message&gt;</literal></entry><entry>send the message</entry></row>
<row><entry>s</entry><entry><literal>&lt;edit-subject&gt;</literal></entry><entry>edit the Subject</entry></row>
<row><entry>S</entry><entry><literal>&lt;smime-menu&gt;</literal></entry><entry>select S/MIME options</entry></row>
<row><entry>f</entry><entry><literal>&lt;edit-fcc&gt;</literal></entry><entry>specify an <quote>Fcc</quote> mailbox</entry></row>
<row><entry>p</entry><entry><literal>&lt;pgp-menu&gt;</literal></entry><entry>select PGP options</entry></row>
<row><entry>P</entry><entry><literal>&lt;postpone-message&gt;</literal></entry><entry>postpone this message until later</entry></row>
<row><entry>q</entry><entry><literal>&lt;quit&gt;</literal></entry><entry>quit (abort) sending the message</entry></row>
<row><entry>w</entry><entry><literal>&lt;write-fcc&gt;</literal></entry><entry>write the message to a folder</entry></row>
<row><entry>i</entry><entry><literal>&lt;ispell&gt;</literal></entry><entry>check spelling (if available on your system)</entry></row>
<row><entry>^F</entry><entry><literal>&lt;forget-passphrase&gt;</literal></entry><entry>wipe passphrase(s) from memory</entry></row>
</tbody>
</tgroup>
</table>

<para>
The compose menu is also used to edit the attachments for a message
which can be either files or other messages. The
<literal>&lt;attach-message&gt;</literal> function to will prompt you
for a folder to attach messages from. You can now tag messages in that
folder and they will be attached to the message you are sending.
</para>

<note>
<para>
Note that certain operations like composing a new mail, replying,
forwarding, etc. are not permitted when you are in that folder. The %r
in <link linkend="status-format">$status_format</link> will change to a
<quote>A</quote> to indicate that you are in attach-message mode.
</para>
</note>

</sect2>

<sect2 id="edit-header">
<title>Editing the Message Header</title>

<para>
When editing the header because of <link
linkend="edit-headers">$edit_headers</link> being set, there are a
several pseudo headers available which will not be included in sent
messages but trigger special Mutt behavior.
</para>

<sect3 id="fcc-header">
<title>Fcc: Pseudo Header</title>

<para>
If you specify
</para>

<para>
<literal>Fcc:</literal> <emphasis>filename</emphasis>
</para>

<para>
as a header, Mutt will pick up <emphasis>filename</emphasis> just as if
you had used the <literal>&lt;edit-fcc&gt;</literal> function in the
<emphasis>compose</emphasis> menu.  It can later be changed from the
compose menu.
</para>

</sect3>

<sect3 id="attach-header">
<title>Attach: Pseudo Header</title>

<para>
You can also attach files to your message by specifying
</para>

<para>
<literal>Attach:</literal> <emphasis>filename</emphasis>
[ <emphasis>description</emphasis> ]
</para>

<para>
where <emphasis>filename</emphasis> is the file to attach and
<emphasis>description</emphasis> is an optional string to use as the
description of the attached file. Spaces in filenames have to be escaped
using backslash (<quote>\</quote>).  The file can be removed as well as
more added from the compose menu.
</para>

</sect3>

<sect3 id="pgp-header">
<title>Pgp: Pseudo Header</title>

<para>
If you want to use PGP, you can specify
</para>

<para>
<literal>Pgp:</literal> [ <literal>E</literal> | <literal>S</literal> | <literal>S</literal><emphasis>&lt;id&gt;</emphasis> ]

</para>

<para>
<quote>E</quote> selects encryption, <quote>S</quote> selects signing
and <quote>S&lt;id&gt;</quote> selects signing with the given key,
setting <link linkend="pgp-sign-as">$pgp_sign_as</link> permanently. The
selection can later be changed in the compose menu.
</para>

</sect3>

<sect3 id="in-reply-to-header">
<title>In-Reply-To: Header</title>

<para>
When replying to messages, the <emphasis>In-Reply-To:</emphasis> header
contains the Message-Id of the message(s) you reply to. If you remove or
modify its value, Mutt will not generate a
<emphasis>References:</emphasis> field, which allows you to create a new
message thread, for example to create a new message to a mailing list
without having to enter the mailing list's address.
</para>

<para>
If you intend to start a new thread by replying, please make really sure
you remove the <emphasis>In-Reply-To:</emphasis> header in your
editor. Otherwise, though you'll produce a technically valid reply, some
netiquette guardians will be annoyed by this so-called <quote>thread
hijacking</quote>.
</para>

</sect3>

</sect2>

<sect2 id="sending-crypto">
<title>Sending Cryptographically Signed/Encrypted Messages</title>

<para>
If you have told Mutt to PGP or S/MIME encrypt a message, it will guide
you through a key selection process when you try to send the message.
Mutt will not ask you any questions about keys which have a certified
user ID matching one of the message recipients' mail addresses.
However, there may be situations in which there are several keys, weakly
certified user ID fields, or where no matching keys can be found.
</para>

<para>
In these cases, you are dropped into a menu with a list of keys from
which you can select one.  When you quit this menu, or Mutt can't find
any matching keys, you are prompted for a user ID.  You can, as usually,
abort this prompt using <literal>^G</literal>.  When you do so, Mutt
will return to the compose screen.
</para>

<para>
Once you have successfully finished the key selection, the message will
be encrypted using the selected public keys when sent out.
</para>

<para>
Most fields of the entries in the key selection menu (see also <link
linkend="pgp-entry-format">$pgp_entry_format</link>) have obvious
meanings.  But some explanations on the capabilities, flags, and
validity fields are in order.
</para>

<para>
The flags sequence (<quote>%f</quote>) will expand to one of the flags
in <xref linkend="tab-pgp-menuflags"/>.
</para>

<table id="tab-pgp-menuflags">
<title>PGP key menu flags</title>
<tgroup cols="2">
<thead>
<row><entry>Flag</entry><entry>Description</entry></row>
</thead>
<tbody>
<row><entry>R</entry><entry>The key has been revoked and can't be used.</entry></row>
<row><entry>X</entry><entry>The key is expired and can't be used.</entry></row>
<row><entry>d</entry><entry>You have marked the key as disabled.</entry></row>
<row><entry>c</entry><entry>There are unknown critical self-signature packets.</entry></row>
</tbody>
</tgroup>
</table>

<para>
The capabilities field (<quote>%c</quote>) expands to a two-character
sequence representing a key's capabilities.  The first character gives
the key's encryption capabilities: A minus sign (<quote>-</quote>) means
that the key cannot be used for encryption.  A dot (<quote>.</quote>)
means that it's marked as a signature key in one of the user IDs, but
may also be used for encryption.  The letter <quote>e</quote> indicates
that this key can be used for encryption.
</para>

<para>
The second character indicates the key's signing capabilities.  Once
again, a <quote>-</quote> implies <quote>not for signing</quote>,
<quote>.</quote> implies that the key is marked as an encryption key in
one of the user-ids, and <quote>s</quote> denotes a key which can be
used for signing.
</para>

<para>
Finally, the validity field (<quote>%t</quote>) indicates how
well-certified a user-id is.  A question mark (<quote>?</quote>)
indicates undefined validity, a minus character (<quote>-</quote>) marks
an untrusted association, a space character means a partially trusted
association, and a plus character (<quote>+</quote>) indicates complete
validity.
</para>

</sect2>

<sect2 id="ff">
<title>Sending Format=Flowed Messages</title>

<sect3 id="ff-concept">
<title>Concept</title>

<para>
<literal>format=flowed</literal>-style messages (or
<literal>f=f</literal> for short) are <literal>text/plain</literal>
messages that consist of paragraphs which a receiver's mail client may
reformat to its own needs which mostly means to customize line lengths
regardless of what the sender sent. Technically this is achieved by
letting lines of a <quote>flowable</quote> paragraph end in spaces
except for the last line.
</para>

<para>
While for text-mode clients like Mutt it's the best way to assume only a
standard 80x25 character cell terminal, it may be desired to let the
receiver decide completely how to view a message.
</para>

</sect3>

<sect3 id="ff-support">
<title>Mutt Support</title>

<para>
Mutt only supports setting the required <literal>format=flowed</literal>
MIME parameter on outgoing messages if the <link
linkend="text-flowed">$text_flowed</link> variable is set, specifically
it does not add the trailing spaces.
</para>

<para>
After editing the initial message text and before entering the compose
menu, Mutt properly space-stuffs the message.
<emphasis>Space-stuffing</emphasis> is required by RfC3676 defining
<literal>format=flowed</literal> and means to prepend a space to:
</para>

<itemizedlist>
<listitem><para>all lines starting with a space</para></listitem>
<listitem><para>lines starting with the word
<quote><literal>From</literal></quote> followed by
space</para></listitem>
<listitem><para>all lines starting with
<quote><literal>&gt;</literal></quote> which is not intended to be a
quote character</para></listitem>
</itemizedlist>

<note>
<para>
Mutt only supports space-stuffing for the first two types of lines but
not for the third: It is impossible to safely detect whether a leading
<literal>&gt;</literal> character starts a quote or not. Furthermore,
Mutt only applies space-stuffing <emphasis>once</emphasis> after the
initial edit is finished.
</para>
</note>

<para>
All leading spaces are to be removed by receiving clients to restore the
original message prior to further processing.
</para>

</sect3>

<sect3 id="ff-editor">
<title>Editor Considerations</title>

<para>
As Mutt provides no additional features to compose
<literal>f=f</literal> messages, it's completely up to the user and his
editor to produce proper messages. Please consider your editor's
documentation if you intend to send <literal>f=f</literal> messages.
</para>

<para>
Please note that when editing messages from the compose menu several
times before really sending a mail, it's up to the user to ensure that
the message is properly space-stuffed.
</para>

<para>
For example, <emphasis>vim</emphasis> provides the <literal>w</literal>
flag for its <literal>formatoptions</literal> setting to assist in
creating <literal>f=f</literal> messages, see <literal>:help
fo-table</literal> for details.
</para>

</sect3>

<sect3 id="ff-pager">
<title>Reformatting</title>

<para>
  Mutt has some support for reformatting when viewing and replying to
  <literal>format=flowed</literal> messages.  In order to take advantage of these,
  <link linkend="reflow-text">$reflow_text</link> must be set.
</para>

<itemizedlist>
  <listitem>
  <para>
    Paragraphs are automatically reflowed and wrapped at a width specified
    by <link linkend="reflow-wrap">$reflow_wrap</link>.
  </para>
  </listitem>
  <listitem>
  <para>
    In its original format, the quoting style of <literal>format=flowed</literal>
    messages can be difficult to read, and doesn't intermix well with
    non-flowed replies.
    Setting <link linkend="reflow-space-quotes">$reflow_space_quotes</link>
    adds spaces after each level of quoting when in the pager and
    replying in a non-flowed format
    (i.e. with <link linkend="text-flowed">$text_flowed</link> unset).
  </para>
  </listitem>
  <listitem>
  <para>
    If <link linkend="reflow-space-quotes">$reflow_space_quotes</link>
    is unset, mutt will still add one trailing space after all the
    quotes in the pager (but not when replying).
  </para>
  </listitem>
</itemizedlist>

</sect3>

</sect2>

</sect1>

<sect1 id="forwarding-mail">
<title>Forwarding and Bouncing Mail</title>

<para>
Bouncing and forwarding let you send an existing message to recipients
that you specify. Bouncing a message sends a verbatim copy of a message
to alternative addresses as if they were the message's original
recipients specified in the Bcc header.  Forwarding a message, on the
other hand, allows you to modify the message before it is resent (for
example, by adding your own comments). Bouncing is done using the
<literal>&lt;bounce&gt;</literal> function and forwarding using the
<literal>&lt;forward&gt;</literal> function bound to <quote>b</quote>
and <quote>f</quote> respectively.
</para>

<para>
Forwarding can be done by including the original message in the new
message's body (surrounded by indicating lines) or including it as a
MIME attachment, depending on the value of the <link
linkend="mime-forward">$mime_forward</link> variable.  Decoding of
attachments, like in the pager, can be controlled by the <link
linkend="forward-decode">$forward_decode</link> and <link
linkend="mime-forward-decode">$mime_forward_decode</link> variables,
respectively.  The desired forwarding format may depend on the content,
therefore <link linkend="mime-forward">$mime_forward</link> is a
quadoption which, for example, can be set to <quote>ask-no</quote>.
</para>

<para>
The inclusion of headers is controlled by the current setting of the
<link linkend="weed">$weed</link> variable, unless <link
linkend="mime-forward">$mime_forward</link> is set.
</para>

<para>
Editing the message to forward follows the same procedure as sending or
replying to a message does.
</para>

</sect1>

<sect1 id="postponing-mail">
<title>Postponing Mail</title>

<para>
At times it is desirable to delay sending a message that you have
already begun to compose.  When the
<literal>&lt;postpone-message&gt;</literal> function is used in the
<emphasis>compose</emphasis> menu, the body of your message and
attachments are stored in the mailbox specified by the <link
linkend="postponed">$postponed</link> variable.  This means that you can
recall the message even if you exit Mutt and then restart it at a later
time.
</para>

<para>
Once a message is postponed, there are several ways to resume it.  From
the command line you can use the <quote>-p</quote> option, or if you
compose a new message from the <emphasis>index</emphasis> or
<emphasis>pager</emphasis> you will be prompted if postponed messages
exist.  If multiple messages are currently postponed, the
<emphasis>postponed</emphasis> menu will pop up and you can select which
message you would like to resume.
</para>

<note>
<para>
If you postpone a reply to a message, the reply setting of the message
is only updated when you actually finish the message and send it.  Also,
you must be in the same folder with the message you replied to for the
status of the message to be updated.
</para>
</note>

<para>
See also the <link linkend="postpone">$postpone</link> quad-option.
</para>

</sect1>

</chapter>

<chapter id="configuration">
<title>Configuration</title>

<sect1 id="configuration-files">
<title>Location of Initialization Files</title>

<para>
While the default configuration (or <quote>preferences</quote>) make
Mutt usable right out of the box, it is often desirable to tailor Mutt
to suit your own tastes. When Mutt is first invoked, it will attempt to
read the <quote>system</quote> configuration file (defaults set by your
local system administrator), unless the <quote>-n</quote> <link
linkend="commandline">command line</link> option is specified.  This
file is typically <literal>/usr/local/share/mutt/Muttrc</literal> or
<literal>/etc/Muttrc</literal>. Mutt will next look for a file named
<literal>.muttrc</literal> in your home directory.  If this file does
not exist and your home directory has a subdirectory named
<literal>.mutt</literal>, Mutt tries to load a file named
<literal>.mutt/muttrc</literal>.
</para>

<para>
<literal>.muttrc</literal> is the file where you will usually place your
<link linkend="commands">commands</link> to configure Mutt.
</para>

<para>
In addition, Mutt supports version specific configuration files that are
parsed instead of the default files as explained above.  For instance,
if your system has a <literal>Muttrc-0.88</literal> file in the system
configuration directory, and you are running version 0.88 of Mutt, this
file will be sourced instead of the <literal>Muttrc</literal> file.  The
same is true of the user configuration file, if you have a file
<literal>.muttrc-0.88.6</literal> in your home directory, when you run
Mutt version 0.88.6, it will source this file instead of the default
<literal>.muttrc</literal> file.  The version number is the same which
is visible using the <quote>-v</quote> <link
linkend="commandline">command line</link> switch or using the
<literal>show-version</literal> key (default: V) from the index menu.
</para>

</sect1>

<sect1 id="muttrc-syntax" xreflabel="Syntax of Initialization Files">
<title>Syntax of Initialization Files</title>

<para>
An initialization file consists of a series of <link
linkend="commands">commands</link>.  Each line of the file may contain
one or more commands.  When multiple commands are used, they must be
separated by a semicolon (<quote>;</quote>).
</para>

<example id="ex-rc-multiple-cmds">
<title>Multiple configuration commands per line</title>
<screen>
set realname='Mutt user' ; ignore x-
</screen>
</example>

<para>
The hash mark, or pound sign (<quote>#</quote>), is used as a
<quote>comment</quote> character. You can use it to annotate your
initialization file. All text after the comment character to the end of
the line is ignored.
</para>

<example id="ex-ec-comment">
<title>Commenting configuration files</title>
<screen>
my_hdr X-Disclaimer: Why are you listening to me? <emphasis role="comment"># This is a comment</emphasis>
</screen>
</example>

<para>
Single quotes (<quote>'</quote>) and double quotes (<quote>"</quote>)
can be used to quote strings which contain spaces or other special
characters.  The difference between the two types of quotes is similar
to that of many popular shell programs, namely that a single quote is
used to specify a literal string (one that is not interpreted for shell
variables or quoting with a backslash [see next paragraph]), while
double quotes indicate a string for which should be evaluated.  For
example, backticks are evaluated inside of double quotes, but
<emphasis>not</emphasis> for single quotes.
</para>

<para>
<quote>\</quote> quotes the next character, just as in shells such as
bash and zsh.  For example, if want to put quotes <quote>"</quote>
inside of a string, you can use <quote>\</quote> to force the next
character to be a literal instead of interpreted character.
</para>

<example id="ex-rc-quote">
<title>Escaping quotes in configuration files</title>
<screen>
set realname="Michael \"MuttDude\" Elkins"
</screen>
</example>

<para>
<quote>\\</quote> means to insert a literal <quote>\</quote> into the line.
<quote>\n</quote> and <quote>\r</quote> have their usual C meanings of linefeed and
carriage-return, respectively.
</para>

<para>
A <quote>\</quote> at the end of a line can be used to split commands
over multiple lines as it <quote>escapes</quote> the line end, provided
that the split points don't appear in the middle of command names. Lines
are first concatenated before interpretation so that a multi-line can be
commented by commenting out the first line only.
</para>

<example id="ex-rc-split">
<title>Splitting long configuration commands over several lines</title>
<screen>
set status_format="some very \
long value split \
over several lines"
</screen>
</example>

<para>
It is also possible to substitute the output of a Unix command in an
initialization file.  This is accomplished by enclosing the command in
backticks (``). In <xref linkend="ex-rc-backtick"/>, the output of the
Unix command <quote>uname -a</quote> will be substituted before the line
is parsed.  Since initialization files are line oriented, only the first
line of output from the Unix command will be substituted.
</para>

<example id="ex-rc-backtick">
<title>Using external command's output in configuration files</title>
<screen>
my_hdr X-Operating-System: `uname -a`
</screen>
</example>

<para>
Both environment variables and Mutt variables can be accessed by
prepending <quote>$</quote> to the name of the variable. For example,
</para>

<example id="ex-rc-env">
<title>Using environment variables in configuration files</title>
<screen>
set record=+sent_on_$HOSTNAME
</screen>
</example>

<para>
will cause Mutt to save outgoing messages to a folder named
<quote>sent_on_kremvax</quote> if the environment variable
<literal>$HOSTNAME</literal> is set to <quote>kremvax.</quote> (See
<link linkend="record">$record</link> for details.)
</para>

<para>
Mutt expands the variable when it is assigned, not when it is used. If
the value of a variable on the right-hand side of an assignment changes
after the assignment, the variable on the left-hand side will not be
affected.
</para>

<para>
The commands understood by Mutt are explained in the next paragraphs.
For a complete list, see the <link linkend="commands">command
reference</link>.
</para>

<para>
All configuration files are expected to be in the current locale as
specified by the <link linkend="charset">$charset</link> variable which
doesn't have a default value since it's determined by Mutt at startup.
If a configuration file is not encoded in the same character set the
<link linkend="config-charset">$config_charset</link> variable should be
used: all lines starting with the next are recoded from <link
linkend="config-charset">$config_charset</link> to <link
linkend="charset">$charset</link>.
</para>

<para>
This mechanism should be avoided if possible as it has the following
implications:
</para>

<itemizedlist>

<listitem><para>These variables should be set early in a configuration
file with <link linkend="charset">$charset</link> preceding <link
linkend="config-charset">$config_charset</link> so Mutt knows what
character set to convert to.</para></listitem>

<listitem><para>If <link linkend="config-charset">$config_charset</link>
is set, it should be set in each configuration file because the value is
global and <emphasis>not</emphasis> per configuration
file.</para></listitem>

<listitem><para>Because Mutt first recodes a line before it attempts to
parse it, a conversion introducing question marks or other characters as
part of errors (unconvertable characters, transliteration) may introduce
syntax errors or silently change the meaning of certain tokens
(e.g. inserting question marks into regular
expressions).</para></listitem>

</itemizedlist>

</sect1>

<sect1 id="addrgroup">
<title>Address Groups</title>

<para>Usage:</para>

<cmdsynopsis>
<command>group</command>
<arg choice="opt" rep="repeat">
<option>-group</option>
<replaceable class="parameter">name</replaceable>
</arg>
<group choice="req">
<arg choice="plain" rep="repeat">
<option>-rx</option>
<replaceable class="parameter">expr</replaceable>
</arg>
<arg choice="plain" rep="repeat">
<option>-addr</option>
<replaceable class="parameter">expr</replaceable>
</arg>
</group>

<command>ungroup</command>
<arg choice="opt" rep="repeat">
<option>-group</option>
<replaceable class="parameter">name</replaceable>
</arg>
<group choice="req">
<arg choice="plain">
<replaceable class="parameter">*</replaceable>
</arg>
<arg choice="plain" rep="repeat">
<option>-rx</option>
<replaceable class="parameter">expr</replaceable>
</arg>
<arg choice="plain" rep="repeat">
<option>-addr</option>
<replaceable class="parameter">expr</replaceable>
</arg>
</group>
</cmdsynopsis>

<para>
Mutt supports grouping addresses logically into named groups. An address
or address pattern can appear in several groups at the same time. These
groups can be used in <link linkend="patterns">patterns</link> (for searching, limiting and tagging) and
in hooks by using group patterns. This can be useful to classify mail
and take certain actions depending on in what groups the message is.
For example, the mutt user's mailing list would fit into the categories
<quote>mailing list</quote> and <quote>mutt-related</quote>. Using <link
linkend="send-hook"><literal>send-hook</literal></link>, the sender can
be set to a dedicated one for writing mailing list messages, and the
signature could be set to a mutt-related one for writing to a mutt list
&mdash; for other lists, the list sender setting still applies but a
different signature can be selected. Or, given a group only containing
recipients known to accept encrypted mail,
<quote>auto-encryption</quote> can be achieved easily.
</para>

<para>
The <command>group</command> command is used to directly add either
addresses or regular expressions to the specified group or groups. The
different categories of arguments to the <command>group</command>
command can be in any order. The flags <literal>-rx</literal> and
<literal>-addr</literal> specify what the following strings (that cannot
begin with a hyphen) should be interpreted as: either a regular
expression or an email address, respectively.
</para>

<para>
These address groups can also be created implicitly by the <link
linkend="alias"><command>alias</command></link>, <link
linkend="lists"><command>lists</command></link>, <link
linkend="lists"><command>subscribe</command></link> and <link
linkend="alternates"><command>alternates</command></link> commands by
specifying the optional <literal>-group</literal> option. For example,
</para>

<screen>
alternates -group me address1 address2
alternates -group me -group work address3
</screen>

<para>
would create a group named <quote>me</quote> which contains all your
addresses and a group named <quote>work</quote> which contains only your
work address <emphasis>address3</emphasis>. Besides many other
possibilities, this could be used to automatically mark your own
messages in a mailing list folder as read or use a special signature for
work-related messages.
</para>

<para>
The <command>ungroup</command> command is used to remove addresses or
regular expressions from the specified group or groups. The syntax is
similar to the <command>group</command> command, however the special
character <literal>*</literal> can be used to empty a group of all of
its contents. As soon as a group gets empty because all addresses and
regular expressions have been removed, it'll internally be removed, too
(i.e. there cannot be an empty group). When removing regular expressions
from a group, the pattern must be specified exactly as given to the
<command>group</command> command or <literal>-group</literal> argument.
</para>

</sect1>

<sect1 id="alias">
<title>Defining/Using Aliases</title>

<para>Usage:</para>

<cmdsynopsis>
<command>alias</command>
<arg choice="opt" rep="repeat">
<option>-group</option>
<replaceable class="parameter">name</replaceable>
</arg>
<arg choice="plain">
<replaceable class="parameter">key</replaceable>
</arg>
<arg choice="plain">
<replaceable class="parameter">address</replaceable>
</arg>
<arg choice="opt" rep="repeat">
<replaceable class="parameter">address</replaceable>
</arg>

<command>unalias</command>
<arg choice="opt" rep="repeat">
<option>-group</option>
<replaceable>name</replaceable>
</arg>
<group choice="req">
<arg choice="plain">
<replaceable class="parameter">*</replaceable>
</arg>
<arg choice="plain" rep="repeat">
<replaceable class="parameter">key</replaceable>
</arg>
</group>
</cmdsynopsis>

<para>
It's usually very cumbersome to remember or type out the address of
someone you are communicating with.  Mutt allows you to create
<quote>aliases</quote> which map a short string to a full address.
</para>

<note>
<para>
If you want to create an alias for more than one address, you
<emphasis>must</emphasis> separate the addresses with a comma
(<quote>,</quote>).
</para>
</note>

<para>
The optional <literal>-group</literal> argument to
<command>alias</command> causes the aliased address(es) to be added to
the named <emphasis>group</emphasis>.
</para>

<para>
To remove an alias or aliases (<quote>*</quote> means all aliases):
</para>

<screen>
alias muttdude me@cs.hmc.edu (Michael Elkins)
alias theguys manny, moe, jack
</screen>

<para>
Unlike other mailers, Mutt doesn't require aliases to be defined in a
special file.  The <command>alias</command> command can appear anywhere
in a configuration file, as long as this file is <link
linkend="source"><command>source</command>d</link>.  Consequently, you
can have multiple alias files, or you can have all aliases defined in
your <literal>.muttrc</literal>.
</para>

<para>
On the other hand, the <link
linkend="create-alias"><literal>&lt;create-alias&gt;</literal></link>
function can use only one file, the one pointed to by the <link
linkend="alias-file">$alias_file</link> variable (which is
<literal>~/.muttrc</literal> by default). This file is not special
either, in the sense that Mutt will happily append aliases to any file,
but in order for the new aliases to take effect you need to explicitly
<link linkend="source"><command>source</command></link> this file too.
</para>

<example id="ex-alias-external">
<title>Configuring external alias files</title>
<screen>
source /usr/local/share/Mutt.aliases
source ~/.mail_aliases
set alias_file=~/.mail_aliases
</screen>
</example>

<para>
To use aliases, you merely use the alias at any place in Mutt where Mutt
prompts for addresses, such as the <emphasis>To:</emphasis> or
<emphasis>Cc:</emphasis> prompt.  You can also enter aliases in your
editor at the appropriate headers if you have the <link
linkend="edit-headers">$edit_headers</link> variable set.
</para>

<para>
In addition, at the various address prompts, you can use the tab
character to expand a partial alias to the full alias.  If there are
multiple matches, Mutt will bring up a menu with the matching aliases.
In order to be presented with the full list of aliases, you must hit tab
without a partial alias, such as at the beginning of the prompt or after
a comma denoting multiple addresses.
</para>

<para>
In the alias menu, you can select as many aliases as you want with the
<literal>select-entry</literal> key (default: &lt;Return&gt;), and use
the <emphasis>exit</emphasis> key (default: q) to return to the address
prompt.
</para>

</sect1>

<sect1 id="bind">
<title>Changing the Default Key Bindings</title>

<para>Usage:</para>

<cmdsynopsis>
<command>bind</command>
<arg choice="plain">
<replaceable class="parameter">map</replaceable>
</arg>
<arg choice="plain">
<replaceable class="parameter">key</replaceable>
</arg>
<arg choice="plain">
<replaceable class="parameter">function</replaceable>
</arg>
</cmdsynopsis>

<para>
This command allows you to change the default key bindings (operation
invoked when pressing a key).
</para>

<para>
<emphasis>map</emphasis> specifies in which menu the binding belongs.
Multiple maps may be specified by separating them with commas (no
additional whitespace is allowed). The currently defined maps are:
</para>

<anchor id="maps"/>
<variablelist>

<varlistentry>
<term>generic</term>
<listitem>
<para>
This is not a real menu, but is used as a fallback for all of the other
menus except for the pager and editor modes.  If a key is not defined in
another menu, Mutt will look for a binding to use in this menu.  This
allows you to bind a key to a certain function in multiple menus instead
of having multiple <command>bind</command> statements to accomplish the
same task.
</para>
</listitem>
</varlistentry>
<varlistentry>
<term>alias</term>
<listitem>
<para>
The alias menu is the list of your personal aliases as defined in your
<literal>.muttrc</literal>.  It is the mapping from a short alias name
to the full email address(es) of the recipient(s).
</para>
</listitem>
</varlistentry>
<varlistentry>
<term>attach</term>
<listitem>
<para>
The attachment menu is used to access the attachments on received
messages.
</para>
</listitem>
</varlistentry>
<varlistentry>
<term>browser</term>
<listitem>
<para>
The browser is used for both browsing the local directory structure, and
for listing all of your incoming mailboxes.
</para>
</listitem>
</varlistentry>
<varlistentry>
<term>editor</term>
<listitem>
<para>
The editor is used to allow the user to enter a single line of text, such as
the <emphasis>To</emphasis> or <emphasis>Subject</emphasis> prompts in the
<literal>compose</literal> menu.
</para>
</listitem>
</varlistentry>
<varlistentry>
<term>index</term>
<listitem>
<para>
The index is the list of messages contained in a mailbox.
</para>
</listitem>
</varlistentry>
<varlistentry>
<term>compose</term>
<listitem>
<para>
The compose menu is the screen used when sending a new message.
</para>
</listitem>
</varlistentry>
<varlistentry>
<term>pager</term>
<listitem>
<para>
The pager is the mode used to display message/attachment data, and help
listings.
</para>
</listitem>
</varlistentry>
<varlistentry>
<term>pgp</term>
<listitem>
<para>
The pgp menu is used to select the OpenPGP keys used to encrypt outgoing
messages.
</para>
</listitem>
</varlistentry>
<varlistentry>
<term>smime</term>
<listitem>
<para>
The smime menu is used to select the OpenSSL certificates used to
encrypt outgoing messages.
</para>
</listitem>
</varlistentry>
<varlistentry>
<term>postpone</term>
<listitem>
<para>
The postpone menu is similar to the index menu, except is used when
recalling a message the user was composing, but saved until later.
</para>
</listitem>
</varlistentry>
<varlistentry>
<term>query</term>
<listitem>
<para>
The query menu is the browser for results returned by <link
linkend="query-command">$query_command</link>.
</para>
</listitem>
</varlistentry>
<varlistentry>
<term>mix</term>
<listitem>
<para>
The mixmaster screen is used to select remailer options for outgoing
messages (if Mutt is compiled with Mixmaster support).
</para>
</listitem>
</varlistentry>
</variablelist>

<para>
<emphasis>key</emphasis> is the key (or key sequence) you wish to bind.
To specify a control character, use the sequence
<emphasis>\Cx</emphasis>, where <emphasis>x</emphasis> is the letter of
the control character (for example, to specify control-A use
<quote>\Ca</quote>).  Note that the case of <emphasis>x</emphasis> as
well as <emphasis>\C</emphasis> is ignored, so that
<emphasis>\CA</emphasis>, <emphasis>\Ca</emphasis>,
<emphasis>\cA</emphasis> and <emphasis>\ca</emphasis> are all
equivalent.  An alternative form is to specify the key as a three digit
octal number prefixed with a <quote>\</quote> (for example
<emphasis>\177</emphasis> is equivalent to <emphasis>\c?</emphasis>). In
addition, <emphasis>key</emphasis> may be a symbolic name as shown in
<xref linkend="tab-key-names"/>.
</para>

<table id="tab-key-names">
<title>Symbolic key names</title>
<tgroup cols="2">
<thead>
<row><entry>Symbolic name</entry><entry>Meaning</entry></row>
</thead>
<tbody>
<row><entry>\t</entry><entry>tab</entry></row>
<row><entry>&lt;tab&gt;</entry><entry>tab</entry></row>
<row><entry>&lt;backtab&gt;</entry><entry>backtab / shift-tab</entry></row>
<row><entry>\r</entry><entry>carriage return</entry></row>
<row><entry>\n</entry><entry>newline</entry></row>
<row><entry>\e</entry><entry>escape</entry></row>
<row><entry>&lt;esc&gt;</entry><entry>escape</entry></row>
<row><entry>&lt;up&gt;</entry><entry>up arrow</entry></row>
<row><entry>&lt;down&gt;</entry><entry>down arrow</entry></row>
<row><entry>&lt;left&gt;</entry><entry>left arrow</entry></row>
<row><entry>&lt;right&gt;</entry><entry>right arrow</entry></row>
<row><entry>&lt;pageup&gt;</entry><entry>Page Up</entry></row>
<row><entry>&lt;pagedown&gt;</entry><entry>Page Down</entry></row>
<row><entry>&lt;backspace&gt;</entry><entry>Backspace</entry></row>
<row><entry>&lt;delete&gt;</entry><entry>Delete</entry></row>
<row><entry>&lt;insert&gt;</entry><entry>Insert</entry></row>
<row><entry>&lt;enter&gt;</entry><entry>Enter</entry></row>
<row><entry>&lt;return&gt;</entry><entry>Return</entry></row>
<row><entry>&lt;home&gt;</entry><entry>Home</entry></row>
<row><entry>&lt;end&gt;</entry><entry>End</entry></row>
<row><entry>&lt;space&gt;</entry><entry>Space bar</entry></row>
<row><entry>&lt;f1&gt;</entry><entry>function key 1</entry></row>
<row><entry>&lt;f10&gt;</entry><entry>function key 10</entry></row>
</tbody>
</tgroup>
</table>

<para>
The <literal>&lt;what-key&gt;</literal> function can be used to
explore keycode and symbolic names for other keys on your keyboard.
Executing this function will display information about each key
pressed, until terminated by <literal>^G</literal>.
</para>

<para>
<emphasis>key</emphasis> does not need to be enclosed in quotes unless
it contains a space (<quote>&nbsp;</quote>) or semi-colon
(<quote>;</quote>).
</para>

<para>
<emphasis>function</emphasis> specifies which action to take when
<emphasis>key</emphasis> is pressed.  For a complete list of functions,
see the <link linkend="functions">reference</link>. Note that the
<command>bind</command> expects <emphasis>function</emphasis> to be
specified without angle brackets.
</para>

<para>
The special function <literal>&lt;noop&gt;</literal> unbinds the
specified key sequence.
</para>

</sect1>

<sect1 id="charset-hook">
<title>Defining Aliases for Character Sets</title>

<para>Usage:</para>

<cmdsynopsis>
<command>charset-hook</command>
<arg choice="plain">
<replaceable class="parameter">alias</replaceable>
</arg>
<arg choice="plain">
<replaceable class="parameter">charset</replaceable>
</arg>

<command>iconv-hook<anchor id="iconv-hook"/></command>
<arg choice="plain">
<replaceable class="parameter">charset</replaceable>
</arg>
<arg choice="plain">
<replaceable class="parameter">local-charset</replaceable>
</arg>
</cmdsynopsis>

<para>
The <command>charset-hook</command> command defines an alias for a
character set.  This is useful to properly display messages which are
tagged with a character set name not known to Mutt.
</para>

<para>
The <command>iconv-hook</command> command defines a system-specific name
for a character set.  This is helpful when your systems character
conversion library insists on using strange, system-specific names for
character sets.
</para>

</sect1>

<sect1 id="folder-hook">
<title>Setting Variables Based Upon Mailbox</title>

<para>Usage:</para>

<cmdsynopsis>
<command>folder-hook</command>
<arg choice="plain">
<replaceable class="parameter">[!]regexp</replaceable>
</arg>
<arg choice="plain">
<replaceable class="parameter">command</replaceable>
</arg>
</cmdsynopsis>

<para>
It is often desirable to change settings based on which mailbox you are
reading.  The <command>folder-hook</command> command provides a method
by which you can execute any configuration command.
<emphasis>regexp</emphasis> is a regular expression specifying in which
mailboxes to execute <emphasis>command</emphasis> before loading.  If a
mailbox matches multiple <command>folder-hook</command>s, they are
executed in the order given in the <literal>.muttrc</literal>.
</para>

<para>
The regexp parameter has <link linkend="shortcuts">mailbox
shortcut</link> expansion performed on the first character.
See  <xref linkend="mailbox-hook"/> for more details.
</para>

<note>
<para>
If you use the <quote>!</quote> shortcut for <link
linkend="spoolfile">$spoolfile</link> at the beginning of the pattern,
you must place it inside of double or single quotes in order to
distinguish it from the logical <emphasis>not</emphasis> operator for
the expression.
</para>
</note>

<note>
<para>
Settings are <emphasis>not</emphasis> restored when you leave the
mailbox.  For example, a command action to perform is to change the
sorting method based upon the mailbox being read:
</para>

<screen>
folder-hook mutt "set sort=threads"</screen>

<para>
However, the sorting method is not restored to its previous value when
reading a different mailbox.  To specify a <emphasis>default</emphasis>
command, use the pattern <quote>.</quote> before other
<command>folder-hook</command>s adjusting a value on a per-folder basis
because <command>folder-hook</command>s are evaluated in the order given
in the configuration file.
</para>
</note>

<note>
<para>
The keyboard buffer will not be processed until after all hooks
are run; multiple <link linkend="push">push</link> or <link
linkend="exec">exec</link> commands will end up being processed in
reverse order.
</para>
</note>

<para>
The following example will set the <link linkend="sort">sort</link>
variable to <literal>date-sent</literal> for all folders but to
<literal>threads</literal> for all folders containing
<quote>mutt</quote> in their name.
</para>

<example id="ex-folder-sorting">
<title>Setting sort method based on mailbox name</title>
<screen>
folder-hook . "set sort=date-sent"
folder-hook mutt "set sort=threads"
</screen>
</example>

</sect1>

<sect1 id="macro">
<title>Keyboard Macros</title>

<para>Usage:</para>

<cmdsynopsis>
<command>macro</command>
<arg choice="plain">
<replaceable class="parameter">menu</replaceable>
</arg>
<arg choice="plain">
<replaceable class="parameter">key</replaceable>
</arg>
<arg choice="plain">
<replaceable class="parameter">sequence</replaceable>
</arg>
<arg choice="opt">
<replaceable class="parameter">description</replaceable>
</arg>
</cmdsynopsis>

<para>
Macros are useful when you would like a single key to perform a series
of actions.  When you press <emphasis>key</emphasis> in menu
<emphasis>menu</emphasis>, Mutt will behave as if you had typed
<emphasis>sequence</emphasis>.  So if you have a common sequence of
commands you type, you can create a macro to execute those commands with
a single key or fewer keys.
</para>

<para>
<emphasis>menu</emphasis> is the <link linkend="maps">map</link> which
the macro will be bound in.  Multiple maps may be specified by
separating multiple menu arguments by commas. Whitespace may not be used
in between the menu arguments and the commas separating them.
</para>

<para>
<emphasis>key</emphasis> and <emphasis>sequence</emphasis> are expanded
by the same rules as the <link linkend="bind">key bindings</link> with
some additions.  The first is that control characters in
<emphasis>sequence</emphasis> can also be specified as
<emphasis>^x</emphasis>.  In order to get a caret (<quote>^</quote>) you
need to use <emphasis>^^</emphasis>.  Secondly, to specify a certain key
such as <emphasis>up</emphasis> or to invoke a function directly, you
can use the format <emphasis>&lt;key name&gt;</emphasis> and
<emphasis>&lt;function name&gt;</emphasis>.  For a listing of key names
see the section on <link linkend="bind">key bindings</link>.  Functions
are listed in the <link linkend="functions">reference</link>.
</para>

<para>
The advantage with using function names directly is that the macros will
work regardless of the current key bindings, so they are not dependent
on the user having particular key definitions.  This makes them more
robust and portable, and also facilitates defining of macros in files
used by more than one user (e.g., the system Muttrc).
</para>

<para>
Optionally you can specify a descriptive text after
<emphasis>sequence</emphasis>, which is shown in the help screens if
they contain a description.
</para>

<note>
<para>
Macro definitions (if any) listed in the help screen(s), are
silently truncated at the screen width, and are not wrapped.
</para>
</note>

</sect1>

<sect1 id="color">
<title>Using Color and Mono Video Attributes</title>

<para>Usage:</para>

<cmdsynopsis>
<command>color</command>
<arg choice="plain">
<replaceable class="parameter">object</replaceable>
</arg>
<arg choice="plain">
<replaceable class="parameter">foreground</replaceable>
</arg>
<arg choice="plain">
<replaceable class="parameter">background</replaceable>
</arg>

<command>color</command>
<group choice="req">
<arg choice="plain">
<option>header</option>
</arg>
<arg choice="plain">
<option>body</option>
</arg>
</group>
<arg choice="plain">
<replaceable class="parameter">foreground</replaceable>
</arg>
<arg choice="plain">
<replaceable class="parameter">background</replaceable>
</arg>
<arg choice="plain">
<replaceable class="parameter">regexp</replaceable>
</arg>

<command>color</command>
<arg choice="plain">
<<<<<<< HEAD
<option><emphasis>index-object</emphasis></option>
=======
<option>index-object</option>
>>>>>>> 5f140872
</arg>
<arg choice="plain">
<replaceable class="parameter">foreground</replaceable>
</arg>
<arg choice="plain">
<replaceable class="parameter">background</replaceable>
</arg>
<arg choice="plain">
<replaceable class="parameter">pattern</replaceable>
</arg>

<command>uncolor</command>
<group choice="req">
<arg choice="plain">
<<<<<<< HEAD
<option><emphasis>index-object</emphasis></option>
=======
<option>index-object</option>
>>>>>>> 5f140872
</arg>
<arg choice="plain">
<option>header</option>
</arg>
<arg choice="plain">
<option>body</option>
</arg>
</group>
<group choice="req">
<arg choice="plain">
<replaceable>*</replaceable>
</arg>
<arg choice="plain" rep="repeat">
<replaceable>pattern</replaceable>
</arg>
</group>
</cmdsynopsis>

<para>
If your terminal supports color, you can spice up Mutt by creating your
own color scheme.  To define the color of an object (type of
information), you must specify both a foreground color
<emphasis>and</emphasis> a background color (it is not possible to only
specify one or the other).
</para>

<para>
<emphasis>header</emphasis> and <emphasis>body</emphasis> match
<emphasis>regexp</emphasis> in the header/body of a message,
<emphasis>index-object</emphasis> can match <emphasis>pattern</emphasis>
(see <xref linkend="patterns"/>) in the message index. Note that IMAP
server-side searches (=b, =B, =h) are not supported for color index
patterns.
</para>

<para>
<emphasis>object</emphasis> can be one of:
</para>

<itemizedlist>
<listitem><para>attachment</para></listitem>
<listitem><para>bold (highlighting bold patterns in the body of messages)</para></listitem>
<listitem><para>error (error messages printed by Mutt)</para></listitem>
<listitem><para>hdrdefault (default color of the message header in the pager)</para></listitem>
<listitem><para>index_author (color of the author name in the index, uses <emphasis>pattern</emphasis>)</para></listitem>
<listitem><para>index_collapsed (the number of messages in a collapsed thread in the index)</para></listitem>
<listitem><para>index_date (color of the date field in the index)</para></listitem>
<listitem><para>index_flags (color of the message flags in the index)</para></listitem>
<listitem><para>index_label (color of the message label in the index)</para></listitem>
<listitem><para>index_number (color of the message number in the index)</para></listitem>
<listitem><para>index_size (color of the message size and line number in the index)</para></listitem>
<listitem><para>index_subject (color of the subject in the index, uses <emphasis>pattern</emphasis>)</para></listitem>
<listitem><para>indicator (arrow or bar used to indicate the current item in a menu)</para></listitem>
<listitem><para>markers (the <quote>+</quote> markers at the beginning of wrapped lines in the pager)</para></listitem>
<listitem><para>message (informational messages)</para></listitem>
<listitem><para>normal</para></listitem>
<listitem><para><link linkend="progress">progress</link> (visual progress bar)</para></listitem>
<listitem><para>prompt</para></listitem>
<listitem><para>quoted (text matching <link linkend="quote-regexp">$quote_regexp</link> in the body of a message)</para></listitem>
<listitem><para>quoted1, quoted2, ..., quoted<emphasis>N</emphasis> (higher levels of quoting)</para></listitem>
<listitem><para>search (highlighting of words in the pager)</para></listitem>
<listitem><para>signature</para></listitem><listitem><para>status (mode lines used to display info about the mailbox or message)</para></listitem>
<listitem><para>tilde (the <quote>~</quote> used to pad blank lines in the pager)</para></listitem>
<listitem><para>tree (thread tree drawn in the message index and attachment menu)</para></listitem>
<listitem><para>underline (highlighting underlined patterns in the body of messages)</para></listitem>
</itemizedlist>

<para>
<emphasis>index-object</emphasis> can be one of the following:
</para>

<itemizedlist>
<listitem><para>index (default highlighting of the entire index line, uses <emphasis>pattern</emphasis>)</para></listitem>
<listitem><para>index_date (the date field)</para></listitem>
<listitem><para>index_flags (the message flags, %S %Z, uses <emphasis>pattern</emphasis>)</para></listitem>
<listitem><para>index_number (the message number, %C)</para></listitem>
<listitem><para>index_collapsed (the number of messages in a collapsed thread, %M)</para></listitem>
<listitem><para>index_author (the author name, %A %a %F %L %n, uses <emphasis>pattern</emphasis>)</para></listitem>
<listitem><para>index_subject (the subject, %s, uses <emphasis>pattern</emphasis>)</para></listitem>
<listitem><para>index_size (the message size, %c %l)</para></listitem>
<listitem><para>index_label (the message label, %y %Y)</para></listitem>
<listitem><para>index_tags (the transformed message tags, %g)</para></listitem>
<listitem><para>index_tag (an individual message tag, %G, uses <emphasis>pattern / tag name</emphasis>)</para></listitem>
</itemizedlist>

<para>
<emphasis>foreground</emphasis> and <emphasis>background</emphasis> can
be one of the following:
</para>

<itemizedlist>
<listitem><para>white</para></listitem>
<listitem><para>black</para></listitem>
<listitem><para>green</para></listitem>
<listitem><para>magenta</para></listitem>
<listitem><para>blue</para></listitem>
<listitem><para>cyan</para></listitem>
<listitem><para>yellow</para></listitem>
<listitem><para>red</para></listitem>
<listitem><para>default</para></listitem>
<listitem><para>color<emphasis>x</emphasis></para>
</listitem>
</itemizedlist>

<para>
<emphasis>foreground</emphasis> can optionally be prefixed with the
keyword <literal>bright</literal> to make the foreground color boldfaced
(e.g., <literal>brightred</literal>).
</para>

<para>
If your terminal supports it, the special keyword
<emphasis>default</emphasis> can be used as a transparent color.  The
value <emphasis>brightdefault</emphasis> is also valid.  If Mutt is
linked against the <emphasis>S-Lang</emphasis> library, you also need to
set the <literal>$COLORFGBG</literal> environment variable to the
default colors of your terminal for this to work; for example (for
Bourne-like shells):
</para>

<screen>
set COLORFGBG="green;black"
export COLORFGBG
</screen>

<note>
<para>
The <emphasis>S-Lang</emphasis> library requires you to use the
<emphasis>lightgray</emphasis> and <emphasis>brown</emphasis> keywords
instead of <emphasis>white</emphasis> and <emphasis>yellow</emphasis>
when setting this variable.
</para>
</note>

<note>
<para>
The <command>uncolor</command> command can be applied to the index,
header and body objects only.  It removes entries from the list. You
<emphasis>must</emphasis> specify the same pattern specified in the
<command>color</command> command for it to be removed.  The pattern
<quote>*</quote> is a special token which means to clear the color list
of all entries.
</para>
</note>

<para>
Mutt also recognizes the keywords <emphasis>color0</emphasis>,
<emphasis>color1</emphasis>, ...,
<emphasis>color</emphasis><emphasis>N-1</emphasis>
(<emphasis>N</emphasis> being the number of colors supported by your
terminal).  This is useful when you remap the colors for your display
(for example by changing the color associated with
<emphasis>color2</emphasis> for your xterm), since color names may then
lose their normal meaning.
</para>

<anchor id="mono"/>
<para>
If your terminal does not support color, it is still possible change the
video attributes through the use of the <quote>mono</quote>
command. Usage:
</para>

<cmdsynopsis>
<command>mono</command>
<arg choice="plain">
<replaceable class="parameter">object</replaceable>
</arg>
<arg choice="plain">
<replaceable class="parameter">attribute</replaceable>
</arg>

<command>mono</command>
<group choice="req">
<arg choice="plain">
<option>header</option>
</arg>
<arg choice="plain">
<option>body</option>
</arg>
</group>
<arg choice="plain">
<replaceable class="parameter">attribute</replaceable>
</arg>
<arg choice="plain">
<replaceable class="parameter">regexp</replaceable>
</arg>

<command>mono</command>
<arg choice="plain">
<option>index</option>
</arg>
<arg choice="plain">
<replaceable class="parameter">attribute</replaceable>
</arg>
<arg choice="plain">
<replaceable class="parameter">pattern</replaceable>
</arg>

<command>unmono</command>
<group choice="req">
<arg choice="plain">
<<<<<<< HEAD
<option><emphasis>index-object</emphasis></option>
=======
<option>index-object</option>
>>>>>>> 5f140872
</arg>
<arg choice="plain">
<option>header</option>
</arg>
<arg choice="plain">
<option>body</option>
</arg>
</group>
<group choice="req">
<arg choice="plain">
<replaceable>*</replaceable>
</arg>
<arg choice="plain" rep="repeat">
<replaceable>pattern</replaceable>
</arg>
</group>
</cmdsynopsis>

<para>
For <emphasis>object</emphasis>, see the <command>color</command>
command. <emphasis>attribute</emphasis> can be one of the following:
</para>

<itemizedlist>
<listitem><para>none</para></listitem>
<listitem><para>bold</para></listitem>
<listitem><para>underline</para></listitem>
<listitem><para>reverse</para></listitem>
<listitem><para>standout</para></listitem>
</itemizedlist>

</sect1>

<sect1 id="msg-hdr-display">
<title>Message Header Display</title>

<sect2 id="hdr-folding">
<title>Header Display</title>

<para>
When displaying a message in the pager, Mutt folds long header lines at
<link linkend="wrap">$wrap</link> columns. Though there're precise rules
about where to break and how, Mutt always folds headers using a tab for
readability. (Note that the sending side is not affected by this, Mutt
tries to implement standards compliant folding.)
</para>

</sect2>

<sect2 id="ignore">
<title>Selecting Headers</title>

<para>Usage:</para>

<cmdsynopsis>
<command>ignore</command>
<arg choice="plain">
<replaceable class="parameter">pattern</replaceable>
</arg>
<arg choice="opt" rep="repeat">
<replaceable class="parameter">pattern</replaceable>
</arg>

<command>unignore</command>
<group choice="req">
<arg choice="plain">
<replaceable>*</replaceable>
</arg>
<arg choice="plain" rep="repeat">
<replaceable>pattern</replaceable>
</arg>
</group>
</cmdsynopsis>

<para>
Messages often have many header fields added by automatic processing
systems, or which may not seem useful to display on the screen.  This
command allows you to specify header fields which you don't normally
want to see in the pager.
</para>

<para>
You do not need to specify the full header field name.  For example,
<quote>ignore content-</quote> will ignore all header fields that begin
with the pattern <quote>content-</quote>. <quote>ignore *</quote> will
ignore all headers.
</para>

<para>
To remove a previously added token from the list, use the
<quote>unignore</quote> command.  The <quote>unignore</quote> command
will make Mutt display headers with the given pattern.  For example, if
you do <quote>ignore x-</quote> it is possible to <quote>unignore
x-mailer</quote>.
</para>

<para>
<quote>unignore *</quote> will remove all tokens from the ignore list.
</para>

<example id="ex-header-weeding">
<title>Header weeding</title>
<screen>
<emphasis role="comment"># Sven's draconian header weeding</emphasis>
ignore *
unignore from date subject to cc
unignore organization organisation x-mailer: x-newsreader: x-mailing-list:
unignore posted-to:
</screen>
</example>

</sect2>

<sect2 id="hdr-order">
<title>Ordering Displayed Headers</title>

<para>Usage:</para>

<cmdsynopsis>
<command>hdr_order</command>
<arg choice="plain">
<replaceable class="parameter">header</replaceable>
</arg>
<arg choice="opt" rep="repeat">
<replaceable class="parameter">header</replaceable>
</arg>

<command>unhdr_order</command>
<group choice="req">
<arg choice="plain">
<replaceable>*</replaceable>
</arg>
<arg choice="plain" rep="repeat">
<replaceable>header</replaceable>
</arg>
</group>
</cmdsynopsis>

<para>
With the <command>hdr_order</command> command you can specify an order
in which Mutt will attempt to present these headers to you when viewing
messages.
</para>

<para>
<quote><command>unhdr_order</command> *</quote> will clear all previous
headers from the order list, thus removing the header order effects set
by the system-wide startup file.
</para>

<example id="ex-hdr-order">
<title>Configuring header display order</title>
<screen>
hdr_order From Date: From: To: Cc: Subject:
</screen>
</example>

</sect2>
</sect1>

<sect1 id="alternates">
<title>Alternative Addresses</title>

<para>Usage:</para>

<cmdsynopsis>
<command>alternates</command>
<arg choice="opt" rep="repeat">
<option>-group</option>
<replaceable>name</replaceable>
</arg>
<arg choice="plain">
<replaceable>regexp</replaceable>
</arg>
<arg choice="opt" rep="repeat">
<replaceable>regexp</replaceable>
</arg>

<command>unalternates</command>
<arg choice="opt" rep="repeat">
<option>-group</option>
<replaceable>name</replaceable>
</arg>
<group choice="req">
<arg choice="plain">
<replaceable>*</replaceable>
</arg>
<arg choice="plain" rep="repeat">
<replaceable>regexp</replaceable>
</arg>
</group>
</cmdsynopsis>

<para>
With various functions, Mutt will treat messages differently, depending
on whether you sent them or whether you received them from someone else.
For instance, when replying to a message that you sent to a different
party, Mutt will automatically suggest to send the response to the
original message's recipients &mdash; responding to yourself won't make
much sense in many cases.  (See <link
linkend="reply-to">$reply_to</link>.)
</para>

<para>
Many users receive e-mail under a number of different addresses. To
fully use Mutt's features here, the program must be able to recognize
what e-mail addresses you receive mail under. That's the purpose of the
<command>alternates</command> command: It takes a list of regular
expressions, each of which can identify an address under which you
receive e-mail.
</para>

<para>
As addresses are matched using regular expressions and not exact strict
comparisons, you should make sure you specify your addresses as precise
as possible to avoid mismatches. For example, if you specify:
</para>

<screen>
alternates user@example
</screen>

<para>
Mutt will consider <quote><literal>some-user@example</literal></quote>
as being your address, too which may not be desired. As a solution, in
such cases addresses should be specified as:
</para>

<screen>
alternates '^user@example$'
</screen>

<para>
The <literal>-group</literal> flag causes all of the subsequent regular
expressions to be added to the named group.
</para>

<para>
The <command>unalternates</command> command can be used to write
exceptions to <command>alternates</command> patterns. If an address
matches something in an <command>alternates</command> command, but you
nonetheless do not think it is from you, you can list a more precise
pattern under an <command>unalternates</command> command.
</para>

<para>
To remove a regular expression from the <command>alternates</command>
list, use the <command>unalternates</command> command with exactly the
same <emphasis>regexp</emphasis>.  Likewise, if the
<emphasis>regexp</emphasis> for an <command>alternates</command> command
matches an entry on the <command>unalternates</command> list, that
<command>unalternates</command> entry will be removed. If the
<emphasis>regexp</emphasis> for <command>unalternates</command> is
<quote>*</quote>, <emphasis>all entries</emphasis> on
<command>alternates</command> will be removed.
</para>

</sect1>

<sect1 id="lists">
<title>Mailing Lists</title>

<anchor id="subscribe"/>
<para>Usage:</para>

<cmdsynopsis>
<command>lists</command>
<arg choice="opt" rep="repeat">
<option>-group</option>
<replaceable class="parameter">name</replaceable>
</arg>
<arg choice="plain">
<replaceable class="parameter">regexp</replaceable>
</arg>
<arg choice="opt" rep="repeat">
<replaceable class="parameter">regexp</replaceable>
</arg>

<command>unlists</command>
<group choice="req">
<arg choice="plain">
<replaceable class="parameter">*</replaceable>
</arg>
<arg choice="plain" rep="repeat">
<replaceable class="parameter">regexp</replaceable>
</arg>
</group>

<command>subscribe</command>
<arg choice="opt" rep="repeat">
<option>-group</option>
<replaceable class="parameter">name</replaceable>
</arg>
<arg choice="plain">
<replaceable class="parameter">regexp</replaceable>
</arg>
<arg choice="opt" rep="repeat">
<replaceable class="parameter">regexp</replaceable>
</arg>

<command>unsubscribe</command>
<group choice="req">
<arg choice="plain">
<replaceable class="parameter">*</replaceable>
</arg>
<arg choice="plain" rep="repeat">
<replaceable class="parameter">regexp</replaceable>
</arg>
</group>
</cmdsynopsis>

<para>
Mutt has a few nice features for <link linkend="using-lists">handling
mailing lists</link>.  In order to take advantage of them, you must
specify which addresses belong to mailing lists, and which mailing lists
you are subscribed to. Mutt also has limited support for auto-detecting
mailing lists: it supports parsing <literal>mailto:</literal> links in
the common <literal>List-Post:</literal> header which has the same
effect as specifying the list address via the <command>lists</command>
command (except the group feature). Once you have done this, the <link
linkend="list-reply"><literal>&lt;list-reply&gt;</literal></link>
function will work for all known lists.  Additionally, when you send a
message to a subscribed list, Mutt will add a Mail-Followup-To header to
tell other users' mail user agents not to send copies of replies to your
personal address.
</para>

<note>
<para>
The Mail-Followup-To header is a non-standard extension which is not
supported by all mail user agents.  Adding it is not bullet-proof
against receiving personal CCs of list messages.  Also note that the
generation of the Mail-Followup-To header is controlled by the <link
linkend="followup-to">$followup_to</link> configuration variable since
it's common practice on some mailing lists to send Cc upon replies
(which is more a group- than a list-reply).
</para>
</note>

<para>
More precisely, Mutt maintains lists of patterns for the addresses of
known and subscribed mailing lists.  Every subscribed mailing list is
known. To mark a mailing list as known, use the <command>list</command>
command.  To mark it as subscribed, use <command>subscribe</command>.
</para>

<para>
You can use regular expressions with both commands. To mark all messages
sent to a specific bug report's address on Debian's bug tracking system
as list mail, for instance, you could say
</para>

<screen>
subscribe [0-9]+.*@bugs.debian.org</screen>

<para>
as it's often sufficient to just give a portion of the list's e-mail
address.
</para>

<para>
Specify as much of the address as you need to to remove ambiguity.  For
example, if you've subscribed to the Mutt mailing list, you will receive
mail addressed to <literal>mutt-users@mutt.org</literal>.  So, to tell
Mutt that this is a mailing list, you could add <literal>lists
mutt-users@</literal> to your initialization file.  To tell Mutt that
you are subscribed to it, add <literal><command>subscribe</command>
mutt-users</literal> to your initialization file instead.  If you also
happen to get mail from someone whose address is
<literal>mutt-users@example.com</literal>, you could use
<literal><command>lists</command> ^mutt-users@mutt\\.org$</literal> or
<literal><command>subscribe</command> ^mutt-users@mutt\\.org$</literal>
to match only mail from the actual list.
</para>

<para>
The <literal>-group</literal> flag adds all of the subsequent regular
expressions to the named <link linkend="addrgroup">address group</link>
in addition to adding to the specified address list.
</para>

<para>
The <quote>unlists</quote> command is used to remove a token from the
list of known and subscribed mailing-lists. Use <quote>unlists *</quote>
to remove all tokens.
</para>

<para>
To remove a mailing list from the list of subscribed mailing lists, but
keep it on the list of known mailing lists, use
<command>unsubscribe</command>.
</para>

</sect1>

<sect1 id="mbox-hook">
<title>Using Multiple Spool Mailboxes</title>

<para>Usage:</para>

<cmdsynopsis>
<command>mbox-hook</command>
<arg choice="plain">
<replaceable class="parameter">[!]regexp</replaceable>
</arg>
<arg choice="plain">
<replaceable class="parameter">mailbox</replaceable>
</arg>
</cmdsynopsis>

<para>
This command is used to move read messages from a specified mailbox to a
different mailbox automatically when you quit or change folders.
<emphasis>regexp</emphasis> is a regular expression specifying the
mailbox to treat as a <quote>spool</quote> mailbox and
<emphasis>mailbox</emphasis> specifies where mail should be saved when
read.
</para>

<para>
The regexp parameter has <link linkend="shortcuts">mailbox
shortcut</link> expansion performed on the first character.
See  <xref linkend="mailbox-hook"/> for more details.
</para>

<para>
Unlike some of the other <emphasis>hook</emphasis> commands, only the
<emphasis>first</emphasis> matching regexp is used (it is not possible
to save read mail in more than a single mailbox).
</para>

</sect1>

<sect1 id="mailboxes">
<title>Monitoring Incoming Mail</title>

<para>Usage:</para>

<cmdsynopsis>
<command>mailboxes</command>
<arg choice="plain">
<replaceable class="parameter">mailbox</replaceable>
</arg>
<arg choice="opt" rep="repeat">
<replaceable class="parameter">mailbox</replaceable>
</arg>

<command>unmailboxes</command>
<group choice="req">
<arg choice="plain">
<replaceable class="parameter">*</replaceable>
</arg>
<arg choice="plain" rep="repeat">
<replaceable class="parameter">mailbox</replaceable>
</arg>
</group>
</cmdsynopsis>

<para>
This command specifies folders which can receive mail and which will be
checked for new messages periodically.
</para>

<para>
<emphasis>folder</emphasis> can either be a local file or directory
(Mbox/Mmdf or Maildir/Mh). If Mutt was built with POP and/or IMAP
support, <emphasis>folder</emphasis> can also be a POP/IMAP folder
URL. The URL syntax is described in <xref linkend="url-syntax"/>, POP
and IMAP are described in <xref linkend="pop"/> and <xref
linkend="imap"/> respectively.
</para>

<para>
Mutt provides a number of advanced features for handling (possibly many)
folders and new mail within them, please refer to <xref
linkend="new-mail"/> for details (including in what situations and how
often Mutt checks for new mail).
</para>

<para>
The <quote>unmailboxes</quote> command is used to remove a token from
the list of folders which receive mail. Use <quote>unmailboxes *</quote>
to remove all tokens.
</para>

<note>
<para>
The folders in the <command>mailboxes</command> command are resolved
when the command is executed, so if these names contain <link
linkend="shortcuts">shortcut characters</link> (such as <quote>=</quote>
and <quote>!</quote>), any variable definition that affects these
characters (like <link linkend="folder">$folder</link> and <link
linkend="spoolfile">$spoolfile</link>) should be set before the
<command>mailboxes</command> command. If none of these shortcuts are
used, a local path should be absolute as otherwise Mutt tries to find it
relative to the directory from where Mutt was started which may not
always be desired.
</para>
</note>

</sect1>

<sect1 id="my-hdr">
<title>User-Defined Headers</title>

<para>Usage:</para>

<cmdsynopsis>
<command>my_hdr</command>
<arg choice="plain">
<replaceable class="parameter">string</replaceable>
</arg>

<command>unmy_hdr</command>
<group choice="req">
<arg choice="plain">
<replaceable class="parameter">*</replaceable>
</arg>
<arg choice="plain" rep="repeat">
<replaceable class="parameter">field</replaceable>
</arg>
</group>
</cmdsynopsis>

<para>
The <command>my_hdr</command> command allows you to create your own
header fields which will be added to every message you send and appear
in the editor if <link linkend="edit-headers">$edit_headers</link> is
set.
</para>

<para>
For example, if you would like to add an <quote>Organization:</quote>
header field to all of your outgoing messages, you can put the command
something like shown in <xref linkend="ex-my-hdr"/> in your
<literal>.muttrc</literal>.
</para>

<example id="ex-my-hdr">
<title>Defining custom headers</title>
<screen>
my_hdr Organization: A Really Big Company, Anytown, USA
</screen>
</example>

<note>
<para>
Space characters are <emphasis>not</emphasis> allowed between the
keyword and the colon (<quote>:</quote>). The standard for electronic
mail (RFC2822) says that space is illegal there, so Mutt enforces the
rule.
</para>
</note>

<para>
If you would like to add a header field to a single message, you should
either set the <link linkend="edit-headers">$edit_headers</link>
variable, or use the <literal>&lt;edit-headers&gt;</literal> function
(default: <quote>E</quote>) in the compose menu so that you can edit the
header of your message along with the body.
</para>

<para>
To remove user defined header fields, use the
<command>unmy_hdr</command> command. You may specify an asterisk
(<quote>*</quote>) to remove all header fields, or the fields to
remove. For example, to remove all <quote>To</quote> and
<quote>Cc</quote> header fields, you could use:
</para>

<screen>
unmy_hdr to cc
</screen>

</sect1>

<sect1 id="save-hook">
<title>Specify Default Save Mailbox</title>

<para>Usage:</para>

<cmdsynopsis>
<command>save-hook</command>
<arg choice="plain">
<replaceable class="parameter">[!]pattern</replaceable>
</arg>
<arg choice="plain">
<replaceable class="parameter">mailbox</replaceable>
</arg>
</cmdsynopsis>

<para>
This command is used to override the default mailbox used when saving
messages. <emphasis>mailbox</emphasis> will be used as the default if
the message matches <emphasis>pattern</emphasis>, see <xref
linkend="pattern-hook"/> for information on the exact format.
</para>

<para>
To provide more flexibility and good defaults, Mutt applies the expandos
of <link linkend="index-format">$index_format</link> to
<emphasis>mailbox</emphasis> after it was expanded.
</para>

<example id="ex-save-hook-exando">
<title>Using %-expandos in <command>save-hook</command></title>
<screen>
<emphasis role="comment"># default: save all to ~/Mail/&lt;author name&gt;</emphasis>
save-hook . ~/Mail/%F

<emphasis role="comment"># save from me@turing.cs.hmc.edu and me@cs.hmc.edu to $folder/elkins</emphasis>
save-hook me@(turing\\.)?cs\\.hmc\\.edu$ +elkins

<emphasis role="comment"># save from aol.com to $folder/spam</emphasis>
save-hook aol\\.com$ +spam
</screen>
</example>

<para>
Also see the <link
linkend="fcc-save-hook"><command>fcc-save-hook</command></link> command.
</para>

</sect1>

<sect1 id="fcc-hook">
<title>Specify Default Fcc: Mailbox When Composing</title>

<para>Usage:</para>

<cmdsynopsis>
<command>fcc-hook</command>
<arg choice="plain">
<replaceable class="parameter">[!]pattern</replaceable>
</arg>
<arg choice="plain">
<replaceable class="parameter">mailbox</replaceable>
</arg>
</cmdsynopsis>

<para>
This command is used to save outgoing mail in a mailbox other than <link
linkend="record">$record</link>.  Mutt searches the initial list of
message recipients for the first matching <emphasis>pattern</emphasis>
and uses <emphasis>mailbox</emphasis> as the default Fcc: mailbox.  If
no match is found the message will be saved to <link
linkend="record">$record</link> mailbox.
</para>

<para>
To provide more flexibility and good defaults, Mutt applies the
expandos of <link linkend="index-format">$index_format</link> to
<emphasis>mailbox</emphasis> after it was expanded.
</para>

<para>
See <xref linkend="pattern-hook"/> for information on the exact format
of <emphasis>pattern</emphasis>.
</para>

<screen>fcc-hook [@.]aol\\.com$ +spammers</screen>

<para>
...will save a copy of all messages going to the aol.com domain to the
`+spammers' mailbox by default.  Also see the <link
linkend="fcc-save-hook"><command>fcc-save-hook</command></link> command.
</para>

</sect1>

<sect1 id="fcc-save-hook">
<title>Specify Default Save Filename and Default Fcc: Mailbox at Once</title>

<para>Usage:</para>

<cmdsynopsis>
<command>fcc-save-hook</command>
<arg choice="plain">
<replaceable class="parameter">[!]pattern</replaceable>
</arg>
<arg choice="plain">
<replaceable class="parameter">mailbox</replaceable>
</arg>
</cmdsynopsis>

<para>
This command is a shortcut, equivalent to doing both a <link
linkend="fcc-hook"><command>fcc-hook</command></link> and a <link
linkend="save-hook"><command>save-hook</command></link> with its
arguments, including %-expansion on <emphasis>mailbox</emphasis>
according to <link linkend="index-format">$index_format</link>.
</para>

</sect1>

<sect1 id="send-hook">
<title>Change Settings Based Upon Message Recipients</title>

<anchor id="reply-hook"/>
<anchor id="send2-hook"/>

<para>Usage:</para>

<cmdsynopsis>
<command>reply-hook</command>
<arg choice="plain">
<replaceable class="parameter">[!]pattern</replaceable>
</arg>
<arg choice="plain">
<replaceable class="parameter">command</replaceable>
</arg>

<command>send-hook</command>
<arg choice="plain">
<replaceable class="parameter">[!]pattern</replaceable>
</arg>
<arg choice="plain">
<replaceable class="parameter">command</replaceable>
</arg>

<command>send2-hook</command>
<arg choice="plain">
<replaceable class="parameter">[!]pattern</replaceable>
</arg>
<arg choice="plain">
<replaceable class="parameter">command</replaceable>
</arg>
</cmdsynopsis>

<para>
These commands can be used to execute arbitrary configuration commands
based upon recipients of the message.  <emphasis>pattern</emphasis> is
used to match the message, see <xref linkend="pattern-hook"/> for
details. <emphasis>command</emphasis> is executed when
<emphasis>pattern</emphasis> matches.
</para>

<para>
<command>reply-hook</command> is matched against the message you are
<emphasis>replying to</emphasis>, instead of the message you are
<emphasis>sending</emphasis>.  <command>send-hook</command> is matched
against all messages, both <emphasis>new</emphasis> and
<emphasis>replies</emphasis>.
</para>

<note>
<para>
<command>reply-hook</command>s are matched <emphasis>before</emphasis> the
<command>send-hook</command>, <emphasis>regardless</emphasis> of the order
specified in the user's configuration file.  However, you can inhibit
<command>send-hook</command> in the reply case by using the pattern
<literal>'! ~Q'</literal> (<emphasis>not replied</emphasis>, see
<xref linkend="pattern-hook"/>) in the <command>send-hook</command> to tell
when <command>reply-hook</command> have been executed.
</para>
</note>

<para>
<command>send2-hook</command> is matched every time a message is
changed, either by editing it, or by using the compose menu to change
its recipients or subject.  <command>send2-hook</command> is executed
after <command>send-hook</command>, and can, e.g., be used to set
parameters such as the <link linkend="sendmail">$sendmail</link>
variable depending on the message's sender address.
</para>

<para>
For each type of <command>send-hook</command> or
<command>reply-hook</command>, when multiple matches occur, commands are
executed in the order they are specified in the
<literal>.muttrc</literal> (for that type of hook).
</para>

<para>
Example: <literal><command>send-hook</command> mutt
"<command>set</command> mime_forward signature=''"</literal>
</para>

<para>
Another typical use for this command is to change the values of the
<link linkend="attribution">$attribution</link>, <link
linkend="signature">$signature</link> and <link
linkend="locale">$locale</link> variables in order to change the
language of the attributions and signatures based upon the recipients.
</para>

<note>
<para>
<command>send-hook</command>'s are only executed once after getting the
initial list of recipients.  Adding a recipient after replying or
editing the message will not cause any <command>send-hook</command> to
be executed, similarly if <link linkend="autoedit">$autoedit</link> is
set (as then the initial list of recipients is empty). Also note that
<link linkend="my-hdr"><command>my_hdr</command></link> commands which
modify recipient headers, or the message's subject, don't have any
effect on the current message when executed from a
<command>send-hook</command>.
</para>
</note>

</sect1>

<sect1 id="message-hook">
<title>Change Settings Before Formatting a Message</title>

<para>Usage:</para>

<cmdsynopsis>
<command>message-hook</command>
<arg choice="plain">
<replaceable class="parameter">[!]pattern</replaceable>
</arg>
<arg choice="plain">
<replaceable class="parameter">command</replaceable>
</arg>
</cmdsynopsis>

<para>
This command can be used to execute arbitrary configuration commands
before viewing or formatting a message based upon information about the
message.  <emphasis>command</emphasis> is executed if the
<emphasis>pattern</emphasis> matches the message to be displayed. When
multiple matches occur, commands are executed in the order they are
specified in the <literal>.muttrc</literal>.
</para>

<para>
See <xref linkend="pattern-hook"/> for information on the exact format
of <emphasis>pattern</emphasis>.
</para>

<para>
Example:
</para>

<screen>
message-hook ~A 'set pager=builtin'
message-hook '~f freshmeat-news' 'set pager="less \"+/^  subject: .*\""'
</screen>

</sect1>

<sect1 id="crypt-hook">
<title>Choosing the Cryptographic Key of the Recipient</title>

<para>Usage:</para>

<cmdsynopsis>
<command>crypt-hook</command>
<arg choice="plain">
<replaceable class="parameter">regexp</replaceable>
</arg>
<arg choice="plain">
<replaceable class="parameter">keyid</replaceable>
</arg>
</cmdsynopsis>

<para>
When encrypting messages with PGP/GnuPG or OpenSSL, you may want to
associate a certain key with a given e-mail address automatically,
either because the recipient's public key can't be deduced from the
destination address, or because, for some reasons, you need to override
the key Mutt would normally use.  The <command>crypt-hook</command>
command provides a method by which you can specify the ID of the public
key to be used when encrypting messages to a certain recipient.
You may use multiple crypt-hooks with the same regexp; multiple
matching crypt-hooks result in the use of multiple keyids for
a recipient.  During key selection, Mutt will confirm whether each
crypt-hook is to be used (unless the <link
linkend="crypt-confirmhook">$crypt_confirmhook</link> option is unset).
If all crypt-hooks for a recipient are declined, Mutt will use the
original recipient address for key selection instead.
</para>

<para>
The meaning of <emphasis>keyid</emphasis> is to be taken broadly in this
context: You can either put a numerical key ID or fingerprint here, an
e-mail address, or even just a real name.
</para>

</sect1>

<sect1 id="push">
<title>Adding Key Sequences to the Keyboard Buffer</title>

<para>Usage:</para>

<cmdsynopsis>
<command>push</command>
<arg choice="plain">
<replaceable class="parameter">string</replaceable>
</arg>
</cmdsynopsis>

<para>
This command adds the named string to the beginning of the keyboard buffer. The string
may contain control characters, key names and function names like the
sequence string in the <link linkend="macro">macro</link> command. You
may use it to automatically run a sequence of commands at startup, or
when entering certain folders. For example, <xref
linkend="ex-folder-hook-push"/> shows how to automatically collapse all
threads when entering a folder.
</para>

<example id="ex-folder-hook-push">
<title>Embedding <command>push</command> in <command>folder-hook</command></title>
<screen>
folder-hook . 'push &lt;collapse-all&gt;'
</screen>
</example>

<para>
For using functions like shown in the example, it's important to use
angle brackets (<quote>&lt;</quote> and <quote>&gt;</quote>) to make
Mutt recognize the input as a function name. Otherwise it will simulate
individual just keystrokes, i.e. <quote><literal>push
collapse-all</literal></quote> would be interpreted as if you had typed
<quote>c</quote>, followed by <quote>o</quote>, followed by
<quote>l</quote>, ..., which is not desired and may lead to very
unexpected behavior.
</para>

<para>
Keystrokes can be used, too, but are less portable because of
potentially changed key bindings. With default bindings, this is
equivalent to the above example:
</para>

<screen>
folder-hook . 'push \eV'
</screen>

<para>
because it simulates that Esc+V was pressed (which is the default
binding of <literal>&lt;collapse-all&gt;</literal>).
</para>

</sect1>

<sect1 id="exec">
<title>Executing Functions</title>

<para>Usage:</para>

<cmdsynopsis>
<command>exec</command>
<arg choice="plain">
<replaceable class="parameter">function</replaceable>
</arg>
<arg choice="opt" rep="repeat">
<replaceable class="parameter">function</replaceable>
</arg>
</cmdsynopsis>

<para>
This command can be used to execute any function. Functions are listed
in the <link linkend="functions">function reference</link>.
<quote><command>exec</command> <literal>function</literal></quote> is
equivalent to <quote><literal>push &lt;function&gt;</literal></quote>.
</para>

</sect1>

<sect1 id="score-command">
<title>Message Scoring</title>

<para>Usage:</para>

<cmdsynopsis>
<command>score</command>
<arg choice="plain">
<replaceable class="parameter">pattern</replaceable>
</arg>
<arg choice="plain">
<replaceable class="parameter">value</replaceable>
</arg>

<command>unscore</command>
<group choice="req">
<arg choice="plain">
<replaceable class="parameter">*</replaceable>
</arg>
<arg choice="plain" rep="repeat">
<replaceable class="parameter">pattern</replaceable>
</arg>
</group>
</cmdsynopsis>

<para>
The <command>score</command> commands adds <emphasis>value</emphasis> to
a message's score if <emphasis>pattern</emphasis> matches it.
<emphasis>pattern</emphasis> is a string in the format described in the
<link linkend="patterns">patterns</link> section (note: For efficiency
reasons, patterns which scan information not available in the index,
such as <literal>~b</literal>, <literal>~B</literal> or
<literal>~h</literal>, may not be used).  <emphasis>value</emphasis> is
a positive or negative integer.  A message's final score is the sum
total of all matching <command>score</command> entries.  However, you
may optionally prefix <emphasis>value</emphasis> with an equal sign
(<quote>=</quote>) to cause evaluation to stop at a particular entry if
there is a match.  Negative final scores are rounded up to 0.
</para>

<para>
The <command>unscore</command> command removes score entries from the
list.  You <emphasis>must</emphasis> specify the same pattern specified
in the <command>score</command> command for it to be removed.  The
pattern <quote>*</quote> is a special token which means to clear the
list of all score entries.
</para>

</sect1>

<sect1 id="spam">
<title>Spam Detection</title>

<para>Usage:</para>

<cmdsynopsis>
<command>spam</command>
<arg choice="plain">
<replaceable class="parameter">pattern</replaceable>
</arg>
<arg choice="plain">
<replaceable class="parameter">format</replaceable>
</arg>

<command>nospam</command>
<group choice="req">
<arg choice="plain">
<replaceable class="parameter">*</replaceable>
</arg>
<arg choice="plain">
<replaceable class="parameter">pattern</replaceable>
</arg>
</group>
</cmdsynopsis>

<para>
Mutt has generalized support for external spam-scoring filters.  By
defining your spam patterns with the <command>spam</command> and
<literal>nospam</literal> commands, you can <emphasis>limit</emphasis>,
<emphasis>search</emphasis>, and <emphasis>sort</emphasis> your mail
based on its spam attributes, as determined by the external filter. You
also can display the spam attributes in your index display using the
<literal>%H</literal> selector in the <link
linkend="index-format">$index_format</link> variable. (Tip: try
<literal>%?H?[%H] ?</literal> to display spam tags only when they are
defined for a given message.)
</para>

<para>
Your first step is to define your external filter's spam patterns using
the <command>spam</command> command. <emphasis>pattern</emphasis> should
be a regular expression that matches a header in a mail message. If any
message in the mailbox matches this regular expression, it will receive
a <quote>spam tag</quote> or <quote>spam attribute</quote> (unless it
also matches a <command>nospam</command> pattern &mdash; see below.) The
appearance of this attribute is entirely up to you, and is governed by
the <emphasis>format</emphasis> parameter. <emphasis>format</emphasis>
can be any static text, but it also can include back-references from the
<emphasis>pattern</emphasis> expression. (A regular expression
<quote>back-reference</quote> refers to a sub-expression contained
within parentheses.) <literal>%1</literal> is replaced with the first
back-reference in the regex, <literal>%2</literal> with the second, etc.
</para>

<para>
To match spam tags, mutt needs the corresponding header information
which is always the case for local and POP folders but not for IMAP in
the default configuration. Depending on the spam header to be analyzed,
<link linkend="imap-headers">$imap_headers</link> may need to be
adjusted.
</para>

<para>
If you're using multiple spam filters, a message can have more than one
spam-related header. You can define <command>spam</command> patterns for
each filter you use. If a message matches two or more of these patterns,
and the <link linkend="spam-separator">$spam_separator</link> variable
is set to a string, then the message's spam tag will consist of all the
<emphasis>format</emphasis> strings joined together, with the value of
<link linkend="spam-separator">$spam_separator</link> separating them.
</para>

<para>
For example, suppose one uses DCC, SpamAssassin, and PureMessage, then
the configuration might look like in <xref linkend="ex-spam"/>.
</para>

<example id="ex-spam">
<title>Configuring spam detection</title>
<screen>
spam "X-DCC-.*-Metrics:.*(....)=many"         "90+/DCC-%1"
spam "X-Spam-Status: Yes"                     "90+/SA"
spam "X-PerlMX-Spam: .*Probability=([0-9]+)%" "%1/PM"
set spam_separator=", "
</screen>
</example>

<para>
If then a message is received that DCC registered with
<quote>many</quote> hits under the <quote>Fuz2</quote> checksum, and
that PureMessage registered with a 97% probability of being spam, that
message's spam tag would read <literal>90+/DCC-Fuz2,
97/PM</literal>. (The four characters before <quote>=many</quote> in a
DCC report indicate the checksum used &mdash; in this case,
<quote>Fuz2</quote>.)
</para>

<para>
If the <link linkend="spam-separator">$spam_separator</link> variable is
unset, then each spam pattern match supersedes the previous one. Instead
of getting joined <emphasis>format</emphasis> strings, you'll get only
the last one to match.
</para>

<para>
The spam tag is what will be displayed in the index when you use
<literal>%H</literal> in the <link
linkend="index-format">$index_format</link> variable. It's also the
string that the <literal>~H</literal> pattern-matching expression
matches against for <literal>&lt;search&gt;</literal> and
<literal>&lt;limit&gt;</literal> functions. And it's what sorting by
spam attribute will use as a sort key.
</para>

<para>
That's a pretty complicated example, and most people's actual
environments will have only one spam filter. The simpler your
configuration, the more effective Mutt can be, especially when it comes
to sorting.
</para>

<para>
Generally, when you sort by spam tag, Mutt will sort
<emphasis>lexically</emphasis> &mdash; that is, by ordering strings
alphanumerically. However, if a spam tag begins with a number, Mutt will
sort numerically first, and lexically only when two numbers are equal in
value. (This is like UNIX's <literal>sort -n</literal>.) A message with
no spam attributes at all &mdash; that is, one that didn't match
<emphasis>any</emphasis> of your <command>spam</command> patterns
&mdash; is sorted at lowest priority. Numbers are sorted next, beginning
with 0 and ranging upward. Finally, non-numeric strings are sorted, with
<quote>a</quote> taking lower priority than <quote>z</quote>. Clearly,
in general, sorting by spam tags is most effective when you can coerce
your filter to give you a raw number. But in case you can't, Mutt can
still do something useful.
</para>

<para>
The <command>nospam</command> command can be used to write exceptions to
<command>spam</command> patterns. If a header pattern matches something
in a <command>spam</command> command, but you nonetheless do not want it
to receive a spam tag, you can list a more precise pattern under a
<command>nospam</command> command.
</para>

<para>
If the <emphasis>pattern</emphasis> given to <command>nospam</command>
is exactly the same as the <emphasis>pattern</emphasis> on an existing
<command>spam</command> list entry, the effect will be to remove the
entry from the spam list, instead of adding an exception.  Likewise, if
the <emphasis>pattern</emphasis> for a <command>spam</command> command
matches an entry on the <command>nospam</command> list, that nospam
entry will be removed. If the <emphasis>pattern</emphasis> for
<command>nospam</command> is <quote>*</quote>, <emphasis>all entries on
both lists</emphasis> will be removed. This might be the default action
if you use <command>spam</command> and <command>nospam</command> in
conjunction with a <command>folder-hook</command>.
</para>

<para>
You can have as many <command>spam</command> or
<command>nospam</command> commands as you like.  You can even do your
own primitive <command>spam</command> detection within Mutt &mdash; for
example, if you consider all mail from <literal>MAILER-DAEMON</literal>
to be spam, you can use a <command>spam</command> command like this:
</para>

<screen>
spam "^From: .*MAILER-DAEMON"       "999"
</screen>

</sect1>

<sect1 id="set">
<title>Setting and Querying Variables</title>

<sect2 id="var-types">
<title>Variable Types</title>

<para>
Mutt supports these types of configuration variables:
</para>

<variablelist>
<varlistentry>
<term>boolean</term>
<listitem>
<para>
A boolean expression, either <quote>yes</quote> or <quote>no</quote>.
</para>
</listitem>
</varlistentry>
<varlistentry>
<term>number</term>
<listitem>
<para>
A signed integer number in the range -32768 to 32767.
</para>
</listitem>
</varlistentry>
<varlistentry>
<term>string</term>
<listitem>
<para>
Arbitrary text.
</para>
</listitem>
</varlistentry>
<varlistentry>
<term>path</term>
<listitem>
<para>
A specialized string for representing paths including support for
mailbox shortcuts (see <xref linkend="shortcuts"/>) as well as tilde
(<quote>~</quote>) for a user's home directory and more.
</para>
</listitem>
</varlistentry>
<varlistentry>
<term>quadoption</term>
<listitem>
<para>
Like a boolean but triggers a prompt when set to <quote>ask-yes</quote>
or <quote>ask-no</quote> with <quote>yes</quote> and <quote>no</quote>
preselected respectively.
</para>
</listitem>
</varlistentry>
<varlistentry>
<term>sort order</term>
<listitem>
<para>
A specialized string allowing only particular words as values depending
on the variable.
</para>
</listitem>
</varlistentry>
<varlistentry>
<term>regular expression</term>
<listitem>
<para>
A regular expression, see <xref linkend="regexp"/> for an introduction.
</para>
</listitem>
</varlistentry>
<varlistentry>
<term>folder magic</term>
<listitem>
<para>
Specifies the type of folder to use: <emphasis>mbox</emphasis>,
<emphasis>mmdf</emphasis>, <emphasis>mh</emphasis> or
<emphasis>maildir</emphasis>.  Currently only used to determine the type
for newly created folders.
</para>
</listitem>
</varlistentry>
<varlistentry>
<term>e-mail address</term>
<listitem>
<para>
An e-mail address either with or without realname. The older
<quote><literal>user@example.org (Joe User)</literal></quote> form is
supported but strongly deprecated.
</para>
</listitem>
</varlistentry>
<varlistentry>
<term>user-defined</term>
<listitem>
<para>
Arbitrary text, see <xref linkend="set-myvar"/> for details.
</para>
</listitem>
</varlistentry>
</variablelist>

</sect2>

<sect2 id="set-commands">
<title>Commands</title>

<para>
The following commands are available to manipulate and query variables:
</para>

<para>Usage:</para>

<cmdsynopsis>
<command>set</command>
<group choice="req">
<arg choice="plain">
<group choice="opt">
<arg choice="plain"><option>no</option></arg>
<arg choice="plain"><option>inv</option></arg>
</group>
<replaceable class="parameter">variable</replaceable>
</arg>
<arg choice="plain">
<replaceable class="parameter">variable=value</replaceable>
</arg>
</group>
<arg choice="opt" rep="repeat"></arg>

<command>toggle</command>
<arg choice="plain">
<replaceable class="parameter">variable</replaceable>
</arg>
<arg choice="opt" rep="repeat">
<replaceable class="parameter">variable</replaceable>
</arg>

<command>unset</command>
<arg choice="plain">
<replaceable class="parameter">variable</replaceable>
</arg>
<arg choice="opt" rep="repeat">
<replaceable class="parameter">variable</replaceable>
</arg>

<command>reset</command>
<arg choice="plain">
<replaceable class="parameter">variable</replaceable>
</arg>
<arg choice="opt" rep="repeat">
<replaceable class="parameter">variable</replaceable>
</arg>
</cmdsynopsis>

<para>
This command is used to set (and unset) <link
linkend="variables">configuration variables</link>.  There are four
basic types of variables: boolean, number, string and quadoption.
<emphasis>boolean</emphasis> variables can be <emphasis>set</emphasis>
(true) or <emphasis>unset</emphasis> (false).
<emphasis>number</emphasis> variables can be assigned a positive integer
value.  <emphasis>string</emphasis> variables consist of any number of
printable characters and must be enclosed in quotes if they contain
spaces or tabs.  You may also use the escape sequences <quote>\n</quote>
and <quote>\t</quote> for newline and tab, respectively.
<emphasis>quadoption</emphasis> variables are used to control whether or
not to be prompted for certain actions, or to specify a default action.
A value of <emphasis>yes</emphasis> will cause the action to be carried
out automatically as if you had answered yes to the question.
Similarly, a value of <emphasis>no</emphasis> will cause the action to
be carried out as if you had answered <quote>no.</quote> A value of
<emphasis>ask-yes</emphasis> will cause a prompt with a default answer
of <quote>yes</quote> and <emphasis>ask-no</emphasis> will provide a
default answer of <quote>no.</quote>
</para>

<para>
Prefixing a variable with <quote>no</quote> will unset it.  Example:
<literal><command>set</command> noaskbcc</literal>.
</para>

<para>
For <emphasis>boolean</emphasis> variables, you may optionally prefix
the variable name with <literal>inv</literal> to toggle the value (on or
off).  This is useful when writing macros.  Example:
<literal><command>set</command> invsmart_wrap</literal>.
</para>

<para>
The <command>toggle</command> command automatically prepends the
<literal>inv</literal> prefix to all specified variables.
</para>

<para>
The <command>unset</command> command automatically prepends the
<literal>no</literal> prefix to all specified variables.
</para>

<para>
Using the <literal>&lt;enter-command&gt;</literal> function in the
<emphasis>index</emphasis> menu, you can query the value of a variable
by prefixing the name of the variable with a question mark:
</para>

<screen>
set ?allow_8bit
</screen>

<para>
The question mark is actually only required for boolean and quadoption
variables.
</para>

<para>
The <command>reset</command> command resets all given variables to the
compile time defaults (hopefully mentioned in this manual). If you use
the command <command>set</command> and prefix the variable with
<quote>&amp;</quote> this has the same behavior as the
<command>reset</command> command.
</para>

<para>
With the <command>reset</command> command there exists the special
variable <quote>all</quote>, which allows you to reset all variables to
their system defaults.
</para>

</sect2>

<sect2 id="set-myvar">
<title>User-Defined Variables</title>

<sect3 id="set-myvar-intro">
<title>Introduction</title>

<para>
Along with the variables listed in the <link
linkend="variables">Configuration variables</link> section, Mutt
supports user-defined variables with names starting with
<literal>my_</literal> as in, for example, <literal>my_cfgdir</literal>.
</para>

<para>
The <command>set</command> command either creates a custom
<literal>my_</literal> variable or changes its value if it does exist
already. The <command>unset</command> and <command>reset</command>
commands remove the variable entirely.
</para>

<para>
Since user-defined variables are expanded in the same way that
environment variables are (except for the <link
linkend="shell-escape">shell-escape</link> command and backtick
expansion), this feature can be used to make configuration files more
readable.
</para>

</sect3>

<sect3 id="set-myvar-examples">
<title>Examples</title>

<para>
The following example defines and uses the variable
<literal>my_cfgdir</literal> to abbreviate the calls of the <link
linkend="source"><command>source</command></link> command:
</para>

<example id="ex-myvar1">
<title>Using user-defined variables for config file readability</title>
<screen>
set my_cfgdir = $HOME/mutt/config

source $my_cfgdir/hooks
source $my_cfgdir/macros
<emphasis role="comment"># more source commands...</emphasis>
</screen>
</example>

<para>
A custom variable can also be used in macros to backup the current value
of another variable. In the following example, the value of the <link
linkend="delete">$delete</link> is changed temporarily while its
original value is saved as <literal>my_delete</literal>.  After the
macro has executed all commands, the original value of <link
linkend="delete">$delete</link> is restored.
</para>

<example id="ex-myvar2">
<title>Using user-defined variables for backing up other config option values</title>
<screen>
macro pager ,x '\
&lt;enter-command&gt;set my_delete=$delete&lt;enter&gt;\
&lt;enter-command&gt;set delete=yes&lt;enter&gt;\
...\
&lt;enter-command&gt;set delete=$my_delete&lt;enter&gt;'
</screen>
</example>

<para>
Since Mutt expands such values already when parsing the configuration
file(s), the value of <literal>$my_delete</literal> in the
last example would be the value of <link linkend="delete">$delete</link> exactly
as it was at that point during parsing the configuration file. If
another statement would change the value for <link linkend="delete">$delete</link>
later in the same or another file, it would have no effect on
<literal>$my_delete</literal>. However, the expansion can
be deferred to runtime, as shown in the next example, when escaping the
dollar sign.
</para>

<example id="ex-myvar3">
<title>Deferring user-defined variable expansion to runtime</title>
<screen>
macro pager &lt;PageDown&gt; "\
&lt;enter-command&gt; set my_old_pager_stop=\$pager_stop pager_stop&lt;Enter&gt;\
&lt;next-page&gt;\
&lt;enter-command&gt; set pager_stop=\$my_old_pager_stop&lt;Enter&gt;\
&lt;enter-command&gt; unset my_old_pager_stop&lt;Enter&gt;"
</screen>
</example>

<para>
Note that there is a space between
<literal>&lt;enter-command&gt;</literal> and the <command>set</command>
configuration command, preventing Mutt from recording the
<command>macro</command>'s commands into its history.
</para>

</sect3>

</sect2>

<sect2 id="set-conversions">
<title>Type Conversions</title>

<para>
Variables are always assigned string values which Mutt parses into its
internal representation according to the type of the variable, for
example an integer number for numeric types. For all queries (including
$-expansion) the value is converted from its internal type back into
string. As a result, any variable can be assigned any value given that
its content is valid for the target. This also counts for custom
variables which are of type string. In case of parsing errors, Mutt will
print error messages. <xref linkend="ex-myvar4"/> demonstrates type
conversions.
</para>

<example id="ex-myvar4">
<title>Type conversions using variables</title>
<screen>
set my_lines = "5"                <emphasis role="comment"># value is string "5"</emphasis>
set pager_index_lines = $my_lines <emphasis role="comment"># value is integer 5</emphasis>

set my_sort = "date-received"     <emphasis role="comment"># value is string "date-received"</emphasis>
set sort = "last-$my_sort"        <emphasis role="comment"># value is sort last-date-received</emphasis>

set my_inc = $read_inc            <emphasis role="comment"># value is string "10" (default of $read_inc)</emphasis>
set my_foo = $my_inc              <emphasis role="comment"># value is string "10"</emphasis>
</screen>
</example>

<para>
These assignments are all valid. If, however, the value of
<literal>$my_lines</literal> would have been
<quote>five</quote> (or something else that cannot be parsed into a
number), the assignment to
<literal>$pager_index_lines</literal> would have
produced an error message.
</para>

<para>
Type conversion applies to all configuration commands which take
arguments. But please note that every expanded value of a variable is
considered just a single token. A working example is:
</para>

<screen>
set my_pattern = "~A"
set my_number = "10"

<emphasis role="comment"># same as: score ~A +10</emphasis>
score $my_pattern +$my_number</screen>

<para>
What does <emphasis>not</emphasis> work is:
</para>

<screen>
set my_mx = "+mailbox1 +mailbox2"
mailboxes $my_mx +mailbox3</screen>

<para>
because the value of <literal>$my_mx</literal> is interpreted as a
single mailbox named <quote>+mailbox1 +mailbox2</quote> and not two
distinct mailboxes.
</para>

</sect2>

</sect1>

<sect1 id="source">
<title>Reading Initialization Commands From Another File</title>

<para>Usage:</para>

<cmdsynopsis>
<command>source</command>
<arg choice="plain">
<replaceable class="parameter">filename</replaceable>
</arg>
</cmdsynopsis>

<para>
This command allows the inclusion of initialization commands from other
files.  For example, I place all of my aliases in
<literal>~/.mail_aliases</literal> so that I can make my
<literal>~/.muttrc</literal> readable and keep my aliases private.
</para>

<para>
If the filename begins with a tilde (<quote>~</quote>), it will be
expanded to the path of your home directory.
</para>

<para>
If the filename ends with a vertical bar (<quote>|</quote>), then
<emphasis>filename</emphasis> is considered to be an executable program
from which to read input (e.g.  <literal><command>source</command>
~/bin/myscript|</literal>).
</para>

</sect1>

<sect1 id="unhook">
<title>Removing Hooks</title>

<para>Usage:</para>

<cmdsynopsis>
<command>unhook</command>
<group choice="req">
<arg choice="plain">
<replaceable class="parameter">*</replaceable>
</arg>
<arg choice="plain">
<replaceable class="parameter">hook-type</replaceable>
</arg>
</group>
</cmdsynopsis>

<para>
This command permits you to flush hooks you have previously defined.
You can either remove all hooks by giving the <quote>*</quote> character
as an argument, or you can remove all hooks of a specific type by saying
something like <literal><command>unhook</command> send-hook</literal>.
</para>

</sect1>

<sect1 id="formatstrings">
<title>Format Strings</title>

<sect2 id="formatstrings-basics">
<title>Basic usage</title>

<para>
Format strings are a general concept you'll find in several locations
through the Mutt configuration, especially in the <link
linkend="index-format">$index_format</link>, <link
linkend="pager-format">$pager_format</link>, <link
linkend="status-format">$status_format</link>, and other related
variables. These can be very straightforward, and it's quite possible
you already know how to use them.
</para>

<para>
The most basic format string element is a percent symbol followed by
another character. For example, <literal>%s</literal> represents a
message's Subject: header in the <link
linkend="index-format">$index_format</link> variable. The
<quote>expandos</quote> available are documented with each format
variable, but there are general modifiers available with all formatting
expandos, too. Those are our concern here.
</para>

<para>
Some of the modifiers are borrowed right out of C (though you might know
them from Perl, Python, shell, or another language). These are the
<literal>[-]m.n</literal> modifiers, as in
<literal>%-12.12s</literal>. As with such programming languages, these
modifiers allow you to specify the minimum and maximum size of the
resulting string, as well as its justification. If the <quote>-</quote>
sign follows the percent, the string will be left-justified instead of
right-justified. If there's a number immediately following that, it's
the minimum amount of space the formatted string will occupy &mdash; if
it's naturally smaller than that, it will be padded out with spaces.  If
a decimal point and another number follow, that's the maximum space
allowable &mdash; the string will not be permitted to exceed that width,
no matter its natural size. Each of these three elements is optional, so
that all these are legal format strings: <literal>%-12s</literal>,
<literal>%4c</literal>, <literal>%.15F</literal> and
<literal>%-12.15L</literal>.
</para>

<para>
Mutt adds some other modifiers to format strings. If you use an equals
symbol (<literal>=</literal>) as a numeric prefix (like the minus
above), it will force the string to be centered within its minimum space
range. For example, <literal>%=14y</literal> will reserve 14 characters
for the %y expansion &mdash; that's the X-Label: header, in <link
linkend="index-format">$index_format</link>. If the expansion results in
a string less than 14 characters, it will be centered in a 14-character
space.  If the X-Label for a message were <quote>test</quote>, that
expansion would look like
<quote>&nbsp;&nbsp;&nbsp;&nbsp;&nbsp;test&nbsp;&nbsp;&nbsp;&nbsp;&nbsp;</quote>.
</para>

<para>
There are two very little-known modifiers that affect the way that an
expando is replaced. If there is an underline (<quote>_</quote>)
character between any format modifiers (as above) and the expando
letter, it will expands in all lower case. And if you use a colon
(<quote>:</quote>), it will replace all decimal points with underlines.
</para>

</sect2>

<sect2 id="formatstrings-conditionals">
<title>Conditionals</title>

<para>
Depending on the format string variable, some of its sequences can be
used to optionally print a string if their value is nonzero. For
example, you may only want to see the number of flagged messages if such
messages exist, since zero is not particularly meaningful. To optionally
print a string based upon one of the above sequences, the following
construct is used:
</para>

<screen>
%?&lt;sequence_char&gt;?&lt;optional_string&gt;?</screen>

<para>
where <emphasis>sequence_char</emphasis> is an expando, and
<emphasis>optional_string</emphasis> is the string you would like
printed if <emphasis>sequence_char</emphasis> is nonzero.
<emphasis>optional_string</emphasis> may contain other sequences as well
as normal text, but you may not nest optional strings.
</para>

<para>
Here is an example illustrating how to optionally print the number of
new messages in a mailbox in <link
linkend="status-format">$status_format</link>:
</para>

<screen>
%?n?%n new messages.?</screen>

<para>
You can also switch between two strings using the following construct:
</para>

<screen>
%?&lt;sequence_char&gt;?&lt;if_string&gt;&amp;&lt;else_string&gt;?</screen>

<para>
If the value of <emphasis>sequence_char</emphasis> is non-zero,
<emphasis>if_string</emphasis> will be expanded, otherwise
<emphasis>else_string</emphasis> will be expanded.
</para>

<para>
The conditional sequences can also be nested by using the %&lt; and &gt;
operators. The %? notation can still be used but requires quoting. For example:
</para>

<screen>
%&lt;x?true&amp;false&gt;
%&lt;x?%&lt;y?%&lt;z?xyz&amp;xy&gt;&amp;x&gt;&amp;none&gt;
</screen>

<para>For more examples, see <xref linkend="nested-if"/></para>

</sect2>

<sect2 id="formatstrings-filters">
<title>Filters</title>

<para>
Any format string ending in a vertical bar (<quote>|</quote>) will be
expanded and piped through the first word in the string, using spaces as
separator. The string returned will be used for display.  If the
returned string ends in %, it will be passed through the formatter a
second time. This allows the filter to generate a replacement format
string including % expandos.
</para>

<para>
All % expandos in a format string are expanded before the script is
called so that:
</para>

<example id="ex-fmtpipe">
<title>Using external filters in format strings</title>
<screen>
set status_format="script.sh '%r %f (%L)'|"
</screen>
</example>

<para>
will make Mutt expand <literal>%r</literal>, <literal>%f</literal> and
<literal>%L</literal> before calling the script. The example also shows
that arguments can be quoted: the script will receive the expanded
string between the single quotes as the only argument.
</para>

<para>
A practical example is the <literal>mutt_xtitle</literal> script
installed in the <literal>samples</literal> subdirectory of the Mutt
documentation: it can be used as filter for <link
linkend="status-format">$status_format</link> to set the current
terminal's title, if supported.
</para>

</sect2>

<sect2 id="formatstrings-padding">
<title>Padding</title>

<para>
In most format strings, Mutt supports different types of padding using
special %-expandos:
</para>

<variablelist>
<varlistentry>
<term><literal>%|X</literal></term>
<listitem>
<para>
When this occurs, Mutt will fill the rest of the line with the character
<literal>X</literal>. For example, filling the rest of the line with
dashes is done by setting:
</para>
<screen>
set status_format = "%v on %h: %B: %?n?%n&amp;no? new messages %|-"</screen>
</listitem>
</varlistentry>
<varlistentry>
<term>
<literal>%&gt;X</literal>
</term>
<listitem>
<para>
Since the previous expando stops at the end of line, there must be a way
to fill the gap between two items via the <literal>%&gt;X</literal>
expando: it puts as many characters <literal>X</literal> in between two
items so that the rest of the line will be right-justified. For example,
to not put the version string and hostname the above example on the left
but on the right and fill the gap with spaces, one might use (note the
space after <literal>%&gt;</literal>):
</para>
<screen>
set status_format = "%B: %?n?%n&amp;no? new messages %&gt; (%v on %h)"</screen>
</listitem>
</varlistentry>
<varlistentry>
<term><literal>%*X</literal>
</term>
<listitem>
<para>
Normal right-justification will print everything to the left of the
<literal>%&gt;</literal>, displaying padding and whatever lies to the
right only if there's room. By contrast, <quote>soft-fill</quote> gives
priority to the right-hand side, guaranteeing space to display it and
showing padding only if there's still room. If necessary, soft-fill will
eat text leftwards to make room for rightward text. For example, to
right-justify the subject making sure as much as possible of it fits on
screen, one might use (note two spaces after <literal>%* </literal>: the
second ensures there's a space between the truncated right-hand side and
the subject):
</para>
<screen>
set index_format="%4C %Z %{%b %d} %-15.15L (%?l?%4l&amp;%4c?)%*  %s"</screen>
</listitem>
</varlistentry>
</variablelist>

</sect2>

<sect2 id="formatstrings-conditional-dates">
<title>Conditional Dates</title>
<para>
This patch allows the format of dates in the index to vary based on how recent
the message is. This is especially useful in combination with David Champion's
patch to allow if-else sequences to be nested.
</para>

<para>
For example, using
<literal>%&lt;[y?%&lt;[d?%[%H:%M]&amp;%[%m/%d]&gt;&amp;%[%y.%m]&gt;</literal>
for the date in the <literal>$index_format</literal> will produce a display like:
</para>

<screen>
   1   + 14.12 Grace Hall      (   13) Gulliver's Travels
   2   + 10/02 Callum Harrison (   48) Huckleberry Finn
   3     12:17 Rhys Lee        (   42) The Lord Of The Rings
</screen>
</sect2>

</sect1>

<sect1 id="mailto-allow">
<title>Control allowed header fields in a mailto: URL</title>

<para>Usage:</para>

<cmdsynopsis>
<command>mailto_allow</command>
<group choice="req">
<arg choice="plain">
<replaceable class="parameter">*</replaceable>
</arg>
<arg choice="plain" rep="repeat">
<replaceable class="parameter">header-field</replaceable>
</arg>
</group>

<command>unmailto_allow</command>
<group choice="req">
<arg choice="plain">
<replaceable class="parameter">*</replaceable>
</arg>
<arg choice="plain" rep="repeat">
<replaceable class="parameter">header-field</replaceable>
</arg>
</group>
</cmdsynopsis>

<para>
As a security measure, Mutt will only add user-approved header fields from a
<literal>mailto:</literal> URL.  This is necessary since Mutt will handle
certain header fields, such as <literal>Attach:</literal>, in a special way.
The <literal>mailto_allow</literal> and <literal>unmailto_allow</literal>
commands allow the user to modify the list of approved headers.
</para>
<para>
Mutt initializes the default list to contain only the <literal>Subject</literal>
and <literal>Body</literal> header fields, which are the only requirement specified
by the <literal>mailto:</literal> specification in RFC2368.
</para>
</sect1>

</chapter>

<chapter id="advancedusage">
<title>Advanced Usage</title>

<sect1 id="charset-handling">
<title>Character Set Handling</title>

<para>
A <quote>character set</quote> is basically a mapping between bytes and
glyphs and implies a certain character encoding scheme. For example, for
the ISO 8859 family of character sets, an encoding of 8bit per character
is used. For the Unicode character set, different character encodings
may be used, UTF-8 being the most popular. In UTF-8, a character is
represented using a variable number of bytes ranging from 1 to 4.
</para>

<para>
Since Mutt is a command-line tool run from a shell, and delegates
certain tasks to external tools (such as an editor for composing/editing
messages), all of these tools need to agree on a character set and
encoding. There exists no way to reliably deduce the character set a
plain text file has. Interoperability is gained by the use of
well-defined environment variables. The full set can be printed by
issuing <literal>locale</literal> on the command line.
</para>

<para>
Upon startup, Mutt determines the character set on its own using
routines that inspect locale-specific environment variables. Therefore,
it is generally not necessary to set the <literal>$charset</literal>
variable in Mutt. It may even be counter-productive as Mutt uses system
and library functions that derive the character set themselves and on
which Mutt has no influence. It's safest to let Mutt work out the locale
setup itself.
</para>

<para>
If you happen to work with several character sets on a regular basis,
it's highly advisable to use Unicode and an UTF-8 locale. Unicode can
represent nearly all characters in a message at the same time.  When not
using a Unicode locale, it may happen that you receive messages with
characters not representable in your locale. When displaying such a
message, or replying to or forwarding it, information may get lost
possibly rendering the message unusable (not only for you but also for
the recipient, this breakage is not reversible as lost information
cannot be guessed).
</para>

<para>
A Unicode locale makes all conversions superfluous which eliminates the
risk of conversion errors. It also eliminates potentially wrong
expectations about the character set between Mutt and external programs.
</para>

<para>
The terminal emulator used also must be properly configured for the
current locale. Terminal emulators usually do <emphasis>not</emphasis>
derive the locale from environment variables, they need to be configured
separately. If the terminal is incorrectly configured, Mutt may display
random and unexpected characters (question marks, octal codes, or just
random glyphs), format strings may not work as expected, you may not be
abled to enter non-ascii characters, and possible more.  Data is always
represented using bytes and so a correct setup is very important as to
the machine, all character sets <quote>look</quote> the same.
</para>

<para>
Warning: A mismatch between what system and library functions think the
locale is and what Mutt was told what the locale is may make it behave
badly with non-ascii input: it will fail at seemingly random places.
This warning is to be taken seriously since not only local mail handling
may suffer: sent messages may carry wrong character set information the
<emphasis>receiver</emphasis> has too deal with. The need to set
<literal>$charset</literal> directly in most cases points at terminal
and environment variable setup problems, not Mutt problems.
</para>

<para>
A list of officially assigned and known character sets can be found at
<ulink url="http://www.iana.org/assignments/character-sets">IANA</ulink>,
a list of locally supported locales can be obtained by running
<literal>locale -a</literal>.
</para>

</sect1>

<sect1 id="regexp">
<title>Regular Expressions</title>

<para>
All string patterns in Mutt including those in more complex <link
linkend="patterns">patterns</link> must be specified using regular
expressions (regexp) in the <quote>POSIX extended</quote> syntax (which
is more or less the syntax used by egrep and GNU awk).  For your
convenience, we have included below a brief description of this syntax.
</para>

<para>
The search is case sensitive if the pattern contains at least one upper
case letter, and case insensitive otherwise.
</para>

<note>
<para>
<quote>\</quote> must be quoted if used for a regular expression in an
initialization command: <quote>\\</quote>.
</para>
</note>

<para>
A regular expression is a pattern that describes a set of strings.
Regular expressions are constructed analogously to arithmetic
expressions, by using various operators to combine smaller expressions.
</para>

<note>
<para>
The regular expression can be enclosed/delimited by either " or ' which
is useful if the regular expression includes a white-space character.
See <xref linkend="muttrc-syntax"/> for more information on " and '
delimiter processing.  To match a literal " or ' you must preface it
with \ (backslash).
</para>
</note>

<para>
The fundamental building blocks are the regular expressions that match a
single character.  Most characters, including all letters and digits,
are regular expressions that match themselves.  Any metacharacter with
special meaning may be quoted by preceding it with a backslash.
</para>

<para>
The period <quote>.</quote> matches any single character.  The caret
<quote>^</quote> and the dollar sign <quote>$</quote> are metacharacters
that respectively match the empty string at the beginning and end of a
line.
</para>

<para>
A list of characters enclosed by <quote>[</quote> and <quote>]</quote>
matches any single character in that list; if the first character of the
list is a caret <quote>^</quote> then it matches any character
<emphasis>not</emphasis> in the list.  For example, the regular
expression <emphasis>[0123456789]</emphasis> matches any single digit.
A range of ASCII characters may be specified by giving the first and
last characters, separated by a hyphen <quote>-</quote>.  Most
metacharacters lose their special meaning inside lists.  To include a
literal <quote>]</quote> place it first in the list.  Similarly, to
include a literal <quote>^</quote> place it anywhere but first.
Finally, to include a literal hyphen <quote>-</quote> place it last.
</para>

<para>
Certain named classes of characters are predefined.  Character classes
consist of <quote>[:</quote>, a keyword denoting the class, and
<quote>:]</quote>.  The following classes are defined by the POSIX
standard in
<xref linkend="posix-regex-char-classes"/>
</para>

<table id="posix-regex-char-classes">
<title>POSIX regular expression character classes</title>
<tgroup cols="2">
<thead>
<row><entry>Character class</entry><entry>Description</entry></row>
</thead>
<tbody>
<row><entry>[:alnum:]</entry><entry>Alphanumeric characters</entry></row>
<row><entry>[:alpha:]</entry><entry>Alphabetic characters</entry></row>
<row><entry>[:blank:]</entry><entry>Space or tab characters</entry></row>
<row><entry>[:cntrl:]</entry><entry>Control characters</entry></row>
<row><entry>[:digit:]</entry><entry>Numeric characters</entry></row>
<row><entry>[:graph:]</entry><entry>Characters that are both printable and visible. (A space is printable, but not visible, while an <quote>a</quote> is both)</entry></row>
<row><entry>[:lower:]</entry><entry>Lower-case alphabetic characters</entry></row>
<row><entry>[:print:]</entry><entry>Printable characters (characters that are not control characters)</entry></row>
<row><entry>[:punct:]</entry><entry>Punctuation characters (characters that are not letter, digits, control characters, or space characters)</entry></row>
<row><entry>[:space:]</entry><entry>Space characters (such as space, tab and formfeed, to name a few)</entry></row>
<row><entry>[:upper:]</entry><entry>Upper-case alphabetic characters</entry></row>
<row><entry>[:xdigit:]</entry><entry>Characters that are hexadecimal digits</entry></row>
</tbody>
</tgroup>
</table>

<para>
A character class is only valid in a regular expression inside the
brackets of a character list.
</para>

<note>
<para>
Note that the brackets in these class names are part of the symbolic
names, and must be included in addition to the brackets delimiting the
bracket list. For example, <emphasis>[[:digit:]]</emphasis> is
equivalent to <emphasis>[0-9]</emphasis>.
</para>
</note>

<para>
Two additional special sequences can appear in character lists.  These
apply to non-ASCII character sets, which can have single symbols (called
collating elements) that are represented with more than one character,
as well as several characters that are equivalent for collating or
sorting purposes:
</para>

<variablelist>

<varlistentry>
<term>Collating Symbols</term>
<listitem>
<para>
A collating symbol is a multi-character collating element enclosed in
<quote>[.</quote> and <quote>.]</quote>.  For example, if
<quote>ch</quote> is a collating element, then
<emphasis>[[.ch.]]</emphasis> is a regexp that matches this collating
element, while <emphasis>[ch]</emphasis> is a regexp that matches either
<quote>c</quote> or <quote>h</quote>.
</para>
</listitem>
</varlistentry>
<varlistentry>
<term>Equivalence Classes</term>
<listitem>
<para>
An equivalence class is a locale-specific name for a list of characters
that are equivalent. The name is enclosed in <quote>[=</quote> and
<quote>=]</quote>.  For example, the name <quote>e</quote> might be used
to represent all of <quote>e</quote> with grave
(<quote>&egrave;</quote>), <quote>e</quote> with acute
(<quote>&eacute;</quote>) and <quote>e</quote>.  In this case,
<emphasis>[[=e=]]</emphasis> is a regexp that matches any of:
<quote>e</quote> with grave (<quote>&egrave;</quote>), <quote>e</quote>
with acute (<quote>&eacute;</quote>) and <quote>e</quote>.
</para>
</listitem>
</varlistentry>
</variablelist>

<para>
A regular expression matching a single character may be followed by one
of several repetition operators described in <xref
linkend="regex-repeat"/>.
</para>

<table id="regex-repeat">
<title>Regular expression repetition operators</title>
<tgroup cols="2">
<thead>
<row><entry>Operator</entry><entry>Description</entry></row>
</thead>
<tbody>
<row><entry>?</entry><entry>The preceding item is optional and matched at most once</entry></row>
<row><entry>*</entry><entry>The preceding item will be matched zero or more times</entry></row>
<row><entry>+</entry><entry>The preceding item will be matched one or more times</entry></row>
<row><entry>{n}</entry><entry>The preceding item is matched exactly <emphasis>n</emphasis> times</entry></row>
<row><entry>{n,}</entry><entry>The preceding item is matched <emphasis>n</emphasis> or more times</entry></row>
<row><entry>{,m}</entry><entry>The preceding item is matched at most <emphasis>m</emphasis> times</entry></row>
<row><entry>{n,m}</entry><entry>The preceding item is matched at least <emphasis>n</emphasis> times, but no more than <emphasis>m</emphasis> times</entry></row>
</tbody>
</tgroup>
</table>

<para>
Two regular expressions may be concatenated; the resulting regular
expression matches any string formed by concatenating two substrings
that respectively match the concatenated subexpressions.
</para>

<para>
Two regular expressions may be joined by the infix operator
<quote>|</quote>; the resulting regular expression matches any string
matching either subexpression.
</para>

<para>
Repetition takes precedence over concatenation, which in turn takes
precedence over alternation.  A whole subexpression may be enclosed in
parentheses to override these precedence rules.
</para>

<note>
<para>
If you compile Mutt with the included regular expression engine, the
following operators may also be used in regular expressions as described
in <xref linkend="regex-gnu-ext"/>.
</para>
</note>

<table id="regex-gnu-ext">
<title>GNU regular expression extensions</title>
<tgroup cols="2">
<thead>
<row><entry>Expression</entry><entry>Description</entry></row>
</thead>
<tbody>
<row><entry>\\y</entry><entry>Matches the empty string at either the beginning or the end of a word</entry></row>
<row><entry>\\B</entry><entry>Matches the empty string within a word</entry></row>
<row><entry>\\&lt;</entry><entry>Matches the empty string at the beginning of a word</entry></row>
<row><entry>\\&gt;</entry><entry>Matches the empty string at the end of a word</entry></row>
<row><entry>\\w</entry><entry>Matches any word-constituent character (letter, digit, or underscore)</entry></row>
<row><entry>\\W</entry><entry>Matches any character that is not word-constituent</entry></row>
<row><entry>\\`</entry><entry>Matches the empty string at the beginning of a buffer (string)</entry></row>
<row><entry>\\'</entry><entry>Matches the empty string at the end of a buffer</entry></row>
</tbody>
</tgroup>
</table>

<para>
Please note however that these operators are not defined by POSIX, so
they may or may not be available in stock libraries on various systems.
</para>

</sect1>

<sect1 id="patterns">
<title>Patterns: Searching, Limiting and Tagging</title>

<sect2 id="patterns-modifier">
<title>Pattern Modifier</title>

<para>
Many of Mutt's commands allow you to specify a pattern to match
(<literal>limit</literal>, <literal>tag-pattern</literal>,
<literal>delete-pattern</literal>, etc.). <xref linkend="tab-patterns"/>
shows several ways to select messages.
</para>

<table id="tab-patterns">
<title>Pattern modifiers</title>
<tgroup cols="2">
<thead>
<row><entry>Pattern modifier</entry><entry>Description</entry></row>
</thead>
<tbody>
<row><entry>~A</entry><entry>all messages</entry></row>
<row><entry>~b <emphasis>EXPR</emphasis></entry><entry>messages which contain <emphasis>EXPR</emphasis> in the message body</entry></row>
<row><entry>=b <emphasis>STRING</emphasis></entry><entry>messages which contain <emphasis>STRING</emphasis> in the message body. If IMAP is enabled, searches for <emphasis>STRING</emphasis> on the server, rather than downloading each message and searching it locally.</entry></row>
<row><entry>~B <emphasis>EXPR</emphasis></entry><entry>messages which contain <emphasis>EXPR</emphasis> in the whole message</entry></row>
<row><entry>=B <emphasis>STRING</emphasis></entry><entry>messages which contain <emphasis>STRING</emphasis> in the whole message. If IMAP is enabled, searches for <emphasis>STRING</emphasis> on the server, rather than downloading each message and searching it locally.</entry></row>
<row><entry>~c <emphasis>EXPR</emphasis></entry><entry>messages carbon-copied to <emphasis>EXPR</emphasis></entry></row>
<row><entry>%c <emphasis>GROUP</emphasis></entry><entry>messages carbon-copied to any member of <emphasis>GROUP</emphasis></entry></row>
<row><entry>~C <emphasis>EXPR</emphasis></entry><entry>messages either to: or cc: <emphasis>EXPR</emphasis></entry></row>
<row><entry>%C <emphasis>GROUP</emphasis></entry><entry>messages either to: or cc: to any member of <emphasis>GROUP</emphasis></entry></row>
<row><entry>~d [<emphasis>MIN</emphasis>]-[<emphasis>MAX</emphasis>]</entry><entry>messages with <quote>date-sent</quote> in a Date range</entry></row>
<row><entry>~D</entry><entry>deleted messages</entry></row>
<row><entry>~e <emphasis>EXPR</emphasis></entry><entry>messages which contains <emphasis>EXPR</emphasis> in the <quote>Sender</quote> field</entry></row>
<row><entry>%e <emphasis>GROUP</emphasis></entry><entry>messages which contain a member of <emphasis>GROUP</emphasis> in the <quote>Sender</quote> field</entry></row>
<row><entry>~E</entry><entry>expired messages</entry></row>
<row><entry>~F</entry><entry>flagged messages</entry></row>
<row><entry>~f <emphasis>EXPR</emphasis></entry><entry>messages originating from <emphasis>EXPR</emphasis></entry></row>
<row><entry>%f <emphasis>GROUP</emphasis></entry><entry>messages originating from any member of <emphasis>GROUP</emphasis></entry></row>
<row><entry>~g</entry><entry>cryptographically signed messages</entry></row>
<row><entry>~G</entry><entry>cryptographically encrypted messages</entry></row>
<row><entry>~h <emphasis>EXPR</emphasis></entry><entry>messages which contain <emphasis>EXPR</emphasis> in the message header</entry></row>
<row><entry>=h <emphasis>STRING</emphasis></entry><entry>messages which contain <emphasis>STRING</emphasis> in the message header. If IMAP is enabled, searches for <emphasis>STRING</emphasis> on the server, rather than downloading each message and searching it locally; <emphasis>STRING</emphasis> must be of the form <quote>header: substring</quote> (see below).</entry></row>
<row><entry>~H <emphasis>EXPR</emphasis></entry><entry>messages with a spam attribute matching <emphasis>EXPR</emphasis></entry></row>
<row><entry>~i <emphasis>EXPR</emphasis></entry><entry>messages which match <emphasis>EXPR</emphasis> in the <quote>Message-ID</quote> field</entry></row>
<row><entry>~k</entry><entry>messages which contain PGP key material</entry></row>
<row><entry>~L <emphasis>EXPR</emphasis></entry><entry>messages either originated or received by <emphasis>EXPR</emphasis></entry></row>
<row><entry>%L <emphasis>GROUP</emphasis></entry><entry>message either originated or received by any member of <emphasis>GROUP</emphasis></entry></row>
<row><entry>~l</entry><entry>messages addressed to a known mailing list</entry></row>
<row><entry>~m [<emphasis>MIN</emphasis>]-[<emphasis>MAX</emphasis>]</entry><entry>messages in the range <emphasis>MIN</emphasis> to <emphasis>MAX</emphasis> *)</entry></row>
<row><entry>~n [<emphasis>MIN</emphasis>]-[<emphasis>MAX</emphasis>]</entry><entry>messages with a score in the range <emphasis>MIN</emphasis> to <emphasis>MAX</emphasis> *)</entry></row>
<row><entry>~N</entry><entry>new messages</entry></row>
<row><entry>~O</entry><entry>old messages</entry></row>
<row><entry>~p</entry><entry>messages addressed to you (consults <command>alternates</command>)</entry></row>
<row><entry>~P</entry><entry>messages from you (consults <command>alternates</command>)</entry></row>
<row><entry>~Q</entry><entry>messages which have been replied to</entry></row>
<row><entry>~r [<emphasis>MIN</emphasis>]-[<emphasis>MAX</emphasis>]</entry><entry>messages with <quote>date-received</quote> in a Date range</entry></row>
<row><entry>~R</entry><entry>read messages</entry></row>
<row><entry>~s <emphasis>EXPR</emphasis></entry><entry>messages having <emphasis>EXPR</emphasis> in the <quote>Subject</quote> field.</entry></row>
<row><entry>~S</entry><entry>superseded messages</entry></row>
<row><entry>~t <emphasis>EXPR</emphasis></entry><entry>messages addressed to <emphasis>EXPR</emphasis></entry></row>
<row><entry>~T</entry><entry>tagged messages</entry></row>
<row><entry>~u</entry><entry>messages addressed to a subscribed mailing list</entry></row>
<row><entry>~U</entry><entry>unread messages</entry></row>
<row><entry>~v</entry><entry>messages part of a collapsed thread.</entry></row>
<row><entry>~V</entry><entry>cryptographically verified messages</entry></row>
<row><entry>~x <emphasis>EXPR</emphasis></entry><entry>messages which contain <emphasis>EXPR</emphasis> in the <quote>References</quote> or <quote>In-Reply-To</quote> field</entry></row>
<row><entry>~X [<emphasis>MIN</emphasis>]-[<emphasis>MAX</emphasis>]</entry><entry>messages with <emphasis>MIN</emphasis> to <emphasis>MAX</emphasis> attachments *)</entry></row>
<row><entry>~y <emphasis>EXPR</emphasis></entry><entry>messages which contain <emphasis>EXPR</emphasis> in the <quote>X-Label</quote> field</entry></row>
<row><entry>~z [<emphasis>MIN</emphasis>]-[<emphasis>MAX</emphasis>]</entry><entry>messages with a size in the range <emphasis>MIN</emphasis> to <emphasis>MAX</emphasis> *) **)</entry></row>
<row><entry>~=</entry><entry>duplicated messages (see <link linkend="duplicate-threads">$duplicate_threads</link>)</entry></row>
<row><entry>~$</entry><entry>unreferenced messages (requires threaded view)</entry></row>
<row><entry>~(<emphasis>PATTERN</emphasis>)</entry><entry>messages in threads
containing messages matching <emphasis>PATTERN</emphasis>, e.g. all
threads containing messages from you: ~(~P)</entry></row>
</tbody>
</tgroup>
</table>

<para>
Where <emphasis>EXPR</emphasis> is a <link linkend="regexp">regular expression</link>, and <emphasis>GROUP</emphasis> is an
<link linkend="addrgroup">address group</link>.
</para>

<para>
*) The forms <quote>&lt;[<emphasis>MAX</emphasis>]</quote>,
<quote>&gt;[<emphasis>MIN</emphasis>]</quote>,
<quote>[<emphasis>MIN</emphasis>]-</quote> and
<quote>-[<emphasis>MAX</emphasis>]</quote> are allowed, too.
</para>

<para>
**) The suffixes <quote>K</quote> and <quote>M</quote> are allowed to
specify kilobyte and megabyte respectively.
</para>

<para>
Special attention has to be payed when using regular expressions inside
of patterns.  Specifically, Mutt's parser for these patterns will strip
one level of backslash (<quote>\</quote>), which is normally used for
quoting.  If it is your intention to use a backslash in the regular
expression, you will need to use two backslashes instead
(<quote>\\</quote>). You can force Mutt to treat
<emphasis>EXPR</emphasis> as a simple string instead of a regular
expression by using = instead of ~ in the pattern name. For example,
<literal>=b *.*</literal> will find all messages that contain the
literal string <quote>*.*</quote>. Simple string matches are less
powerful than regular expressions but can be considerably faster. This
is especially true for IMAP folders, because string matches can be
performed on the server instead of by fetching every message. IMAP
treats <literal>=h</literal> specially: it must be of the form
<quote>header: substring</quote> and will not partially match header
names. The substring part may be omitted if you simply wish to find
messages containing a particular header without regard to its value.
</para>

<para>
Patterns matching lists of addresses (notably c, C, p, P and t) match if
there is at least one match in the whole list. If you want to make sure
that all elements of that list match, you need to prefix your pattern
with <quote>^</quote>.  This example matches all mails which only has
recipients from Germany.
</para>

<example id="ex-recips">
<title>Matching all addresses in address lists</title>
<screen>
^~C \.de$
</screen>
</example>

</sect2>

<sect2 id="simple-searches">
<title>Simple Searches</title>

<para>
Mutt supports two versions of so called <quote>simple
searches</quote>. These are issued if the query entered for searching,
limiting and similar operations does not seem to contain a valid pattern
modifier (i.e. it does not contain one of these characters:
<quote>~</quote>, <quote>=</quote> or <quote>%</quote>). If the query is
supposed to contain one of these special characters, they must be
escaped by prepending a backslash (<quote>\</quote>).
</para>

<para>
The first type is by checking whether the query string equals
a keyword case-insensitively from <xref linkend="tab-simplesearch-keywords"/>:
If that is the case, Mutt will use the shown pattern modifier instead.
If a keyword would conflict with your search keyword, you need to turn
it into a regular expression to avoid matching the keyword table. For
example, if you want to find all messages matching <quote>flag</quote>
(using <link linkend="simple-search">$simple_search</link>)
but don't want to match flagged messages, simply search for
<quote><literal>[f]lag</literal></quote>.
</para>

<table id="tab-simplesearch-keywords">
<title>Simple search keywords</title>
<tgroup cols="2">
<thead>
<row><entry>Keyword</entry><entry>Pattern modifier</entry></row>
</thead>
<tbody>
<row><entry>all</entry><entry>~A</entry></row>
<row><entry>.</entry><entry>~A</entry></row>
<row><entry>^</entry><entry>~A</entry></row>
<row><entry>del</entry><entry>~D</entry></row>
<row><entry>flag</entry><entry>~F</entry></row>
<row><entry>new</entry><entry>~N</entry></row>
<row><entry>old</entry><entry>~O</entry></row>
<row><entry>repl</entry><entry>~Q</entry></row>
<row><entry>read</entry><entry>~R</entry></row>
<row><entry>tag</entry><entry>~T</entry></row>
<row><entry>unread</entry><entry>~U</entry></row>
</tbody>
</tgroup>
</table>

<para>
The second type of simple search is to build a complex search pattern
using <link linkend="simple-search">$simple_search</link> as a
template. Mutt will insert your query properly quoted and search for the
composed complex query.
</para>

</sect2>

<sect2 id="complex-patterns">
<title>Nesting and Boolean Operators</title>

<para>
Logical AND is performed by specifying more than one criterion.  For
example:
</para>

<screen>
~t mutt ~f elkins
</screen>

<para>
would select messages which contain the word <quote>mutt</quote> in the
list of recipients <emphasis>and</emphasis> that have the word
<quote>elkins</quote> in the <quote>From</quote> header field.
</para>

<para>
Mutt also recognizes the following operators to create more complex
search patterns:
</para>

<itemizedlist>
<listitem>

<para>
! &mdash; logical NOT operator
</para>
</listitem>
<listitem>

<para>
| &mdash; logical OR operator
</para>
</listitem>
<listitem>

<para>
() &mdash; logical grouping operator
</para>
</listitem>

</itemizedlist>

<para>
Here is an example illustrating a complex search pattern.  This pattern
will select all messages which do not contain <quote>mutt</quote> in the
<quote>To</quote> or <quote>Cc</quote> field and which are from
<quote>elkins</quote>.
</para>

<example id="ex-pattern-bool">
<title>Using boolean operators in patterns</title>
<screen>
!(~t mutt|~c mutt) ~f elkins
</screen>
</example>

<para>
Here is an example using white space in the regular expression (note the
<quote>'</quote> and <quote>"</quote> delimiters).  For this to match,
the mail's subject must match the <quote>^Junk +From +Me$</quote> and it
must be from either <quote>Jim +Somebody</quote> or <quote>Ed
+SomeoneElse</quote>:
</para>

<screen>
'~s "^Junk +From +Me$" ~f ("Jim +Somebody"|"Ed +SomeoneElse")'
</screen>

<note>
<para>
If a regular expression contains parenthesis, or a vertical bar ("|"),
you <emphasis>must</emphasis> enclose the expression in double or single
quotes since those characters are also used to separate different parts
of Mutt's pattern language.  For example: <literal>~f
"me@(mutt\.org|cs\.hmc\.edu)"</literal> Without the quotes, the
parenthesis wouldn't end.  This would be separated to two OR'd patterns:
<emphasis>~f me@(mutt\.org</emphasis> and
<emphasis>cs\.hmc\.edu)</emphasis>. They are never what you want.
</para>
</note>

</sect2>

<sect2 id="date-patterns">
<title>Searching by Date</title>

<para>
Mutt supports two types of dates, <emphasis>absolute</emphasis> and
<emphasis>relative</emphasis>.
</para>

<sect3 id="date-absolute">
<title>Absolute Dates</title>

<para>
Dates <emphasis>must</emphasis> be in DD/MM/YY format (month and year
are optional, defaulting to the current month and year).  An example of
a valid range of dates is:
</para>

<screen>
Limit to messages matching: ~d 20/1/95-31/10
</screen>

<para>
If you omit the minimum (first) date, and just specify
<quote>-DD/MM/YY</quote>, all messages <emphasis>before</emphasis> the
given date will be selected.  If you omit the maximum (second) date, and
specify <quote>DD/MM/YY-</quote>, all messages
<emphasis>after</emphasis> the given date will be selected.  If you
specify a single date with no dash (<quote>-</quote>), only messages
sent on the given date will be selected.
</para>

<para>
You can add error margins to absolute dates.  An error margin is a sign
(+ or -), followed by a digit, followed by one of the units in <xref
linkend="tab-date-units"/>. As a special case, you can replace the sign
by a <quote>*</quote> character, which is equivalent to giving identical
plus and minus error margins.
</para>

<table id="tab-date-units">
<title>Date units</title>
<tgroup cols="2">
<thead>
<row><entry>Unit</entry><entry>Description</entry></row>
</thead>
<tbody>
<row><entry>y</entry><entry>Years</entry></row>
<row><entry>m</entry><entry>Months</entry></row>
<row><entry>w</entry><entry>Weeks</entry></row>
<row><entry>d</entry><entry>Days</entry></row>
</tbody>
</tgroup>
</table>

<para>
Example: To select any messages two weeks around January 15, 2001, you'd
use the following pattern:
</para>

<screen>
Limit to messages matching: ~d 15/1/2001*2w
</screen>

</sect3>

<sect3 id="dates-relative">
<title>Relative Dates</title>

<para>
This type of date is relative to the current date, and may be specified
as:
</para>

<itemizedlist>
<listitem>

<para>
&gt;<emphasis>offset</emphasis> for messages older than
<emphasis>offset</emphasis> units
</para>
</listitem>
<listitem>

<para>
&lt;<emphasis>offset</emphasis> for messages newer than
<emphasis>offset</emphasis> units
</para>
</listitem>
<listitem>

<para>
=<emphasis>offset</emphasis> for messages exactly
<emphasis>offset</emphasis> units old
</para>
</listitem>

</itemizedlist>

<para>
<emphasis>offset</emphasis> is specified as a positive number with one
of the units from <xref linkend="tab-date-units"/>.
</para>

<para>
Example: to select messages less than 1 month old, you would use
</para>

<screen>
Limit to messages matching: ~d &lt;1m
</screen>

<note>
<para>
All dates used when searching are relative to the
<emphasis>local</emphasis> time zone, so unless you change the setting
of your <link linkend="index-format">$index_format</link> to include a
<literal>%[...]</literal> format, these are <emphasis>not</emphasis> the
dates shown in the main index.
</para>
</note>

</sect3>

</sect2>

</sect1>

<sect1 id="tags">
<title>Using Tags</title>

<para>
Sometimes it is desirable to perform an operation on a group of messages
all at once rather than one at a time.  An example might be to save
messages to a mailing list to a separate folder, or to delete all
messages with a given subject.  To tag all messages matching a pattern,
use the <literal>&lt;tag-pattern&gt;</literal> function, which is bound
to <quote>shift-T</quote> by default.  Or you can select individual
messages by hand using the <literal>&lt;tag-message&gt;</literal>
function, which is bound to <quote>t</quote> by default.  See <link
linkend="patterns">patterns</link> for Mutt's pattern matching syntax.
</para>

<para>
Once you have tagged the desired messages, you can use the
<quote>tag-prefix</quote> operator, which is the <quote>;</quote>
(semicolon) key by default.  When the <quote>tag-prefix</quote> operator
is used, the <emphasis>next</emphasis> operation will be applied to all
tagged messages if that operation can be used in that manner.  If the
<link linkend="auto-tag">$auto_tag</link> variable is set, the next
operation applies to the tagged messages automatically, without
requiring the <quote>tag-prefix</quote>.
</para>

<para>
In <link linkend="macro"><command>macro</command>s</link> or <link
linkend="push"><command>push</command></link> commands, you can use the
<literal>&lt;tag-prefix-cond&gt;</literal> operator.  If there are no
tagged messages, Mutt will <quote>eat</quote> the rest of the macro to
abort it's execution.  Mutt will stop <quote>eating</quote> the macro
when it encounters the <literal>&lt;end-cond&gt;</literal> operator;
after this operator the rest of the macro will be executed as normal.
</para>

</sect1>

<sect1 id="hooks">
<title>Using Hooks</title>

<para>
A <emphasis>hook</emphasis> is a concept found in many other programs
which allows you to execute arbitrary commands before performing some
operation.  For example, you may wish to tailor your configuration based
upon which mailbox you are reading, or to whom you are sending mail.  In
the Mutt world, a <emphasis>hook</emphasis> consists of a <link
linkend="regexp">regular expression</link> or <link
linkend="patterns">pattern</link> along with a configuration
option/command.  See:

<itemizedlist>

<listitem>
<para>
<link linkend="account-hook"><command>account-hook</command></link>
</para>
</listitem>

<listitem>
<para>
<link linkend="charset-hook"><command>charset-hook</command></link>
</para>
</listitem>

<listitem>
<para>
<link linkend="crypt-hook"><command>crypt-hook</command></link>
</para>
</listitem>

<listitem>
<para>
<link linkend="fcc-hook"><command>fcc-hook</command></link>
</para>
</listitem>

<listitem>
<para>
<link linkend="fcc-save-hook"><command>fcc-save-hook</command></link>
</para>
</listitem>

<listitem>
<para>
<link linkend="folder-hook"><command>folder-hook</command></link>
</para>
</listitem>

<listitem>
<para>
<link linkend="iconv-hook"><command>iconv-hook</command></link>
</para>
</listitem>

<listitem>
<para>
<link linkend="mbox-hook"><command>mbox-hook</command></link>
</para>
</listitem>

<listitem>
<para>
<link linkend="message-hook"><command>message-hook</command></link>
</para>
</listitem>

<listitem>
<para>
<link linkend="reply-hook"><command>reply-hook</command></link>
</para>
</listitem>

<listitem>
<para>
<link linkend="save-hook"><command>save-hook</command></link>
</para>
</listitem>

<listitem>
<para>
<link linkend="send-hook"><command>send-hook</command></link>
</para>
</listitem>

<listitem>
<para>
<link linkend="send2-hook"><command>send2-hook</command></link>
</para>
</listitem>

</itemizedlist>

for specific details on each type of <emphasis>hook</emphasis> available.
</para>

<note>
<para>
If a hook changes configuration settings, these changes remain effective
until the end of the current Mutt session. As this is generally not
desired, a <quote>default</quote> hook needs to be added before all
other hooks of that type to restore configuration defaults.
</para>
</note>

<example id="ex-default-hook">
<title>Specifying a <quote>default</quote> hook</title>
<screen>
send-hook . 'unmy_hdr From:'
send-hook ~C'^b@b\.b$' my_hdr from: c@c.c
</screen>
</example>

<para>
In <xref linkend="ex-default-hook"/>, by default the value of <link
linkend="from">$from</link> and <link
linkend="realname">$realname</link> is not overridden. When sending
messages either To: or Cc: to <literal>&lt;b@b.b&gt;</literal>, the
From: header is changed to <literal>&lt;c@c.c&gt;</literal>.
</para>

<sect2 id="pattern-hook" xreflabel="Message Matching in Hooks">
<title>Message Matching in Hooks</title>

<para>
Hooks that act upon messages (<command>message-hook</command>,
<command>reply-hook</command>, <command>send-hook</command>,
<command>send2-hook</command>, <command>save-hook</command>,
<command>fcc-hook</command>) are evaluated in a slightly different
manner. For the other types of hooks, a <link linkend="regexp">regular
expression</link> is sufficient.  But in dealing with messages a finer
grain of control is needed for matching since for different purposes you
want to match different criteria.
</para>

<para>
Mutt allows the use of the <link linkend="patterns">search
pattern</link> language for matching messages in hook commands.  This
works in exactly the same way as it would when
<emphasis>limiting</emphasis> or <emphasis>searching</emphasis> the
mailbox, except that you are restricted to those operators which match
information Mutt extracts from the header of the message (i.e., from,
to, cc, date, subject, etc.).
</para>

<para>
For example, if you wanted to set your return address based upon sending
mail to a specific address, you could do something like:
</para>

<screen>
send-hook '~t ^me@cs\.hmc\.edu$' 'my_hdr From: Mutt User &lt;user@host&gt;'
</screen>

<para>
which would execute the given command when sending mail to
<emphasis>me@cs.hmc.edu</emphasis>.
</para>

<para>
However, it is not required that you write the pattern to match using
the full searching language.  You can still specify a simple
<emphasis>regular expression</emphasis> like the other hooks, in which
case Mutt will translate your pattern into the full language, using the
translation specified by the <link
linkend="default-hook">$default_hook</link> variable.  The pattern is
translated at the time the hook is declared, so the value of <link
linkend="default-hook">$default_hook</link> that is in effect at that
time will be used.
</para>

</sect2>

<sect2 id="mailbox-hook" xreflabel="Mailbox Matching in Hooks">
<title>Mailbox Matching in Hooks</title>

<para>
Hooks that match against mailboxes (<command>folder-hook</command>,
<command>mbox-hook</command>) apply both <link linkend="regexp">regular
expression</link> syntax as well as <link linkend="shortcuts">mailbox
shortcut</link> expansion on the regexp parameter.  There is some
overlap between these, so special attention should be paid to the first
character of the regexp.
</para>

<screen>
# Here, ^ will expand to "the current mailbox" not "beginning of string":
folder-hook ^/home/user/Mail/bar "set sort=threads"

# If you want ^ to be interpreted as "beginning of string", one workaround
# is to enclose the regexp in parenthesis:
folder-hook (^/home/user/Mail/bar) "set sort=threads"

# This will expand to the default save folder for the alias "imap.example.com", which
# is probably not what you want:
folder-hook @imap.example.com "set sort=threads"

# A workaround is to use parenthesis or a backslash:
folder-hook (@imap.example.com) "set sort=threads"
folder-hook '\@imap.example.com' "set sort=threads"
</screen>

<para>
Keep in mind that mailbox shortcut expansion on the regexp parameter
takes place when the hook is initially parsed, not when the hook is
matching against a mailbox.  When Mutt starts up and is reading the
.muttrc, some mailbox shortcuts may not be usable.  For example, the
"current mailbox" shortcut, ^, will expand to an empty string because no
mailbox has been opened yet.  Mutt will issue an error for this case or
if the mailbox shortcut results in an empty regexp.
</para>

</sect2>

</sect1>

<sect1 id="query">
<title>External Address Queries</title>

<para>
Mutt supports connecting to external directory databases such as LDAP,
ph/qi, bbdb, or NIS through a wrapper script which connects to Mutt
using a simple interface.  Using the <link
linkend="query-command">$query_command</link> variable, you specify the
wrapper command to use.  For example:
</para>

<screen>
set query_command = "mutt_ldap_query.pl %s"
</screen>

<para>
The wrapper script should accept the query on the command-line.  It
should return a one line message, then each matching response on a
single line, each line containing a tab separated address then name then
some other optional information.  On error, or if there are no matching
addresses, return a non-zero exit code and a one line error message.
</para>

<para>
An example multiple response output:
</para>

<screen>
Searching database ... 20 entries ... 3 matching:
me@cs.hmc.edu           Michael Elkins  mutt dude
blong@fiction.net       Brandon Long    mutt and more
roessler@does-not-exist.org        Thomas Roessler mutt pgp
</screen>

<para>
There are two mechanisms for accessing the query function of Mutt.  One
is to do a query from the index menu using the
<literal>&lt;query&gt;</literal> function (default: Q).  This will
prompt for a query, then bring up the query menu which will list the
matching responses.  From the query menu, you can select addresses to
create aliases, or to mail.  You can tag multiple addresses to mail,
start a new query, or have a new query appended to the current
responses.
</para>

<para>
The other mechanism for accessing the query function is for address
completion, similar to the alias completion.  In any prompt for address
entry, you can use the <literal>&lt;complete-query&gt;</literal>
function (default: ^T) to run a query based on the current address you
have typed.  Like aliases, Mutt will look for what you have typed back
to the last space or comma.  If there is a single response for that
query, Mutt will expand the address in place.  If there are multiple
responses, Mutt will activate the query menu.  At the query menu, you
can select one or more addresses to be added to the prompt.
</para>

</sect1>

<sect1 id="mailbox-formats">
<title>Mailbox Formats</title>

<para>
Mutt supports reading and writing of four different local mailbox
formats: mbox, MMDF, MH and Maildir.  The mailbox type is auto detected,
so there is no need to use a flag for different mailbox types.  When
creating new mailboxes, Mutt uses the default specified with the <link
linkend="mbox-type">$mbox_type</link> variable. A short description of
the formats follows.
</para>

<para>
<emphasis>mbox</emphasis>.  This is a widely used mailbox format for
UNIX.  All messages are stored in a single file.  Each message has a
line of the form:
</para>

<screen>
From me@cs.hmc.edu Fri, 11 Apr 1997 11:44:56 PST
</screen>

<para>
to denote the start of a new message (this is often referred to as the
<quote>From_</quote> line). The mbox format requires mailbox locking, is
prone to mailbox corruption with concurrently writing clients or
misinterpreted From_ lines. Depending on the environment, new mail
detection can be unreliable. Mbox folders are fast to open and easy to
archive.
</para>

<para>
<emphasis>MMDF</emphasis>.  This is a variant of the
<emphasis>mbox</emphasis> format.  Each message is surrounded by lines
containing <quote>^A^A^A^A</quote> (four times control-A's). The same
problems as for mbox apply (also with finding the right message
separator as four control-A's may appear in message bodies).
</para>

<para>
<emphasis>MH</emphasis>. A radical departure from
<emphasis>mbox</emphasis> and <emphasis>MMDF</emphasis>, a mailbox
consists of a directory and each message is stored in a separate file.
The filename indicates the message number (however, this is may not
correspond to the message number Mutt displays). Deleted messages are
renamed with a comma (<quote>,</quote>) prepended to the filename. Mutt
detects this type of mailbox by looking for either
<literal>.mh_sequences</literal> or <literal>.xmhcache</literal> files
(needed to distinguish normal directories from MH mailboxes). MH is more
robust with concurrent clients writing the mailbox, but still may suffer
from lost flags; message corruption is less likely to occur than with
mbox/mmdf. It's usually slower to open compared to mbox/mmdf since many
small files have to be read (Mutt provides <xref
linkend="header-caching"/> to greatly speed this process up).  Depending
on the environment, MH is not very disk-space efficient.
</para>

<para>
<emphasis>Maildir</emphasis>.  The newest of the mailbox formats, used
by the Qmail MTA (a replacement for sendmail).  Similar to
<emphasis>MH</emphasis>, except that it adds three subdirectories of the
mailbox: <emphasis>tmp</emphasis>, <emphasis>new</emphasis> and
<emphasis>cur</emphasis>.  Filenames for the messages are chosen in such
a way they are unique, even when two programs are writing the mailbox
over NFS, which means that no file locking is needed and corruption is
very unlikely. Maildir maybe slower to open without caching in Mutt, it
too is not very disk-space efficient depending on the environment. Since
no additional files are used for metadata (which is embedded in the
message filenames) and Maildir is locking-free, it's easy to sync across
different machines using file-level synchronization tools.
</para>

</sect1>

<sect1 id="shortcuts">
<title>Mailbox Shortcuts</title>

<para>
There are a number of built in shortcuts which refer to specific
mailboxes.  These shortcuts can be used anywhere you are prompted for a
file or mailbox path or in path-related configuration variables. Note
that these only work at the beginning of a string.
</para>

<table id="tab-mailbox-shortcuts">
<title>Mailbox shortcuts</title>
<tgroup cols="2">
<thead>
<row><entry>Shortcut</entry><entry>Refers to...</entry></row>
</thead>
<tbody>
<row><entry><literal>!</literal></entry><entry>your <link linkend="spoolfile">$spoolfile</link> (incoming) mailbox</entry></row>
<row><entry><literal>&gt;</literal></entry><entry>your <link linkend="mbox">$mbox</link> file</entry></row>
<row><entry><literal>&lt;</literal></entry><entry>your <link linkend="record">$record</link> file</entry></row>
<row><entry><literal>^</literal></entry><entry>the current mailbox</entry></row>
<row><entry><literal>-</literal> or <literal>!!</literal></entry><entry>the file you've last visited</entry></row>
<row><entry><literal>~</literal></entry><entry>your home directory</entry></row>
<row><entry><literal>=</literal> or <literal>+</literal></entry><entry>your <link linkend="folder">$folder</link> directory</entry></row>
<row><entry><emphasis>@alias</emphasis></entry><entry>to the <link linkend="save-hook">default save folder</link> as determined by the address of the alias</entry></row>
</tbody>
</tgroup>
</table>

<para>
For example, to store a copy of outgoing messages in the folder they
were composed in, a <link
linkend="folder-hook"><command>folder-hook</command></link> can be used
to set <link linkend="record">$record</link>:
</para>

<screen>
folder-hook . 'set record=^'</screen>

</sect1>

<sect1 id="using-lists">
<title>Handling Mailing Lists</title>

<para>
Mutt has a few configuration options that make dealing with large
amounts of mail easier.  The first thing you must do is to let Mutt know
what addresses you consider to be mailing lists (technically this does
not have to be a mailing list, but that is what it is most often used
for), and what lists you are subscribed to.  This is accomplished
through the use of the <link linkend="lists"><command>lists</command>
and <command>subscribe</command></link> commands in your
<literal>.muttrc</literal>.
</para>

<para>
Now that Mutt knows what your mailing lists are, it can do several
things, the first of which is the ability to show the name of a list
through which you received a message (i.e., of a subscribed list) in the
<emphasis>index</emphasis> menu display.  This is useful to distinguish
between personal and list mail in the same mailbox.  In the <link
linkend="index-format">$index_format</link> variable, the expando
<quote>%L</quote> will print the string <quote>To &lt;list&gt;</quote>
when <quote>list</quote> appears in the <quote>To</quote> field, and
<quote>Cc &lt;list&gt;</quote> when it appears in the <quote>Cc</quote>
field (otherwise it prints the name of the author).
</para>

<para>
Often times the <quote>To</quote> and <quote>Cc</quote> fields in
mailing list messages tend to get quite large. Most people do not bother
to remove the author of the message they reply to from the list,
resulting in two or more copies being sent to that person.  The
<literal>&lt;list-reply&gt;</literal> function, which by default is
bound to <quote>L</quote> in the <emphasis>index</emphasis> menu and
<emphasis>pager</emphasis>, helps reduce the clutter by only replying to
the known mailing list addresses instead of all recipients (except as
specified by <literal>Mail-Followup-To</literal>, see below).
</para>

<para>
Mutt also supports the <literal>Mail-Followup-To</literal> header.  When
you send a message to a list of recipients which includes one or several
subscribed mailing lists, and if the <link
linkend="followup-to">$followup_to</link> option is set, Mutt will
generate a Mail-Followup-To header which contains all the recipients to
whom you send this message, but not your address. This indicates that
group-replies or list-replies (also known as <quote>followups</quote>)
to this message should only be sent to the original recipients of the
message, and not separately to you - you'll receive your copy through
one of the mailing lists you are subscribed to.
</para>

<para>
Conversely, when group-replying or list-replying to a message which has
a <literal>Mail-Followup-To</literal> header, Mutt will respect this
header if the <link
linkend="honor-followup-to">$honor_followup_to</link> configuration
variable is set.  Using <link linkend="list-reply">list-reply</link>
will in this case also make sure that the reply goes to the mailing
list, even if it's not specified in the list of recipients in the
<literal>Mail-Followup-To</literal>.
</para>

<note>
<para>
When header editing is enabled, you can create a
<literal>Mail-Followup-To</literal> header manually.  Mutt will only
auto-generate this header if it doesn't exist when you send the message.
</para>
</note>

<para>
The other method some mailing list admins use is to generate a
<quote>Reply-To</quote> field which points back to the mailing list
address rather than the author of the message.  This can create problems
when trying to reply directly to the author in private, since most mail
clients will automatically reply to the address given in the
<quote>Reply-To</quote> field.  Mutt uses the <link
linkend="reply-to">$reply_to</link> variable to help decide which
address to use.  If set to <emphasis>ask-yes</emphasis> or
<emphasis>ask-no</emphasis>, you will be prompted as to whether or not
you would like to use the address given in the <quote>Reply-To</quote>
field, or reply directly to the address given in the <quote>From</quote>
field.  When set to <emphasis>yes</emphasis>, the
<quote>Reply-To</quote> field will be used when present.
</para>

<para>
The <quote>X-Label:</quote> header field can be used to further identify
mailing lists or list subject matter (or just to annotate messages
individually).  The <link linkend="index-format">$index_format</link>
variable's <quote>%y</quote> and <quote>%Y</quote> expandos can be used
to expand <quote>X-Label:</quote> fields in the index, and Mutt's
pattern-matcher can match regular expressions to <quote>X-Label:</quote>
fields with the <quote>~y</quote> selector.  <quote>X-Label:</quote> is
not a standard message header field, but it can easily be inserted by
procmail and other mail filtering agents.
</para>

<para>
Lastly, Mutt has the ability to <link linkend="sort">sort</link> the
mailbox into <link linkend="threads">threads</link>.  A thread is a
group of messages which all relate to the same subject.  This is usually
organized into a tree-like structure where a message and all of its
replies are represented graphically.  If you've ever used a threaded
news client, this is the same concept.  It makes dealing with large
volume mailing lists easier because you can easily delete uninteresting
threads and quickly find topics of value.
</para>

</sect1>

<sect1 id="new-mail">
<title>New Mail Detection</title>

<para>
Mutt supports setups with multiple folders, allowing all of them to be
monitored for new mail (see <xref linkend="mailboxes"/> for details).
</para>

<sect2 id="new-mail-formats">
<title>How New Mail Detection Works</title>

<para>
For Mbox and Mmdf folders, new mail is detected by comparing access
and/or modification times of files: Mutt assumes a folder has new mail
if it wasn't accessed after it was last modified. Utilities like
<literal>biff</literal> or <literal>frm</literal> or any other program
which accesses the mailbox might cause Mutt to never detect new mail for
that mailbox if they do not properly reset the access time. Other
possible causes of Mutt not detecting new mail in these folders are
backup tools (updating access times) or filesystems mounted without
access time update support (for Linux systems, see the
<literal>relatime</literal> option).
</para>

<note>
<para>
Contrary to older Mutt releases, it now maintains the new mail status of
a folder by properly resetting the access time if the folder contains at
least one message which is neither read, nor deleted, nor marked as old.
</para>
</note>

<para>
In cases where new mail detection for Mbox or Mmdf folders appears to be
unreliable, the <link linkend="check-mbox-size">$check_mbox_size</link>
option can be used to make Mutt track and consult file sizes for new
mail detection instead which won't work for size-neutral changes.
</para>

<para>
New mail for Maildir is assumed if there is one message in the
<literal>new/</literal> subdirectory which is not marked deleted (see
<link linkend="maildir-trash">$maildir_trash</link>). For MH folders, a
mailbox is considered having new mail if there's at least one message in
the <quote>unseen</quote> sequence as specified by <link
linkend="mh-seq-unseen">$mh_seq_unseen</link>.
</para>

<para>
Mutt does not poll POP3 folders for new mail, it only periodically
checks the currently opened folder (if it's a POP3 folder).
</para>

<para>
For IMAP, by default Mutt uses recent message counts provided by the
server to detect new mail. If the <link
linkend="imap-idle">$imap_idle</link> option is set, it'll use the IMAP
IDLE extension if advertised by the server.
</para>

</sect2>

<sect2 id="new-mail-polling">
<title>Polling For New Mail</title>

<para>
When in the index menu and being idle (also see <link
linkend="timeout">$timeout</link>), Mutt periodically checks for new
mail in all folders which have been configured via the
<command>mailboxes</command> command. The interval depends on the folder
type: for local/IMAP folders it consults <link
linkend="mail-check">$mail_check</link> and <link
linkend="pop-checkinterval">$pop_checkinterval</link> for POP folders.
</para>

<para>
Outside the index menu the directory browser supports checking for new
mail using the <literal>&lt;check-new&gt;</literal> function which is
unbound by default. Pressing TAB will bring up a menu showing the files
specified by the <command>mailboxes</command> command, and indicate
which contain new messages. Mutt will automatically enter this mode when
invoked from the command line with the <literal>-y</literal> option.
</para>

<para>
For the pager, index and directory browser menus, Mutt contains the
<literal>&lt;buffy-list&gt;</literal> function (bound to
<quote>.</quote> by default) which will print a list of folders with new
mail in the command line at the bottom of the screen.
</para>

<para>
For the index, by default Mutt displays the number of mailboxes with new
mail in the status bar, please refer to the <link
linkend="status-format">$status_format</link> variable for details.
</para>

<para>
When changing folders, Mutt fills the prompt with the first folder from
the mailboxes list containing new mail (if any), pressing
<literal>&lt;Space&gt;</literal> will cycle through folders with new
mail.  The (by default unbound) function
<literal>&lt;next-unread-mailbox&gt;</literal> in the index can be used
to immediately open the next folder with unread mail (if any).
</para>

</sect2>

</sect1>

<sect1 id="editing-threads">
<title>Editing Threads</title>

<para>
Mutt has the ability to dynamically restructure threads that are broken
either by misconfigured software or bad behavior from some
correspondents. This allows to clean your mailboxes from these
annoyances which make it hard to follow a discussion.
</para>

<sect2 id="link-threads">
<title>Linking Threads</title>

<para>
Some mailers tend to <quote>forget</quote> to correctly set the
<quote>In-Reply-To:</quote> and <quote>References:</quote> headers when
replying to a message. This results in broken discussions because Mutt
has not enough information to guess the correct threading.  You can fix
this by tagging the reply, then moving to the parent message and using
the <literal>&lt;link-threads&gt;</literal> function (bound to &amp; by
default). The reply will then be connected to this parent message.
</para>

<para>
You can also connect multiple children at once, tagging them and using
the <literal>&lt;tag-prefix&gt;</literal> command (<quote>;</quote>) or
the <link linkend="auto-tag">$auto_tag</link> option.
</para>

</sect2>

<sect2 id="break-threads">
<title>Breaking Threads</title>

<para>
On mailing lists, some people are in the bad habit of starting a new
discussion by hitting <quote>reply</quote> to any message from the list
and changing the subject to a totally unrelated one.  You can fix such
threads by using the <literal>&lt;break-thread&gt;</literal> function
(bound by default to #), which will turn the subthread starting from the
current message into a whole different thread.
</para>

</sect2>

</sect1>

<sect1 id="dsn">
<title>Delivery Status Notification (DSN) Support</title>

<para>
RFC1894 defines a set of MIME content types for relaying information
about the status of electronic mail messages.  These can be thought of
as <quote>return receipts.</quote>
</para>

<para>
To support DSN, there are two variables. <link
linkend="dsn-notify">$dsn_notify</link> is used to request receipts for
different results (such as failed message, message delivered, etc.).
<link linkend="dsn-return">$dsn_return</link> requests how much of your
message should be returned with the receipt (headers or full message).
</para>

<para>
When using <link linkend="sendmail">$sendmail</link> for mail delivery,
you need to use either Berkeley sendmail 8.8.x (or greater) a MTA
supporting DSN command line options compatible to Sendmail: The -N and
-R options can be used by the mail client to make requests as to what
type of status messages should be returned. Please consider your MTA
documentation whether DSN is supported.
</para>

<para>
For SMTP delivery using <link linkend="smtp-url">$smtp_url</link>, it
depends on the capabilities announced by the server whether Mutt will
attempt to request DSN or not.
</para>

</sect1>

<sect1 id="urlview">
<title>Start a WWW Browser on URLs</title>

<para>
If a message contains URLs, it is efficient to get a menu with all the
URLs and start a WWW browser on one of them.  This functionality is
provided by the external urlview program which can be retrieved at
<ulink
url="ftp://ftp.mutt.org/mutt/contrib/">ftp://ftp.mutt.org/mutt/contrib/</ulink>
and the configuration commands:
</para>

<screen>
macro index \cb |urlview\n
macro pager \cb |urlview\n
</screen>

</sect1>

<sect1 id="misc-topics">
<title>Miscellany</title>

<para>
This section documents various features that fit nowhere else.
</para>

<variablelist>
<varlistentry>
<term>
Address normalization
</term>
<listitem>
<para>
Mutt normalizes all e-mail addresses to the simplest form possible. If
an address contains a realname, the form <emphasis>Joe User
&lt;joe@example.com&gt;</emphasis> is used and the pure e-mail address
without angle brackets otherwise, i.e. just
<emphasis>joe@example.com</emphasis>.
</para>
<para>
This normalization affects all headers Mutt generates including aliases.
</para>
</listitem>
</varlistentry>
<varlistentry>
<term>
Initial folder selection
</term>
<listitem>
<para>
The folder Mutt opens at startup is determined as follows: the folder
specified in the <literal>$MAIL</literal> environment variable if
present. Otherwise, the value of <literal>$MAILDIR</literal> is taken
into account. If that isn't present either, Mutt takes the user's
mailbox in the mailspool as determined at compile-time (which may also
reside in the home directory). The <link
linkend="spoolfile">$spoolfile</link> setting overrides this
selection. Highest priority has the mailbox given with the
<literal>-f</literal> command line option.
</para>
</listitem>
</varlistentry>
</variablelist>

</sect1>

</chapter>

<chapter id="mimesupport">
<title>Mutt's MIME Support</title>

<para>
Quite a bit of effort has been made to make Mutt the premier text-mode
MIME MUA.  Every effort has been made to provide the functionality that
the discerning MIME user requires, and the conformance to the standards
wherever possible.  When configuring Mutt for MIME, there are two extra
types of configuration files which Mutt uses.  One is the
<literal>mime.types</literal> file, which contains the mapping of file
extensions to IANA MIME types.  The other is the
<literal>mailcap</literal> file, which specifies the external commands
to use for handling specific MIME types.
</para>

<sect1 id="using-mime">
<title>Using MIME in Mutt</title>

<sect2 id="mime-overview">
<title>MIME Overview</title>

<para>
MIME is short for <quote>Multipurpose Internet Mail Extension</quote>
and describes mechanisms to internationalize and structure mail
messages. Before the introduction of MIME, messages had a single text
part and were limited to us-ascii header and content. With MIME,
messages can have attachments (and even attachments which itself have
attachments and thus form a tree structure), nearly arbitrary characters
can be used for sender names, recipients and subjects.
</para>

<para>
Besides the handling of non-ascii characters in message headers, to Mutt
the most important aspect of MIME are so-called MIME types. These are
constructed using a <emphasis>major</emphasis> and
<emphasis>minor</emphasis> type separated by a forward slash.  These
specify details about the content that follows. Based upon these, Mutt
decides how to handle this part. The most popular major type is
<quote><literal>text</literal></quote> with minor types for plain text,
HTML and various other formats. Major types also exist for images,
audio, video and of course general application data (e.g. to separate
cryptographically signed data with a signature, send office documents,
and in general arbitrary binary data). There's also the
<literal>multipart</literal> major type which represents the root of a
subtree of MIME parts. A list of supported MIME types can be found in
<xref linkend="supported-mime-types"/>.
</para>

<para>
MIME also defines a set of encoding schemes for transporting MIME
content over the network: <literal>7bit</literal>,
<literal>8bit</literal>, <literal>quoted-printable</literal>,
<literal>base64</literal> and <literal>binary</literal>. There're some
rules when to choose what for encoding headers and/or body (if needed),
and Mutt will in general make a good choice.
</para>

<para>
Mutt does most of MIME encoding/decoding behind the scenes to form
messages conforming to MIME on the sending side. On reception, it can be
flexibly configured as to how what MIME structure is displayed (and if
it's displayed): these decisions are based on the content's MIME type.
There are three areas/menus in dealing with MIME: the pager (while
viewing a message), the attachment menu and the compose menu.
</para>

</sect2>

<sect2 id="mime-pager">
<title>Viewing MIME Messages in the Pager</title>

<para>
When you select a message from the index and view it in the pager, Mutt
decodes as much of a message as possible to a text representation.  Mutt
internally supports a number of MIME types, including the
<literal>text</literal> major type (with all minor types), the
<literal>message/rfc822</literal> (mail messages) type and some
<literal>multipart</literal> types. In addition, it recognizes a variety
of PGP MIME types, including PGP/MIME and
<literal>application/pgp</literal>.
</para>

<para>
Mutt will denote attachments with a couple lines describing them.
These lines are of the form:
</para>

<screen>
[-- Attachment #1: Description --]
[-- Type: text/plain, Encoding: 7bit, Size: 10000 --]
</screen>

<para>
Where the <emphasis>Description</emphasis> is the description or
filename given for the attachment, and the <emphasis>Encoding</emphasis>
is one of the already mentioned content encodings.
</para>

<para>
If Mutt cannot deal with a MIME type, it will display a message like:
</para>

<screen>
[-- image/gif is unsupported (use 'v' to view this part) --]
</screen>

</sect2>

<sect2 id="attach-menu">
<title>The Attachment Menu</title>

<para>
The default binding for <literal>&lt;view-attachments&gt;</literal> is
<quote>v</quote>, which displays the attachment menu for a message.  The
attachment menu displays a list of the attachments in a message.  From
the attachment menu, you can save, print, pipe, delete, and view
attachments.  You can apply these operations to a group of attachments
at once, by tagging the attachments and by using the
<literal>&lt;tag-prefix&gt;</literal> operator.  You can also reply to
the current message from this menu, and only the current attachment (or
the attachments tagged) will be quoted in your reply.  You can view
attachments as text, or view them using the mailcap viewer definition
(the mailcap mechanism is explained later in detail).
</para>

<para>
Finally, you can apply the usual message-related functions (like <link
linkend="resend-message"><literal>&lt;resend-message&gt;</literal></link>,
and the <literal>&lt;reply&gt;</literal> and
<literal>&lt;forward&gt;</literal> functions) to attachments of type
<literal>message/rfc822</literal>.
</para>

<para>
See table <xref linkend="tab-attachment-bindings"/> for all available
functions.
</para>

</sect2>

<sect2 id="compose-menu">
<title>The Compose Menu</title>

<para>
The compose menu is the menu you see before you send a message.  It
allows you to edit the recipient list, the subject, and other aspects of
your message.  It also contains a list of the attachments of your
message, including the main body.  From this menu, you can print, copy,
filter, pipe, edit, compose, review, and rename an attachment or a list
of tagged attachments.  You can also modifying the attachment
information, notably the type, encoding and description.
</para>

<para>
Attachments appear as follows by default:
</para>

<screen>
- 1 [text/plain, 7bit, 1K]           /tmp/mutt-euler-8082-0 &lt;no description&gt;
  2 [applica/x-gunzip, base64, 422K] ~/src/mutt-0.85.tar.gz &lt;no description&gt;
</screen>

<para>
The <quote>-</quote> denotes that Mutt will delete the file after
sending (or postponing, or canceling) the message.  It can be toggled
with the <literal>&lt;toggle-unlink&gt;</literal> command (default: u).
The next field is the MIME content-type, and can be changed with the
<literal>&lt;edit-type&gt;</literal> command (default: ^T).  The next
field is the encoding for the attachment, which allows a binary message
to be encoded for transmission on 7bit links.  It can be changed with
the <literal>&lt;edit-encoding&gt;</literal> command (default: ^E).  The
next field is the size of the attachment, rounded to kilobytes or
megabytes.  The next field is the filename, which can be changed with
the <literal>&lt;rename-file&gt;</literal> command (default: R).  The
final field is the description of the attachment, and can be changed
with the <literal>&lt;edit-description&gt;</literal> command (default:
d). See <link linkend="attach-format">$attach_format</link> for a full
list of available expandos to format this display to your needs.
</para>

</sect2>

</sect1>

<sect1 id="mime-types">
<title>MIME Type Configuration with <literal>mime.types</literal></title>

<para>
To get most out of MIME, it's important that a MIME part's content type
matches the content as closely as possible so that the recipient's
client can automatically select the right viewer for the
content. However, there's no reliable for Mutt to know how to detect
every possible file type. Instead, it uses a simple plain text mapping
file that specifies what file extension corresponds to what MIME
type. This file is called <literal>mime.types</literal>.
</para>

<para>
When you add an attachment to your mail message, Mutt searches your
personal <literal>mime.types</literal> file at
<literal>$HOME/.mime.types</literal>, and then the system
<literal>mime.types</literal> file at
<literal>/usr/local/share/mutt/mime.types</literal> or
<literal>/etc/mime.types</literal>
</para>

<para>
Each line starts with the full MIME type, followed by a space and
space-separated list of file extensions. For example you could use:
</para>

<example id="ex-mime-types">
<title><literal>mime.types</literal></title>
<screen>
application/postscript          ps eps
application/pgp                 pgp
audio/x-aiff                    aif aifc aiff
</screen>
</example>

<para>
A sample <literal>mime.types</literal> file comes with the Mutt
distribution, and should contain most of the MIME types you are likely
to use.
</para>

<para>
If Mutt can not determine the MIME type by the extension of the file you
attach, it will look at the file.  If the file is free of binary
information, Mutt will assume that the file is plain text, and mark it
as <literal>text/plain</literal>.  If the file contains binary
information, then Mutt will mark it as
<literal>application/octet-stream</literal>.  You can change the MIME
type that Mutt assigns to an attachment by using the
<literal>&lt;edit-type&gt;</literal> command from the compose menu
(default: ^T), see <xref linkend="supported-mime-types"/> for supported
major types. Mutt recognizes all of these if the appropriate entry is
found in the <literal>mime.types</literal> file. Non-recognized mime
types should only be used if the recipient of the message is likely to
be expecting such attachments.
</para>

<table id="supported-mime-types">
<title>Supported MIME types</title>
<tgroup cols="3">
<thead>
<row><entry>MIME major type</entry><entry>Standard</entry><entry>Description</entry></row>
</thead>
<tbody>
<row><entry><literal>application</literal></entry><entry>yes</entry><entry>General application data</entry></row>
<row><entry><literal>audio</literal></entry><entry>yes</entry><entry>Audio data</entry></row>
<row><entry><literal>image</literal></entry><entry>yes</entry><entry>Image data</entry></row>
<row><entry><literal>message</literal></entry><entry>yes</entry><entry>Mail messages, message status information</entry></row>
<row><entry><literal>model</literal></entry><entry>yes</entry><entry>VRML and other modeling data</entry></row>
<row><entry><literal>multipart</literal></entry><entry>yes</entry><entry>Container for other MIME parts</entry></row>
<row><entry><literal>text</literal></entry><entry>yes</entry><entry>Text data</entry></row>
<row><entry><literal>video</literal></entry><entry>yes</entry><entry>Video data</entry></row>
<row><entry><literal>chemical</literal></entry><entry>no</entry><entry>Mostly molecular data</entry></row>
</tbody>
</tgroup>
</table>

<para>
MIME types are not arbitrary, they need to be assigned by <ulink
url="http://www.iana.org/assignments/media-types/">IANA</ulink>.
</para>

</sect1>

<sect1 id="mailcap">
<title>MIME Viewer Configuration with Mailcap</title>

<para>
Mutt supports RFC 1524 MIME Configuration, in particular the Unix
specific format specified in Appendix A of RFC 1524.  This file format
is commonly referred to as the <quote>mailcap</quote> format.  Many MIME
compliant programs utilize the mailcap format, allowing you to specify
handling for all MIME types in one place for all programs.  Programs
known to use this format include Firefox, lynx and metamail.
</para>

<para>
In order to handle various MIME types that Mutt doesn't have built-in
support for, it parses a series of external configuration files to find
an external handler. The default search string for these files is a
colon delimited list containing the following files:
</para>

<orderedlist>
<listitem><para><literal>$HOME/.mailcap</literal></para></listitem>
<listitem><para><literal>$PKGDATADIR/mailcap</literal></para></listitem>
<listitem><para><literal>$SYSCONFDIR/mailcap</literal></para></listitem>
<listitem><para><literal>/etc/mailcap</literal></para></listitem>
<listitem><para><literal>/usr/etc/mailcap</literal></para></listitem>
<listitem><para><literal>/usr/local/etc/mailcap</literal></para></listitem>
</orderedlist>

<para>
where <literal>$HOME</literal> is your home directory. The
<literal>$PKGDATADIR</literal> and the <literal>$SYSCONFDIR</literal>
directories depend on where Mutt is installed: the former is the default
for shared data, the latter for system configuration files.
</para>

<para>
The default search path can be obtained by running the following
command:
</para>

<screen>
mutt -nF /dev/null -Q mailcap_path
</screen>

<para>
In particular, the metamail distribution will install a mailcap file,
usually as <literal>/usr/local/etc/mailcap</literal>, which contains
some baseline entries.
</para>

<sect2 id="mailcap-basics">
<title>The Basics of the Mailcap File</title>

<para>
A mailcap file consists of a series of lines which are comments, blank,
or definitions.
</para>

<para>
A comment line consists of a # character followed by anything you want.
</para>

<para>
A blank line is blank.
</para>

<para>
A definition line consists of a content type, a view command, and any
number of optional fields.  Each field of a definition line is divided
by a semicolon <quote>;</quote> character.
</para>

<para>
The content type is specified in the MIME standard
<quote>type/subtype</quote> notation.  For example,
<literal>text/plain</literal>, <literal>text/html</literal>,
<literal>image/gif</literal>, etc.  In addition, the mailcap format
includes two formats for wildcards, one using the special
<quote>*</quote> subtype, the other is the implicit wild, where you only
include the major type.  For example, <literal>image/*</literal>, or
<literal>video</literal> will match all image types and video types,
respectively.
</para>

<para>
The view command is a Unix command for viewing the type specified. There
are two different types of commands supported. The default is to send
the body of the MIME message to the command on stdin. You can change
this behavior by using <literal>%s</literal> as a parameter to your view
command.  This will cause Mutt to save the body of the MIME message to a
temporary file, and then call the view command with the
<literal>%s</literal> replaced by the name of the temporary file. In
both cases, Mutt will turn over the terminal to the view program until
the program quits, at which time Mutt will remove the temporary file if
it exists. This means that mailcap does <emphasis>not</emphasis> work
out of the box with programs which detach themselves from the terminal
right after starting, like <literal>open</literal> on Mac OS X. In order
to nevertheless use these programs with mailcap, you probably need
custom shell scripts.
</para>

<para>
So, in the simplest form, you can send a <literal>text/plain</literal>
message to the external pager more on standard input:
</para>

<screen>
text/plain; more
</screen>

<para>
Or, you could send the message as a file:
</para>

<screen>
text/plain; more %s
</screen>

<para>
Perhaps you would like to use lynx to interactively view a
<literal>text/html</literal> message:
</para>

<screen>
text/html; lynx %s
</screen>

<para>
In this case, lynx does not support viewing a file from standard input,
so you must use the <literal>%s</literal> syntax.
</para>

<note>
<para>
<emphasis>Some older versions of lynx contain a bug where they will
check the mailcap file for a viewer for <literal>text/html</literal>.
They will find the line which calls lynx, and run it.  This causes lynx
to continuously spawn itself to view the object.</emphasis>
</para>
</note>

<para>
On the other hand, maybe you don't want to use lynx interactively, you
just want to have it convert the <literal>text/html</literal> to
<literal>text/plain</literal>, then you can use:
</para>

<screen>
text/html; lynx -dump %s | more
</screen>

<para>
Perhaps you wish to use lynx to view <literal>text/html</literal> files,
and a pager on all other text formats, then you would use the following:
</para>

<screen>
text/html; lynx %s
text/*; more
</screen>

</sect2>

<sect2 id="secure-mailcap">
<title>Secure Use of Mailcap</title>

<para>
The interpretation of shell meta-characters embedded in MIME parameters
can lead to security problems in general.  Mutt tries to quote
parameters in expansion of <literal>%s</literal> syntaxes properly, and
avoids risky characters by substituting them, see the <link
linkend="mailcap-sanitize">$mailcap_sanitize</link> variable.
</para>

<para>
Although Mutt's procedures to invoke programs with mailcap seem to be
safe, there are other applications parsing mailcap, maybe taking less
care of it.  Therefore you should pay attention to the following rules:
</para>

<para>
<emphasis>Keep the %-expandos away from shell quoting.</emphasis> Don't
quote them with single or double quotes.  Mutt does this for you, the
right way, as should any other program which interprets mailcap.  Don't
put them into backtick expansions.  Be highly careful with evil
statements, and avoid them if possible at all.  Trying to fix broken
behavior with quotes introduces new leaks &mdash; there is no
alternative to correct quoting in the first place.
</para>

<para>
If you have to use the %-expandos' values in context where you need
quoting or backtick expansions, put that value into a shell variable and
reference the shell variable where necessary, as in the following
example (using <literal>$charset</literal> inside the backtick expansion
is safe, since it is not itself subject to any further expansion):
</para>

<screen>
text/test-mailcap-bug; cat %s; copiousoutput; test=charset=%{charset} \
        &amp;&amp; test "`echo $charset | tr '[A-Z]' '[a-z]'`" != iso-8859-1
</screen>

</sect2>

<sect2 id="advanced-mailcap">
<title>Advanced Mailcap Usage</title>

<sect3 id="optional-mailcap-fields">
<title>Optional Fields</title>

<para>
In addition to the required content-type and view command fields, you
can add semi-colon <quote>;</quote> separated fields to set flags and
other options.  Mutt recognizes the following optional fields:
</para>

<variablelist>

<varlistentry>
<term>copiousoutput</term>
<listitem>
<para>
This flag tells Mutt that the command passes possibly large amounts of
text on standard output.  This causes Mutt to invoke a pager (either
the internal pager or the external pager defined by the pager variable)
on the output of the view command.  Without this flag, Mutt assumes that
the command is interactive.  One could use this to replace the pipe to
<literal>more</literal> in the <literal>lynx -dump</literal> example in
the Basic section:
</para>

<screen>
text/html; lynx -dump %s ; copiousoutput
</screen>

<para>
This will cause lynx to format the <literal>text/html</literal> output
as <literal>text/plain</literal> and Mutt will use your standard pager
to display the results.
</para>

<para>
Note that when using the built-in pager, <emphasis>only</emphasis>
entries with this flag will be considered a handler for a MIME type
&mdash; all other entries will be ignored.
</para>
</listitem>
</varlistentry>
<varlistentry>
<term>needsterminal</term>
<listitem>
<para>
Mutt uses this flag when viewing attachments with <link
linkend="auto-view"><command>auto_view</command></link>, in order to
decide whether it should honor the setting of the <link
linkend="wait-key">$wait_key</link> variable or not.  When an attachment
is viewed using an interactive program, and the corresponding mailcap
entry has a <emphasis>needsterminal</emphasis> flag, Mutt will use <link
linkend="wait-key">$wait_key</link> and the exit status of the program
to decide if it will ask you to press a key after the external program
has exited.  In all other situations it will not prompt you for a key.
</para>
</listitem>
</varlistentry>
<varlistentry>
<term>compose=&lt;command&gt;</term>
<listitem>
<para>
This flag specifies the command to use to create a new attachment of a
specific MIME type.  Mutt supports this from the compose menu.
</para>
</listitem>
</varlistentry>
<varlistentry>
<term>composetyped=&lt;command&gt;</term>
<listitem>
<para>
This flag specifies the command to use to create a new attachment of a
specific MIME type.  This command differs from the compose command in
that Mutt will expect standard MIME headers on the data.  This can be
used to specify parameters, filename, description, etc. for a new
attachment.  Mutt supports this from the compose menu.
</para>
</listitem>
</varlistentry>
<varlistentry>
<term>print=&lt;command&gt;</term>
<listitem>
<para>
This flag specifies the command to use to print a specific MIME type.
Mutt supports this from the attachment and compose menus.
</para>
</listitem>
</varlistentry>
<varlistentry>
<term>edit=&lt;command&gt;</term>
<listitem>
<para>
This flag specifies the command to use to edit a specific MIME type.
Mutt supports this from the compose menu, and also uses it to compose
new attachments.  Mutt will default to the defined <link
linkend="editor">$editor</link> for text attachments.
</para>
</listitem>
</varlistentry>
<varlistentry>
<term>nametemplate=&lt;template&gt;</term>
<listitem>
<para>
This field specifies the format for the file denoted by
<literal>%s</literal> in the command fields.  Certain programs will
require a certain file extension, for instance, to correctly view a
file.  For instance, lynx will only interpret a file as
<literal>text/html</literal> if the file ends in
<literal>.html</literal>.  So, you would specify lynx as a
<literal>text/html</literal> viewer with a line in the mailcap file
like:
</para>

<screen>
text/html; lynx %s; nametemplate=%s.html
</screen>

</listitem>
</varlistentry>
<varlistentry>
<term>test=&lt;command&gt;</term>
<listitem>
<para>
This field specifies a command to run to test whether this mailcap entry
should be used.  The command is defined with the command expansion rules
defined in the next section.  If the command returns 0, then the test
passed, and Mutt uses this entry.  If the command returns non-zero, then
the test failed, and Mutt continues searching for the right entry.  Note
that the content-type must match before Mutt performs the test.  For
example:
</para>

<screen>
text/html; firefox -remote 'openURL(%s)' ; test=RunningX
text/html; lynx %s
</screen>

<para>
In this example, Mutt will run the program <literal>RunningX</literal>
which will return 0 if the X Window manager is running, and non-zero if
it isn't.  If <literal>RunningX</literal> returns 0, then Mutt will run
firefox to display the <literal>text/html</literal> object.  If RunningX
doesn't return 0, then Mutt will go on to the next entry and use lynx to
display the <literal>text/html</literal> object.
</para>
</listitem>
</varlistentry>
</variablelist>

</sect3>

<sect3 id="mailcap-search-order">
<title>Search Order</title>

<para>
When searching for an entry in the mailcap file, Mutt will search for
the most useful entry for its purpose.  For instance, if you are
attempting to print an <literal>image/gif</literal>, and you have the
following entries in your mailcap file, Mutt will search for an entry
with the print command:
</para>

<screen>
image/*;        xv %s
image/gif;      ; print= anytopnm %s | pnmtops | lpr; \
                nametemplate=%s.gif
</screen>

<para>
Mutt will skip the <literal>image/*</literal> entry and use the
<literal>image/gif</literal> entry with the print command.
</para>

<para>
In addition, you can use this with <link
linkend="auto-view"><command>auto_view</command></link> to denote two
commands for viewing an attachment, one to be viewed automatically, the
other to be viewed interactively from the attachment menu using the
<literal>&lt;view-mailcap&gt;</literal> function (bound to
<quote>m</quote> by default). In addition, you can then use the test
feature to determine which viewer to use interactively depending on your
environment.
</para>

<screen>
text/html;      firefox -remote 'openURL(%s)' ; test=RunningX
text/html;      lynx %s; nametemplate=%s.html
text/html;      lynx -dump %s; nametemplate=%s.html; copiousoutput
</screen>

<para>
For <link linkend="auto-view"><command>auto_view</command></link>, Mutt
will choose the third entry because of the
<literal>copiousoutput</literal> tag.  For interactive viewing, Mutt
will run the program <literal>RunningX</literal> to determine if it
should use the first entry.  If the program returns non-zero, Mutt will
use the second entry for interactive viewing. The last entry is for
inline display in the pager and the
<literal>&lt;view-attach&gt;</literal> function in the attachment menu.
</para>

<para>
Entries with the <literal>copiousoutput</literal> tag should always be
specified as the last one per type. For non-interactive use, the last
entry will then actually be the first matching one with the tag set.
For non-interactive use, only <literal>copiousoutput</literal>-tagged
entries are considered. For interactive use, Mutt ignores this tag and
treats all entries equally. Therefore, if not specified last, all
following entries without this tag would never be considered for
<literal>&lt;view-attach&gt;</literal> because the
<literal>copiousoutput</literal> before them matched already.
</para>

</sect3>

<sect3 id="mailcap-command-expansion">
<title>Command Expansion</title>

<para>
The various commands defined in the mailcap files are passed to the
<literal>/bin/sh</literal> shell using the <literal>system(3)</literal>
function.  Before the command is passed to <literal>/bin/sh
-c</literal>, it is parsed to expand various special parameters with
information from Mutt.  The keywords Mutt expands are:
</para>

<variablelist>

<varlistentry>
<term>%s</term>
<listitem>
<para>
As seen in the basic mailcap section, this variable is expanded to a
filename specified by the calling program.  This file contains the body
of the message to view/print/edit or where the composing program should
place the results of composition.  In addition, the use of this keyword
causes Mutt to not pass the body of the message to the view/print/edit
program on stdin.
</para>
</listitem>
</varlistentry>
<varlistentry>
<term>%t</term>
<listitem>
<para>
Mutt will expand <literal>%t</literal> to the text representation of the
content type of the message in the same form as the first parameter of
the mailcap definition line, i.e. <literal>text/html</literal> or
<literal>image/gif</literal>.
</para>
</listitem>
</varlistentry>
<varlistentry>
<term>%{&lt;parameter&gt;}</term>
<listitem>
<para>
Mutt will expand this to the value of the specified parameter from the
Content-Type: line of the mail message.  For instance, if your mail
message contains:
</para>

<screen>
Content-Type: text/plain; charset=iso-8859-1
</screen>

<para>
then Mutt will expand <literal>%{charset}</literal> to
<quote>iso-8859-1</quote>.  The default metamail mailcap file uses this
feature to test the charset to spawn an xterm using the right charset to
view the message.
</para>
</listitem>
</varlistentry>
<varlistentry>
<term>\%</term>
<listitem>
<para>
This will be replaced by a literal <literal>%</literal>.
</para>
</listitem>
</varlistentry>
</variablelist>

<para>
Mutt does not currently support the <literal>%F</literal> and
<literal>%n</literal> keywords specified in RFC 1524.  The main purpose
of these parameters is for multipart messages, which is handled
internally by Mutt.
</para>

</sect3>

</sect2>

<sect2 id="mailcap-example">
<title>Example Mailcap Files</title>

<para>
This mailcap file is fairly simple and standard:
</para>

<screen>
<emphasis role="comment"># I'm always running X :)</emphasis>
video/*;        xanim %s &gt; /dev/null
image/*;        xv %s &gt; /dev/null

<emphasis role="comment"># I'm always running firefox (if my computer had more memory, maybe)</emphasis>
text/html;      firefox -remote 'openURL(%s)'
</screen>

<para>
This mailcap file shows quite a number of examples:
</para>

<screen>
<emphasis role="comment"># Use xanim to view all videos   Xanim produces a header on startup,
# send that to /dev/null so I don't see it</emphasis>
video/*;        xanim %s &gt; /dev/null

<emphasis role="comment"># Send html to a running firefox by remote</emphasis>
text/html;      firefox -remote 'openURL(%s)'; test=RunningFirefox

<emphasis role="comment"># If I'm not running firefox but I am running X, start firefox on the
# object</emphasis>
text/html;      firefox %s; test=RunningX

<emphasis role="comment"># Else use lynx to view it as text</emphasis>
text/html;      lynx %s

<emphasis role="comment"># This version would convert the text/html to text/plain</emphasis>
text/html;      lynx -dump %s; copiousoutput

<emphasis role="comment"># I use enscript to print text in two columns to a page</emphasis>
text/*;         more %s; print=enscript -2Gr %s

<emphasis role="comment"># Firefox adds a flag to tell itself to view jpegs internally</emphasis>
image/jpeg;xv %s; x-mozilla-flags=internal

<emphasis role="comment"># Use xv to view images if I'm running X</emphasis>
<emphasis role="comment"># In addition, this uses the \ to extend the line and set my editor</emphasis>
<emphasis role="comment"># for images</emphasis>
image/*;xv %s; test=RunningX; \
        edit=xpaint %s

<emphasis role="comment"># Convert images to text using the netpbm tools</emphasis>
image/*;  (anytopnm %s | pnmscale -xysize 80 46 | ppmtopgm | pgmtopbm |
pbmtoascii -1x2 ) 2&gt;&amp;1 ; copiousoutput

<emphasis role="comment"># Send excel spreadsheets to my NT box</emphasis>
application/ms-excel; open.pl %s
</screen>

</sect2>

</sect1>

<sect1 id="auto-view">
<title>MIME Autoview</title>

<para>
Usage:
</para>

<cmdsynopsis>
<command>auto_view</command>
<arg choice="plain">
<replaceable>mimetype</replaceable>
</arg>
<arg choice="opt" rep="repeat">
<replaceable>mimetype</replaceable>
</arg>

<command>unauto_view</command>
<group choice="req">
<arg choice="plain">
<replaceable>*</replaceable>
</arg>
<arg choice="plain" rep="repeat">
<replaceable>mimetype</replaceable>
</arg>
</group>
</cmdsynopsis>

<para>
In addition to explicitly telling Mutt to view an attachment with the
MIME viewer defined in the mailcap file from the attachments menu, Mutt
has support for automatically viewing MIME attachments while in the
pager.
</para>

<para>
For this to work, you must define a viewer in the mailcap file which
uses the <literal>copiousoutput</literal> option to denote that it is
non-interactive.  Usually, you also use the entry to convert the
attachment to a text representation which you can view in the pager.
</para>

<para>
You then use the <command>auto_view</command> configuration command to
list the content-types that you wish to view automatically.  For
instance, if you set it to:
</para>

<screen>
auto_view text/html application/x-gunzip \
  application/postscript image/gif application/x-tar-gz
</screen>

<para>
...Mutt would try to find corresponding entries for rendering
attachments of these types as text. A corresponding mailcap could look
like:
</para>

<screen>
text/html;      lynx -dump %s; copiousoutput; nametemplate=%s.html
image/*;        anytopnm %s | pnmscale -xsize 80 -ysize 50 | ppmtopgm | \
                pgmtopbm | pbmtoascii ; copiousoutput
application/x-gunzip;   gzcat; copiousoutput
application/x-tar-gz; gunzip -c %s | tar -tf - ; copiousoutput
application/postscript; ps2ascii %s; copiousoutput
</screen>

<para>
<command>unauto_view</command> can be used to remove previous entries
from the <command>auto_view</command> list.  This can be used with <link
linkend="message-hook"><command>message-hook</command></link> to
autoview messages based on size, etc.
<quote><command>unauto_view</command> *</quote> will remove all previous
entries.
</para>

</sect1>

<sect1 id="alternative-order">
<title>MIME Multipart/Alternative</title>

<para>
The <literal>multipart/alternative</literal> container type only has
child MIME parts which represent the same content in an alternative
way. This is often used to send HTML messages which contain an
alternative plain text representation.
</para>

<para>
Mutt has some heuristics for determining which attachment of a
<literal>multipart/alternative</literal> type to display:
</para>

<orderedlist>
<listitem>
<para>
First, Mutt will check the <command>alternative_order</command> list to
determine if one of the available types is preferred.  It consists of a
number of MIME types in order, including support for implicit and
explicit wildcards. For example:
</para>

<screen>
alternative_order text/enriched text/plain text \
  application/postscript image/*
</screen>
</listitem>
<listitem>
<para>
Next, Mutt will check if any of the types have a defined <link
linkend="auto-view"><command>auto_view</command></link>, and use that.
</para>
</listitem>
<listitem>
<para>
Failing that, Mutt will look for any text type.
</para>
</listitem>
<listitem>
<para>
As a last attempt, Mutt will look for any type it knows how to handle.
</para>
</listitem>
</orderedlist>

<para>
To remove a MIME type from the <command>alternative_order</command>
list, use the <command>unalternative_order</command> command.
</para>

</sect1>

<sect1 id="attachments">
<title>Attachment Searching and Counting</title>

<para>
If you ever lose track of attachments in your mailboxes, Mutt's
attachment-counting and -searching support might be for you.  You can
make your message index display the number of qualifying attachments in
each message, or search for messages by attachment count.  You also can
configure what kinds of attachments qualify for this feature with the
<command>attachments</command> and <command>unattachments</command>
commands.
</para>

<para>
In order to provide this information, Mutt needs to fully MIME-parse all
messages affected first. This can slow down operation especially for
remote mail folders such as IMAP because all messages have to be
downloaded first regardless whether the user really wants to view them
or not though using <xref linkend="body-caching"/> usually means to
download the message just once.
</para>

<para>
The syntax is:
</para>

<cmdsynopsis>
<command>attachments</command>
<arg choice="plain">
<replaceable>{ + | - }disposition</replaceable>
</arg>
<arg choice="plain">
<replaceable>mime-type</replaceable>
</arg>

<command>unattachments</command>
<arg choice="plain">
<replaceable>{ + | - }disposition</replaceable>
</arg>
<arg choice="plain">
<replaceable>mime-type</replaceable>
</arg>

<command>attachments</command>
<arg choice="plain">
<replaceable>?</replaceable>
</arg>
</cmdsynopsis>

<para>
<emphasis>disposition</emphasis> is the attachment's Content-Disposition
type &mdash; either <literal>inline</literal> or
<literal>attachment</literal>.  You can abbreviate this to
<literal>I</literal> or <literal>A</literal>.
</para>

<para>
Disposition is prefixed by either a <quote>+</quote> symbol or a
<quote>-</quote> symbol.  If it's a <quote>+</quote>, you're saying that
you want to allow this disposition and MIME type to qualify.  If it's a
<quote>-</quote>, you're saying that this disposition and MIME type is
an exception to previous <quote>+</quote> rules.  There are examples
below of how this is useful.
</para>

<para>
<emphasis>mime-type</emphasis> is the MIME type of the attachment you
want the command to affect.  A MIME type is always of the format
<literal>major/minor</literal>, where <literal>major</literal> describes
the broad category of document you're looking at, and
<literal>minor</literal> describes the specific type within that
category.  The major part of mime-type must be literal text (or the
special token <quote><literal>*</literal></quote>), but the minor part
may be a regular expression.  (Therefore,
<quote><literal>*/.*</literal></quote> matches any MIME type.)
</para>

<para>
The MIME types you give to the <command>attachments</command> directive
are a kind of pattern.  When you use the <command>attachments</command>
directive, the patterns you specify are added to a list.  When you use
<command>unattachments</command>, the pattern is removed from the list.
The patterns are not expanded and matched to specific MIME types at this
time &mdash; they're just text in a list.  They're only matched when
actually evaluating a message.
</para>

<para>
Some examples might help to illustrate.  The examples that are not
commented out define the default configuration of the lists.
</para>

<example id="ex-attach-count">
<title>Attachment counting</title>
<screen>
<emphasis role="comment">
# Removing a pattern from a list removes that pattern literally. It
# does not remove any type matching the pattern.
#
#  attachments   +A */.*
#  attachments   +A image/jpeg
#  unattachments +A */.*
#
# This leaves "attached" image/jpeg files on the allowed attachments
# list. It does not remove all items, as you might expect, because the
# second */.* is not a matching expression at this time.
#
# Remember: "unattachments" only undoes what "attachments" has done!
# It does not trigger any matching on actual messages.

# Qualify any MIME part with an "attachment" disposition, EXCEPT for
# text/x-vcard and application/pgp parts. (PGP parts are already known
# to mutt, and can be searched for with ~g, ~G, and ~k.)
#
# I've added x-pkcs7 to this, since it functions (for S/MIME)
# analogously to PGP signature attachments. S/MIME isn't supported
# in a stock mutt build, but we can still treat it specially here.
#
</emphasis>
attachments   +A */.*
attachments   -A text/x-vcard application/pgp.*
attachments   -A application/x-pkcs7-.*

<emphasis role="comment">
# Discount all MIME parts with an "inline" disposition, unless they're
# text/plain. (Why inline a text/plain part unless it's external to the
# message flow?)
</emphasis>
attachments   +I text/plain

<emphasis role="comment">
# These two lines make Mutt qualify MIME containers.  (So, for example,
# a message/rfc822 forward will count as an attachment.)  The first
# line is unnecessary if you already have "attach-allow */.*", of
# course.  These are off by default!  The MIME elements contained
# within a message/* or multipart/* are still examined, even if the
# containers themselves don't qualify.

#attachments  +A message/.* multipart/.*
#attachments  +I message/.* multipart/.*
</emphasis>

<emphasis role="comment">## You probably don't really care to know about deleted attachments.</emphasis>
attachments   -A message/external-body
attachments   -I message/external-body
</screen>
</example>

<para>
Entering the command <quote><command>attachments</command> ?</quote> as
a command will list your current settings in Muttrc format, so that it
can be pasted elsewhere.
</para>

</sect1>

<sect1 id="mime-lookup">
<title>MIME Lookup</title>

<para>
Usage:
</para>

<cmdsynopsis>
<command>mime_lookup</command>
<arg choice="plain">
<replaceable>mimetype</replaceable>
</arg>
<arg choice="opt" rep="repeat">
<replaceable>mimetype</replaceable>
</arg>

<command>unmime_lookup</command>
<group choice="req">
<arg choice="plain">
<replaceable>*</replaceable>
</arg>
<arg choice="plain" rep="repeat">
<replaceable>mimetype</replaceable>
</arg>
</group>
</cmdsynopsis>

<para>
Mutt's <command>mime_lookup</command> list specifies a list of MIME
types that should <emphasis>not</emphasis> be treated according to their
mailcap entry.  This option is designed to deal with binary types such
as <literal>application/octet-stream</literal>.  When an attachment's
MIME type is listed in <command>mime_lookup</command>, then the
extension of the filename will be compared to the list of extensions in
the <literal>mime.types</literal> file.  The MIME type associated with
this extension will then be used to process the attachment according to
the rules in the mailcap file and according to any other configuration
options (such as <command>auto_view</command>) specified.  Common usage
would be:
</para>

<screen>
mime_lookup application/octet-stream application/X-Lotus-Manuscript
</screen>

<para>
In addition, the <literal>unmime_lookup</literal> command may be used to
disable this feature for any particular MIME type if it had been set,
for example, in a global <literal>.muttrc</literal>.
</para>

</sect1>

</chapter>

<chapter id="optionalfeatures">
<title>Optional Features</title>

<sect1 id="optionalfeatures-notes">
<title>General Notes</title>

<sect2 id="compile-time-features">
<title>Enabling/Disabling Features</title>

<para>
Mutt supports several of optional features which can be enabled or
disabled at compile-time by giving the <emphasis>configure</emphasis>
script certain arguments. These are listed in the <quote>Optional
features</quote> section of the <emphasis>configure --help</emphasis>
output.
</para>

<para>
Which features are enabled or disabled can later be determined from the
output of <literal>mutt -v</literal>. If a compile option starts with
<quote>+</quote> it is enabled and disabled if prefixed with
<quote>-</quote>. For example, if Mutt was compiled using GnuTLS for
encrypted communication instead of OpenSSL, <literal>mutt -v</literal>
would contain:
</para>

<screen>
-USE_SSL_OPENSSL +USE_SSL_GNUTLS</screen>

</sect2>

<sect2 id="mutt-patches">
<title>Mutt Patches</title>
<para>
Mutt may also be <quote>patched</quote> to support smaller features.
These patches should add a free-form string to the end Mutt's version string.
Running <literal>mutt -v</literal> might show:
<screen>patch-1.6.2.sidebar.20160709</screen>
</para>
</sect2>

<sect2 id="url-syntax">
<title>URL Syntax</title>

<para>
Mutt optionally supports the IMAP, POP3 and SMTP protocols which require
to access servers using URLs. The canonical syntax for specifying URLs
in Mutt is (an item enclosed in <literal>[]</literal> means it is
optional and may be omitted):
</para>

<screen>
proto[s]://[username[:password]@]server[:port][/path]
</screen>

<para>
<emphasis>proto</emphasis> is the communication protocol:
<literal>imap</literal> for IMAP, <literal>pop</literal> for POP3 and
<literal>smtp</literal> for SMTP. If <quote>s</quote> for <quote>secure
communication</quote> is appended, Mutt will attempt to establish an
encrypted communication using SSL or TLS.
</para>

<para>
Since all protocols supported by Mutt support/require authentication,
login credentials may be specified in the URL. This has the advantage
that multiple IMAP, POP3 or SMTP servers may be specified (which isn't
possible using, for example, <link
linkend="imap-user">$imap_user</link>). The username may contain the
<quote>@</quote> symbol being used by many mail systems as part of the
login name. The special characters <quote>/</quote>
(<literal>%2F</literal>), <quote>:</quote> (<literal>%3A</literal>) and
<quote>%</quote> (<literal>%25</literal>) have to be URL-encoded in
usernames using the <literal>%</literal>-notation.
</para>

<para>
A password can be given, too but is not recommended if the URL is
specified in a configuration file on disk.
</para>

<para>
If no port number is given, Mutt will use the system's default for the
given protocol (usually consulting <literal>/etc/services</literal>).
</para>

<para>
The optional path is only relevant for IMAP and ignored elsewhere.
</para>

<example id="ex-url">
<title>URLs</title>
<screen>
pops://host/
imaps://user@host/INBOX/Sent
smtp://user@host:587/
</screen>
</example>

</sect2>

</sect1>

<sect1 id="ssl">
<title>SSL/TLS Support</title>

<para>
If Mutt is compiled with IMAP, POP3 and/or SMTP support, it can also be
compiled with support for SSL or TLS using either OpenSSL or GnuTLS ( by
running the <emphasis>configure</emphasis> script with the
<emphasis>--enable-ssl=...</emphasis> option for OpenSSL or
<emphasis>--enable-gnutls=...</emphasis> for GnuTLS). Mutt can then
attempt to encrypt communication with remote servers if these protocols
are suffixed with <quote>s</quote> for <quote>secure
communication</quote>.
</para>

</sect1>

<sect1 id="pop">
<title>POP3 Support</title>

<para>
If Mutt is compiled with POP3 support (by running the
<emphasis>configure</emphasis> script with the
<emphasis>--enable-pop</emphasis> flag), it has the ability to work with
mailboxes located on a remote POP3 server and fetch mail for local
browsing.
</para>

<para>
Remote POP3 servers can be accessed using URLs with the
<literal>pop</literal> protocol for unencrypted and
<literal>pops</literal> for encrypted communication, see <xref
linkend="url-syntax"/> for details.
</para>

<para>
Polling for new mail is more expensive over POP3 than locally. For this
reason the frequency at which Mutt will check for mail remotely can be
controlled by the <link
linkend="pop-checkinterval">$pop_checkinterval</link> variable, which
defaults to every 60 seconds.
</para>

<para>
POP is read-only which doesn't allow for some features like editing
messages or changing flags. However, using <xref
linkend="header-caching"/> and <xref linkend="body-caching"/> Mutt
simulates the new/old/read flags as well as flagged and replied.  Mutt
applies some logic on top of remote messages but cannot change them so
that modifications of flags are lost when messages are downloaded from
the POP server (either by Mutt or other tools).
</para>

<anchor id="fetch-mail"/>
<para>
Another way to access your POP3 mail is the
<literal>&lt;fetch-mail&gt;</literal> function (default: G).  It allows
to connect to <link linkend="pop-host">$pop_host</link>, fetch all your
new mail and place it in the local <link
linkend="spoolfile">$spoolfile</link>.  After this point, Mutt runs
exactly as if the mail had always been local.
</para>

<note>
<para>
If you only need to fetch all messages to a local mailbox you should
consider using a specialized program, such as
<literal>fetchmail(1)</literal>, <literal>getmail(1)</literal> or
similar.
</para>
</note>

</sect1>

<sect1 id="imap">
<title>IMAP Support</title>

<para>
If Mutt was compiled with IMAP support (by running the
<emphasis>configure</emphasis> script with the
<emphasis>--enable-imap</emphasis> flag), it has the ability to work
with folders located on a remote IMAP server.
</para>

<para>
You can access the remote inbox by selecting the folder by its URL (see
<xref linkend="url-syntax"/> for details) using the
<literal>imap</literal> or <literal>imaps</literal> protocol.
Alternatively, a pine-compatible notation is also supported, i.e.
<literal>{[username@]imapserver[:port][/ssl]}path/to/folder</literal>
</para>

<para>
Note that not all servers use <quote>/</quote> as the hierarchy
separator.  Mutt should correctly notice which separator is being used
by the server and convert paths accordingly.
</para>

<para>
When browsing folders on an IMAP server, you can toggle whether to look
at only the folders you are subscribed to, or all folders with the
<emphasis>toggle-subscribed</emphasis> command.  See also the <link
linkend="imap-list-subscribed">$imap_list_subscribed</link> variable.
</para>

<para>
Polling for new mail on an IMAP server can cause noticeable delays. So,
you'll want to carefully tune the <link
linkend="mail-check">$mail_check</link> and <link
linkend="timeout">$timeout</link> variables. Reasonable values are:
</para>

<screen>
set mail_check=90
set timeout=15
</screen>

<para>
with relatively good results even over slow modem lines.
</para>

<note>
<para>
Note that if you are using mbox as the mail store on UW servers prior to
v12.250, the server has been reported to disconnect a client if another
client selects the same folder.
</para>
</note>

<sect2 id="imap-browser">
<title>The IMAP Folder Browser</title>

<para>
As of version 1.2, Mutt supports browsing mailboxes on an IMAP
server. This is mostly the same as the local file browser, with the
following differences:
</para>

<itemizedlist>
<listitem>

<para>
In lieu of file permissions, Mutt displays the string
<quote>IMAP</quote>, possibly followed by the symbol <quote>+</quote>,
indicating that the entry contains both messages and subfolders. On
Cyrus-like servers folders will often contain both messages and
subfolders.
</para>
</listitem>
<listitem>

<para>
For the case where an entry can contain both messages and subfolders,
the selection key (bound to <literal>enter</literal> by default) will
choose to descend into the subfolder view. If you wish to view the
messages in that folder, you must use <literal>view-file</literal>
instead (bound to <literal>space</literal> by default).
</para>
</listitem>
<listitem>

<para>
You can create, delete and rename mailboxes with the
<literal>&lt;create-mailbox&gt;</literal>,
<literal>&lt;delete-mailbox&gt;</literal>, and
<literal>&lt;rename-mailbox&gt;</literal> commands (default bindings:
<literal>C</literal>, <literal>d</literal> and <literal>r</literal>,
respectively). You may also <literal>&lt;subscribe&gt;</literal> and
<literal>&lt;unsubscribe&gt;</literal> to mailboxes (normally these are
bound to <literal>s</literal> and <literal>u</literal>, respectively).
</para>
</listitem>

</itemizedlist>

</sect2>

<sect2 id="imap-authentication">
<title>Authentication</title>

<para>
Mutt supports four authentication methods with IMAP servers: SASL,
GSSAPI, CRAM-MD5, and LOGIN (there is a patch by Grant Edwards to add
NTLM authentication for you poor exchange users out there, but it has
yet to be integrated into the main tree). There is also support for the
pseudo-protocol ANONYMOUS, which allows you to log in to a public IMAP
server without having an account. To use ANONYMOUS, simply make your
username blank or <quote>anonymous</quote>.
</para>

<para>
SASL is a special super-authenticator, which selects among several
protocols (including GSSAPI, CRAM-MD5, ANONYMOUS, and DIGEST-MD5) the
most secure method available on your host and the server. Using some of
these methods (including DIGEST-MD5 and possibly GSSAPI), your entire
session will be encrypted and invisible to those teeming network
snoops. It is the best option if you have it. To use it, you must have
the Cyrus SASL library installed on your system and compile Mutt with
the <emphasis>--with-sasl</emphasis> flag.
</para>

<para>
Mutt will try whichever methods are compiled in and available on the
server, in the following order: SASL, ANONYMOUS, GSSAPI, CRAM-MD5,
LOGIN.
</para>

<para>
There are a few variables which control authentication:
</para>

<itemizedlist>
<listitem>

<para>
<link linkend="imap-user">$imap_user</link> - controls the username
under which you request authentication on the IMAP server, for all
authenticators. This is overridden by an explicit username in the
mailbox path (i.e. by using a mailbox name of the form
<literal>{user@host}</literal>).
</para>
</listitem>
<listitem>

<para>
<link linkend="imap-pass">$imap_pass</link> - a password which you may
preset, used by all authentication methods where a password is needed.
</para>
</listitem>
<listitem>

<para>
<link linkend="imap-authenticators">$imap_authenticators</link> - a
colon-delimited list of IMAP authentication methods to try, in the order
you wish to try them. If specified, this overrides Mutt's default
(attempt everything, in the order listed above).
</para>
</listitem>

</itemizedlist>

</sect2>

</sect1>

<sect1 id="smtp">
<title>SMTP Support</title>

<para>
Besides supporting traditional mail delivery through a
sendmail-compatible program, Mutt supports delivery through SMTP if it
was configured and built with <literal>--enable-smtp</literal>.
</para>

<para>
If the configuration variable <link linkend="smtp-url">$smtp_url</link>
is set, Mutt will contact the given SMTP server to deliver messages; if
it is unset, Mutt will use the program specified by <link
linkend="sendmail">$sendmail</link>.
</para>

<para>
For details on the URL syntax, please see <xref linkend="url-syntax"/>.
</para>

<para>
The built-in SMTP support supports encryption (the
<literal>smtps</literal> protocol using SSL or TLS) as well as SMTP
authentication using SASL. The authentication mechanisms for SASL are
specified in <link
linkend="smtp-authenticators">$smtp_authenticators</link> defaulting to
an empty list which makes Mutt try all available methods from
most-secure to least-secure.
</para>

</sect1>

<sect1 id="account-hook">
<title>Managing Multiple Accounts</title>

<para>
Usage:
</para>

<cmdsynopsis>
<command>account-hook</command>
<arg choice="plain">
<replaceable class="parameter">regexp</replaceable>
</arg>
<arg choice="plain">
<replaceable class="parameter">command</replaceable>
</arg>
</cmdsynopsis>

<para>
If you happen to have accounts on multiple IMAP, POP and/or SMTP
servers, you may find managing all the authentication settings
inconvenient and error-prone. The <link
linkend="account-hook"><command>account-hook</command></link> command
may help. This hook works like <link
linkend="folder-hook"><command>folder-hook</command></link> but is
invoked whenever Mutt needs to access a remote mailbox (including inside
the folder browser), not just when you open the mailbox. This includes
(for example) polling for new mail, storing Fcc messages and saving
messages to a folder. As a consequence, <link
linkend="account-hook"><command>account-hook</command></link> should
only be used to set connection-related settings such as passwords or
tunnel commands but not settings such as sender address or name (because
in general it should be considered unpredictable which <link
linkend="account-hook"><command>account-hook</command></link> was last
used).
</para>

<para>
Some examples:
</para>

<screen>
account-hook . 'unset imap_user; unset imap_pass; unset tunnel'
account-hook imap://host1/ 'set imap_user=me1 imap_pass=foo'
account-hook imap://host2/ 'set tunnel="ssh host2 /usr/libexec/imapd"'
account-hook smtp://user@host3/ 'set tunnel="ssh host3 /usr/libexec/smtpd"'
</screen>

<para>
To manage multiple accounts with, for example, different values of <link
linkend="record">$record</link> or sender addresses, <link
linkend="folder-hook"><command>folder-hook</command></link> has to be be
used together with the <link
linkend="mailboxes"><command>mailboxes</command></link> command.
</para>

<example id="ex-multiaccount">
<title>Managing multiple accounts</title>
<screen>
mailboxes imap://user@host1/INBOX
folder-hook imap://user@host1/ 'set folder=imap://host1/ ; set record=+INBOX/Sent'

mailboxes imap://user@host2/INBOX
folder-hook imap://user@host2/ 'set folder=imap://host2/ ; set record=+INBOX/Sent'
</screen>
</example>

<para>
In example <xref linkend="ex-multiaccount"/> the folders are defined
using <link linkend="mailboxes"><command>mailboxes</command></link> so
Mutt polls them for new mail. Each <link
linkend="folder-hook"><command>folder-hook</command></link> triggers
when one mailbox below each IMAP account is opened and sets <link
linkend="folder">$folder</link> to the account's root folder. Next, it
sets <link linkend="record">$record</link> to the
<emphasis>INBOX/Sent</emphasis> folder below the newly set <link
linkend="folder">$folder</link>. Please notice that the value the
<quote>+</quote> <link linkend="shortcuts">mailbox shortcut</link>
refers to depends on the <emphasis>current</emphasis> value of <link
linkend="folder">$folder</link> and therefore has to be set separately
per account. Setting other values like <link linkend="from">$from</link>
or <link linkend="signature">$signature</link> is analogous to setting
<link linkend="record">$record</link>.
</para>

</sect1>

<sect1 id="caching">
<title>Local Caching</title>

<para>
Mutt contains two types of local caching: <emphasis>(1)</emphasis> the
so-called <quote>header caching</quote> and <emphasis>(2)</emphasis> the
so-called <quote>body caching</quote> which are both described in this
section.
</para>

<para>
Header caching is optional as it depends on external libraries, body
caching is always enabled if Mutt is compiled with POP and/or IMAP
support as these use it (body caching requires no external library).
</para>

<sect2 id="header-caching">
<title>Header Caching</title>

<para>
Mutt provides optional support for caching message headers for the
following types of folders: IMAP, POP, Maildir and MH. Header caching
greatly speeds up opening large folders because for remote folders,
headers usually only need to be downloaded once. For Maildir and MH,
reading the headers from a single file is much faster than looking at
possibly thousands of single files (since Maildir and MH use one file
per message.)
</para>

<para>
Header caching can be enabled via the configure script and the
<emphasis>--enable-hcache</emphasis> option. It's not turned on by
default because external database libraries are required: one of
tokyocabinet, qdbm, gdbm or bdb must be present.
</para>

<para>
If enabled, <link linkend="header-cache">$header_cache</link> can be
used to either point to a file or a directory. If set to point to a
file, one database file for all folders will be used (which may result
in lower performance), but one file per folder if it points to a
directory.
</para>

</sect2>

<sect2 id="body-caching">
<title>Body Caching</title>

<para>
Both cache methods can be combined using the same directory for storage
(and for IMAP/POP even provide meaningful file names) which simplifies
manual maintenance tasks.
</para>

<para>
In addition to caching message headers only, Mutt can also cache whole
message bodies. This results in faster display of messages for POP and
IMAP folders because messages usually have to be downloaded only once.
</para>

<para>
For configuration, the variable <link linkend="message-cachedir"
>$message_cachedir</link> must point to a directory. There, Mutt will
create a hierarchy of subdirectories named like the account and mailbox
path the cache is for.
</para>

</sect2>

<sect2 id="cache-dirs">
<title>Cache Directories</title>

<para>
For using both, header and body caching, <link
linkend="header-cache">$header_cache</link> and <link
linkend="message-cachedir" >$message_cachedir</link> can be safely set
to the same value.
</para>

<para>
In a header or body cache directory, Mutt creates a directory hierarchy
named like: <literal>proto:user@hostname</literal> where
<literal>proto</literal> is either <quote>pop</quote> or
<quote>imap.</quote> Within there, for each folder, Mutt stores messages
in single files and header caches in files with the
<quote>.hcache</quote> extension.  All files can be removed as needed if
the consumed disk space becomes an issue as Mutt will silently fetch
missing items again. Pathnames are always stored in UTF-8 encoding.
</para>

<para>
For Maildir and MH, the header cache files are named after the MD5
checksum of the path.
</para>

</sect2>

<sect2 id="maint-cache">
<title>Maintenance</title>

<para>
Mutt does not (yet) support maintenance features for header cache
database files so that files have to be removed in case they grow too
big. It depends on the database library used for header caching whether
disk space freed by removing messages is re-used.
</para>

<para>
For body caches, Mutt can keep the local cache in sync with the remote
mailbox if the <link
linkend="message-cache-clean">$message_cache_clean</link> variable is
set. Cleaning means to remove messages from the cache which are no
longer present in the mailbox which only happens when other mail clients
or instances of Mutt using a different body cache location delete
messages (Mutt itself removes deleted messages from the cache when
syncing a mailbox). As cleaning can take a noticeable amount of time, it
should not be set in general but only occasionally.
</para>

</sect2>

</sect1>

<sect1 id="exact-address">
<title>Exact Address Generation</title>

<para>
Mutt supports the <quote>Name &lt;user@host&gt;</quote> address syntax
for reading and writing messages, the older <quote>user@host
(Name)</quote> syntax is only supported when reading messages. The
<emphasis>--enable-exact-address</emphasis> switch can be given to
configure to build it with write-support for the latter
syntax. <literal>EXACT_ADDRESS</literal> in the output of <literal>mutt
-v</literal> indicates whether it's supported.
</para>

</sect1>

<sect1 id="sending-mixmaster">
<title>Sending Anonymous Messages via Mixmaster</title>

<para>
You may also have compiled Mutt to co-operate with Mixmaster, an
anonymous remailer.  Mixmaster permits you to send your messages
anonymously using a chain of remailers. Mixmaster support in Mutt is for
mixmaster version 2.04 or later.
</para>

<para>
To use it, you'll have to obey certain restrictions.  Most important,
you cannot use the <literal>Cc</literal> and <literal>Bcc</literal>
headers.  To tell Mutt to use mixmaster, you have to select a remailer
chain, using the mix function on the compose menu.
</para>

<para>
The chain selection screen is divided into two parts.  In the (larger)
upper part, you get a list of remailers you may use.  In the lower part,
you see the currently selected chain of remailers.
</para>

<para>
You can navigate in the chain using the
<literal>&lt;chain-prev&gt;</literal> and
<literal>&lt;chain-next&gt;</literal> functions, which are by default
bound to the left and right arrows and to the <literal>h</literal> and
<literal>l</literal> keys (think vi keyboard bindings).  To insert a
remailer at the current chain position, use the
<literal>&lt;insert&gt;</literal> function.  To append a remailer behind
the current chain position, use <literal>&lt;select-entry&gt;</literal>
or <literal>&lt;append&gt;</literal>.  You can also delete entries from
the chain, using the corresponding function.  Finally, to abandon your
changes, leave the menu, or <literal>&lt;accept&gt;</literal> them
pressing (by default) the <literal>Return</literal> key.
</para>

<para>
Note that different remailers do have different capabilities, indicated
in the %c entry of the remailer menu lines (see <link
linkend="mix-entry-format">$mix_entry_format</link>).  Most important is
the <quote>middleman</quote> capability, indicated by a capital
<quote>M</quote>: This means that the remailer in question cannot be
used as the final element of a chain, but will only forward messages to
other mixmaster remailers.  For details on the other capabilities,
please have a look at the mixmaster documentation.
</para>

</sect1>

<<<<<<< HEAD
<sect1 id="cond-date">
  <title>Conditional Dates Patch</title>
  <subtitle>Use rules to choose date format</subtitle>

  <sect2 id="cond-date-patch">
    <title>Patch</title>

    <para>
      To check if Mutt supports <quote>Conditional Dates</quote>, look for
      <quote>patch-cond-date</quote> in the mutt version.
=======
<sect1 id="index-color">
  <title>Index Color Patch</title>
  <subtitle>Custom rules for theming the email index</subtitle>

  <sect2 id="index-color-patch">
    <title>Patch</title>

    <para>
      To check if Mutt supports <quote>Index Color</quote>, look for
      <quote>patch-index-color</quote> in the mutt version.
>>>>>>> 5f140872
      See: <xref linkend="mutt-patches"/>.
    </para>

    <itemizedlist>
      <title>Dependencies:</title>
      <listitem><para>mutt-1.6.2</para></listitem>
<<<<<<< HEAD
      <listitem><para><link linkend="nested-if">nested-if patch</link></para></listitem>
    </itemizedlist>

    <para>
      This patch is part of the <ulink url="http://www.neomutt.org/">NeoMutt Project</ulink>.
    </para>
  </sect2>

  <sect2 id="cond-date-intro">
    <title>Introduction</title>

    <para>
    The <quote>cond-date</quote> patch allows you to construct
    <link linkend="index-format">$index_format</link> expressions based on the age of the email.
    </para>

    <para>
    Mutt's default <literal>$index_format</literal> displays email dates in the
    form: abbreviated-month day-of-month &mdash; <quote>Jan 14</quote>.
    </para>

    <para>
    The format is configurable but only per-mailbox.  This patch allows you
    to configure the display depending on the age of the email.
    </para>

    <table id="table-cond-date-scheme">
      <title>Potential Formatting Scheme</title>
      <tgroup cols="3">
        <thead>
          <row>
            <entry>Email Sent</entry>
            <entry>Format</entry>
            <entry>Example</entry>
          </row>
        </thead>
        <tbody>
          <row>
            <entry>Today</entry>
            <entry><literal>%H:%M</literal></entry>
            <entry>13:23</entry>
          </row>
          <row>
            <entry>This Month</entry>
            <entry><literal>%a %d</literal></entry>
            <entry>Thu 17</entry>
          </row>
          <row>
            <entry>This Year</entry>
            <entry><literal>%b %d</literal></entry>
            <entry>Dec 10</entry>
          </row>
          <row>
            <entry>Older than 1 Year</entry>
            <entry><literal>%m/%y</literal></entry>
            <entry>06/14</entry>
          </row>
        </tbody>
      </tgroup>
    </table>

    <para>
        For an explanation of the date formatting strings, see
        <literal>strftime(3).</literal>
    </para>

    <para>
        By carefully picking your formats, the dates can remain
        unambiguous and compact.
    </para>

    <para>
    Mutt's conditional format strings have the form:
    (whitespace introduced for clarity)
    </para>

    <screen>%? TEST ? TRUE &amp; FALSE ?</screen>

    <para>
    The examples below use the test <quote>%[</quote> &mdash; the date
    of the message in the local timezone.  They will also work with
    <quote>%(</quote> &mdash; the local time that the message arrived.
    </para>

    <para>
    The date tests are of the form:
    </para>

    <screen>%[nX? TRUE &amp; FALSE ?</screen>

    <itemizedlist>
    <listitem><para><quote>n</quote> is an optional count (defaults to 1 if missing)</para></listitem>
    <listitem><para><quote>X</quote> is the time period</para></listitem>
    </itemizedlist>

    <table id="table-cond-date-format-codes">
      <title>Date Formatting Codes</title>
      <tgroup cols="2">
        <thead>
          <row>
            <entry>Letter</entry>
            <entry>Time Period</entry>
=======
      <listitem><para><link linkend="status-color">status-color patch</link></para></listitem>
    </itemizedlist>

    <para>This patch is part of the <ulink url="http://www.neomutt.org/">NeoMutt Project</ulink>.</para>
  </sect2>

  <sect2 id="index-color-intro">
    <title>Introduction</title>

        <para>
    The <quote>index-color</quote> patch allows you to specify colors for
    individual parts of the email index. e.g. Subject, Author, Flags.
        </para>

        <para>
    First choose which part of the index you'd like to color.
    Then, if needed, pick a pattern to match.
        </para>

    <para>
    Note: The pattern does not have to refer to the object you wish to
    color.  e.g.
    </para>

<screen>
color index_author red default &quot;~smutt&quot;
</screen>

        <para>
    The author appears red when the subject (~s) contains <quote>mutt</quote>.
        </para>
  </sect2>

<!--
  <sect2 id="index-color-variables">
    <title>Variables</title>
    <para>None</para>
  </sect2>

  <sect2 id="index-color-functions">
    <title>Functions</title>
    <para>None</para>
  </sect2>

  <sect2 id="index-color-commands">
    <title>Commands</title>
    <para>None</para>
  </sect2>
-->

  <sect2 id="index-color-colors">
    <title>Colors</title>

        <para>
    All the colors default to <literal>default</literal>, i.e. unset.
        </para>

        <para>
    The index objects can be themed using the <literal>color</literal> command.
    Some objects require a pattern.
        </para>

<screen>
color index-object foreground background
color index-object foreground background pattern
</screen>

    <table id="table-index-color-colors">
      <title>Index Colors</title>
      <tgroup cols="3">
        <thead>
          <row>
            <entry>Object</entry>
            <entry>Pattern</entry>
            <entry>Highlights</entry>
>>>>>>> 5f140872
          </row>
        </thead>
        <tbody>
          <row>
<<<<<<< HEAD
            <entry>y</entry>
            <entry>Years</entry>
          </row>
          <row>
            <entry>m</entry>
            <entry>Months</entry>
          </row>
          <row>
            <entry>w</entry>
            <entry>Weeks</entry>
          </row>
          <row>
            <entry>d</entry>
            <entry>Days</entry>
          </row>
          <row>
            <entry>H</entry>
            <entry>Hours</entry>
          </row>
          <row>
            <entry>M</entry>
            <entry>Minutes</entry>
          </row>
        </tbody>
      </tgroup>
    </table>

    <table id="table-cond-date-example-tests">
      <title>Example Date Tests</title>
      <tgroup cols="2">
        <thead>
          <row>
            <entry>Test</entry>
            <entry>Meaning</entry>
          </row>
        </thead>
        <tbody>
          <row>
            <entry><literal>%[y</literal></entry>
            <entry>This year</entry>
          </row>
          <row>
            <entry><literal>%[1y</literal></entry>
            <entry>This year</entry>
          </row>
          <row>
            <entry><literal>%[6m</literal></entry>
            <entry>In the last 6 months</entry>
          </row>
          <row>
            <entry><literal>%[w</literal></entry>
            <entry>This week</entry>
          </row>
          <row>
            <entry><literal>%[d</literal></entry>
            <entry>Today</entry>
          </row>
          <row>
            <entry><literal>%[4H</literal></entry>
            <entry>In the last 4 hours</entry>
=======
            <entry><literal>index</literal></entry>
            <entry>yes</entry>
            <entry>Entire index line</entry>
          </row>
          <row>
            <entry><literal>index_author</literal></entry>
            <entry>yes</entry>
            <entry>Author name, %A %a %F %L %n</entry>
          </row>
          <row>
            <entry><literal>index_collapsed</literal></entry>
            <entry>no</entry>
            <entry>Number of messages in a collapsed thread, %M</entry>
          </row>
          <row>
            <entry><literal>index_date</literal></entry>
            <entry>no</entry>
            <entry>Date field</entry>
          </row>
          <row>
            <entry><literal>index_flags</literal></entry>
            <entry>yes</entry>
            <entry>Message flags, %S %Z</entry>
          </row>
          <row>
            <entry><literal>index_label</literal></entry>
            <entry>no</entry>
            <entry>Message label, %y %Y</entry>
          </row>
          <row>
            <entry><literal>index_number</literal></entry>
            <entry>no</entry>
            <entry>Message number, %C</entry>
          </row>
          <row>
            <entry><literal>index_size</literal></entry>
            <entry>no</entry>
            <entry>Message size, %c %l</entry>
          </row>
          <row>
            <entry><literal>index_subject</literal></entry>
            <entry>yes</entry>
            <entry>Subject, %s</entry>
>>>>>>> 5f140872
          </row>
        </tbody>
      </tgroup>
    </table>
<<<<<<< HEAD

    <sect3 id="cond-date-example1">
      <title>Example 1</title>

      <para>We start with a one-condition test.</para>

      <table id="table-cond-date-example1">
        <title>Example 1</title>
        <tgroup cols="4">
          <thead>
            <row>
              <entry>Test</entry>
              <entry>Date Range</entry>
              <entry>Format String</entry>
              <entry>Example</entry>
            </row>
          </thead>
          <tbody>
            <row>
              <entry><literal>%[1m</literal></entry>
              <entry>This month</entry>
              <entry><literal>%[%b %d]</literal></entry>
              <entry>Dec 10</entry>
            </row>
            <row>
              <entry></entry>
              <entry>Older</entry>
              <entry><literal>%[%Y-%m-%d]</literal></entry>
              <entry>2015-04-23</entry>
            </row>
          </tbody>
        </tgroup>
      </table>

      <para>The $index_format string would contain:</para>
<screen>
%?[1m?%[%b %d]&amp;%[%Y-%m-%d]?
</screen>
 
      <para>
        Reparsed a little, for clarity, you can see the
        test condition and the two format strings.
      </para>

<screen>
%?[1m?        &amp;           ?
      %[%b %d] %[%Y-%m-%d]
</screen>

    </sect3>

    <sect3 id="cond-date-example2">
      <title>Example 2</title>

      <para>
      This example contains three test conditions and four date formats.
      </para>

      <table id="table-cond-date-example2">
        <title>Example 2</title>
        <tgroup cols="4">
          <thead>
            <row>
              <entry>Test</entry>
              <entry>Date Range</entry>
              <entry>Format String</entry>
              <entry>Example</entry>
            </row>
          </thead>
          <tbody>
            <row>
              <entry><literal>%[d</literal></entry>
              <entry>Today</entry>
              <entry><literal>%[%H:%M ] </literal></entry>
              <entry>12:34</entry>
            </row>
            <row>
              <entry><literal>%[m</literal></entry>
              <entry>This month</entry>
              <entry><literal>%[%a %d]</literal></entry>
              <entry>Thu 12</entry>
            </row>
            <row>
              <entry><literal>%[y</literal></entry>
              <entry>This year</entry>
              <entry><literal>%[%b %d]</literal></entry>
              <entry>Dec 10</entry>
            </row>
            <row>
              <entry></entry>
              <entry>Older</entry>
              <entry><literal>%[%m/%y ]</literal></entry>
              <entry>06/15</entry>
            </row>
          </tbody>
        </tgroup>
      </table>

      <para>The $index_format string would contain:</para>
 
<screen>
%&lt;[y?%&lt;[m?%&lt;[d?%[%H:%M ]&amp;%[%a %d]&gt;&amp;%[%b %d]&gt;&amp;%[%m/%y ]&gt;
</screen>

      <para>
        Reparsed a little, for clarity, you can see the
        test conditions and the four format strings.
      </para>

<screen>
%&lt;[y?                                       &amp;%[%m/%y ]&gt;  Older
     %&lt;[m?                        &amp;%[%b %d]&gt;             This year
          %&lt;[d?         &amp;%[%a %d]&gt;                       This month
               %[%H:%M ]                                 Today
</screen>

      <para>
      This a another view of the same example, with some whitespace
      for clarity.
      </para>

<screen>
%&lt;[y? %&lt;[m? %&lt;[d? AAA &amp; BBB &gt; &amp; CCC &gt; &amp; DDD &gt;
</screen>

      <literallayout>
AAA = %[%H:%M ]
BBB = %[%a %d]
CCC = %[%b %d]
DDD = %[%m/%y ]
      </literallayout>
    </sect3>
  </sect2>

  <sect2 id="cond-date-variables">
    <title>Variables</title>

        <para>
    The <quote>cond-date</quote> patch doesn't have any config of its own.
    It modifies the behavior of the format strings.
        </para>
  </sect2>

<!--
  <sect2 id="cond-date-functions">
    <title>Functions</title>
    <para>None</para>
  </sect2>

  <sect2 id="cond-date-commands">
    <title>Commands</title>
    <para>None</para>
  </sect2>

  <sect2 id="cond-date-colors">
    <title>Colors</title>
    <para>None</para>
  </sect2>

  <sect2 id="cond-date-sort">
=======
  </sect2>

<!--
  <sect2 id="index-color-sort">
>>>>>>> 5f140872
    <title>Sort</title>
    <para>None</para>
  </sect2>
-->

<<<<<<< HEAD
  <sect2 id="cond-date-muttrc">
    <title>Muttrc</title>
<screen>
<emphasis role="comment"># Example Mutt config file for the 'index-color' feature.
#
# The default index_format is:
#       '%4C %Z %{%b %d} %-15.15L (%?l?%4l&amp;%4c?) %s'
#
# We replace the date field '%{%b %d}', giving:</emphasis>
set index_format='%4C %Z %&lt;[y?%&lt;[m?%&lt;[d?%[%H:%M ]&amp;%[%a %d]&gt;&amp;%[%b %d]&gt;&amp;%[%m/%y ]&gt; %-15.15L (%?l?%4l&amp;%4c?) %s'
 
<emphasis role="comment"># Test  Date Range  Format String  Example
# --------------------------------------------
# %[d   Today       %[%H:%M ]      12:34
# %[m   This month  %[%a %d]       Thu 12
# %[y   This year   %[%b %d]       Dec 10
# -     Older       %[%m/%y ]      06/15
 
# vim: syntax=muttrc</emphasis>
</screen>
  </sect2>

  <sect2 id="cond-date-see-also">
    <title>See Also</title>

    <itemizedlist>
      <listitem><para><ulink url="http://www.neomutt.org/">NeoMutt Project</ulink></para></listitem>
      <listitem><para><link linkend="index-format">$index_format</link></para></listitem>
      <listitem><para><link linkend="nested-if">nested-if patch</link></para></listitem>
      <listitem><para><literal>strftime(3)</literal></para></listitem>
    </itemizedlist>
  </sect2>

  <sect2 id="cond-date-known-bugs">
    <title>Known Bugs</title>

    <para>
      Date parsing doesn't quite do what you expect.
      <quote>1w</quote> doesn't mean the <quote>in the last 7 days</quote>, but
      <quote><emphasis>this</emphasis> week</quote>.  This doesn't match
      the normal Mutt behaviour: for example <literal>~d>1w</literal>
      means emails dated in the last 7 days.
    </para>

  </sect2>

  <sect2 id="cond-date-credits">
    <title>Credits</title>
    <itemizedlist>
    <listitem><para>Aaron Schrab <email>aaron@schrab.com</email></para></listitem>
    <listitem><para>Eric Davis <email>edavis@insanum.com</email></para></listitem>
    <listitem><para>Richard Russon <email>rich@flatcap.org</email></para></listitem>
    </itemizedlist>
  </sect2>
</sect1>

<sect1 id="index-color">
	<title>Index Color Patch</title>
	<subtitle>Custom rules for theming the email index</subtitle>

	<sect2 id="index-color-patch">
		<title>Patch</title>

		<para>
			To check if Mutt supports <quote>Index Color</quote>, look for
			<quote>patch-index-color</quote> in the mutt version.
			See: <xref linkend="mutt-patches"/>.
		</para>

		<itemizedlist>
			<title>Dependencies:</title>
			<listitem><para>mutt-1.6.2</para></listitem>
			<listitem><para><link linkend="status-color">status-color patch</link></para></listitem>
		</itemizedlist>

		<para>This patch is part of the <ulink url="http://www.neomutt.org/">NeoMutt Project</ulink>.</para>
	</sect2>

	<sect2 id="index-color-intro">
		<title>Introduction</title>

        <para>
		The <quote>index-color</quote> patch allows you to specify colors for
		individual parts of the email index. e.g. Subject, Author, Flags.
        </para>

        <para>
		First choose which part of the index you'd like to color.
		Then, if needed, pick a pattern to match.
        </para>

		<para>
		Note: The pattern does not have to refer to the object you wish to
		color.  e.g.
		</para>

<screen>
color index_author red default &quot;~smutt&quot;
</screen>

        <para>
		The author appears red when the subject (~s) contains <quote>mutt</quote>.
        </para>
	</sect2>

<!--
	<sect2 id="index-color-variables">
		<title>Variables</title>
		<para>None</para>
	</sect2>

	<sect2 id="index-color-functions">
		<title>Functions</title>
		<para>None</para>
	</sect2>

	<sect2 id="index-color-commands">
		<title>Commands</title>
		<para>None</para>
	</sect2>
-->

	<sect2 id="index-color-colors">
		<title>Colors</title>

        <para>
		All the colors default to <literal>default</literal>, i.e. unset.
        </para>

        <para>
		The index objects can be themed using the <literal>color</literal> command.
		Some objects require a pattern.
        </para>

<screen>
color index-object foreground background
color index-object foreground background pattern
</screen>

		<table id="table-index-color-colors">
			<title>Index Colors</title>
			<tgroup cols="3">
				<thead>
					<row>
						<entry>Object</entry>
						<entry>Pattern</entry>
						<entry>Highlights</entry>
					</row>
				</thead>
				<tbody>
					<row>
						<entry><literal>index</literal></entry>
						<entry>yes</entry>
						<entry>Entire index line</entry>
					</row>
					<row>
						<entry><literal>index_author</literal></entry>
						<entry>yes</entry>
						<entry>Author name, %A %a %F %L %n</entry>
					</row>
					<row>
						<entry><literal>index_collapsed</literal></entry>
						<entry>no</entry>
						<entry>Number of messages in a collapsed thread, %M</entry>
					</row>
					<row>
						<entry><literal>index_date</literal></entry>
						<entry>no</entry>
						<entry>Date field</entry>
					</row>
					<row>
						<entry><literal>index_flags</literal></entry>
						<entry>yes</entry>
						<entry>Message flags, %S %Z</entry>
					</row>
					<row>
						<entry><literal>index_label</literal></entry>
						<entry>no</entry>
						<entry>Message label, %y %Y</entry>
					</row>
					<row>
						<entry><literal>index_number</literal></entry>
						<entry>no</entry>
						<entry>Message number, %C</entry>
					</row>
					<row>
						<entry><literal>index_size</literal></entry>
						<entry>no</entry>
						<entry>Message size, %c %l</entry>
					</row>
					<row>
						<entry><literal>index_subject</literal></entry>
						<entry>yes</entry>
						<entry>Subject, %s</entry>
					</row>
				</tbody>
			</tgroup>
		</table>
	</sect2>

<!--
	<sect2 id="index-color-sort">
		<title>Sort</title>
		<para>None</para>
	</sect2>
-->

	<sect2 id="index-color-muttrc">
		<title>Muttrc</title>
<screen>
<emphasis role="comment"># Example Mutt config file for the 'index-color' feature.
=======
  <sect2 id="index-color-muttrc">
    <title>Muttrc</title>
<screen>
<emphasis role="comment"># Example Mutt config file for the 'index-color' feature.
>>>>>>> 5f140872
 
# Entire index line</emphasis>
color index white black '.*'
 
<emphasis role="comment"># Author name, %A %a %F %L %n
 
# Give the author column a dark grey background</emphasis>
color index_author default color234 '.*'
 
<emphasis role="comment"># Highlight a particular from (~f)</emphasis>
color index_author brightyellow color234 '~fRay Charles'
 
<emphasis role="comment"># Message flags, %S %Z
# Highlight the flags for flagged (~F) emails</emphasis>
color index_flags default red '~F'
 
<emphasis role="comment"># Subject, %s
# Look for a particular subject (~s)</emphasis>
color index_subject brightcyan default '~s\(closes #[0-9]+\)'
 
<emphasis role="comment"># Number of messages in a collapsed thread, %M</emphasis>
color index_collapsed default brightblue
 
<emphasis role="comment"># Date field</emphasis>
color index_date green default
 
<emphasis role="comment"># Message label, %y %Y</emphasis>
color index_label default brightgreen
 
<emphasis role="comment"># Message number, %C</emphasis>
color index_number red default
 
<emphasis role="comment"># Message size, %c %l</emphasis>
color index_size cyan default
 
<emphasis role="comment"># vim: syntax=muttrc</emphasis>
</screen>
<<<<<<< HEAD
	</sect2>

	<sect2 id="index-color-see-also">
		<title>See Also</title>

		<itemizedlist>
			<listitem><para><ulink url="http://www.neomutt.org/">NeoMutt Project</ulink></para></listitem>
			<listitem><para><link linkend="regexp">Regular Expressions</link></para></listitem>
			<listitem><para><link linkend="patterns">Patterns</link></para></listitem>
			<listitem><para><link linkend="index-format">$index_format</link></para></listitem>
			<listitem><para><link linkend="color">Color command</link></para></listitem>
			<listitem><para><link linkend="status-color">Status-Color patch</link></para></listitem>
			<listitem><para><link linkend="keywords">Keywords patch</link></para></listitem>
		</itemizedlist>
	</sect2>

	<sect2 id="index-color-known-bugs">
		<title>Known Bugs</title>
		<para>None</para>
	</sect2>

	<sect2 id="index-color-credits">
		<title>Credits</title>
		<itemizedlist>
		<listitem><para>Christian Aichinger <email>Greek0@gmx.net</email></para></listitem>
		<listitem><para>Christoph <quote>Myon</quote> Berg <email>myon@debian.org</email></para></listitem>
		<listitem><para>Elimar Riesebieter <email>riesebie@lxtec.de</email></para></listitem>
		<listitem><para>Eric Davis <email>edavis@insanum.com</email></para></listitem>
		<listitem><para>Vladimir Marek <email>Vladimir.Marek@oracle.com</email></para></listitem>
		<listitem><para>Richard Russon <email>rich@flatcap.org</email></para></listitem>
		</itemizedlist>
	</sect2>
</sect1>

<sect1 id="nested-if">
	<title>Nested If Patch</title>
	<subtitle>Allow complex nested conditions in format strings</subtitle>

	<sect2 id="nested-if-patch">
		<title>Patch</title>

		<para>
			To check if Mutt supports <quote>Nested If</quote>, look for
			<quote>patch-nested-if</quote> in the mutt version.
			See: <xref linkend="mutt-patches"/>.
		</para>

		<itemizedlist>
			<title>Dependencies:</title>
			<listitem><para>mutt-1.6.2</para></listitem>
		</itemizedlist>

		<para>This patch is part of the <ulink url="http://www.neomutt.org/">NeoMutt Project</ulink>.</para>
	</sect2>

	<sect2 id="nested-if-intro">
		<title>Introduction</title>

		<para>
			Mutt's format strings can contain embedded if-then-else conditions.
			They are of the form:
		</para>

<screen>
%?VAR?TRUE&amp;FALSE?
</screen>

		<para>
			If the variable <quote>VAR</quote> has a value greater than zero,
			print the <quote>TRUE</quote> string, otherwise print the
			<quote>FALSE</quote> string.
		</para>

		<para>
			e.g.  <literal>%?S?Size: %S&amp;Empty?</literal>
		</para>

		<para>Which can be read as:</para>

		<literallayout>
		    if (%S &gt; 0) {
		        print &quot;Size: %S&quot;
		    } else {
		        print &quot;Empty&quot;
		    }
		</literallayout>

		<para>
			These conditions are useful, but in Mutt they cannot be nested
			within one another.  This patch uses the notation
			<literal>%&lt;VAR?TRUE&amp;FALSE&gt;</literal> and allows them to be nested.
		</para>

		<para>
			The <literal>%&lt;...&gt;</literal> notation was used to format the
			current local time.  but that's not really very useful since mutt
			has no means of refreshing the screen periodically.
		</para>

		<para>
			A simple nested condition might be:
			(Some whitespace has been introduced for clarity)
		</para>

		<literallayout>
		    %&lt;x? %&lt;y? XY &amp; X &gt; &amp; %&lt;y? Y &amp; NONE &gt; &gt;  Conditions
		         %&lt;y? XY &amp; X &gt;                      x&gt;0
		              XY                            x&gt;0,y&gt;0
		                   X                        x&gt;0,y=0
		</literallayout>

		<literallayout>
		    %&lt;x? %&lt;y? XY &amp; X &gt; &amp; %&lt;y? Y &amp; NONE &gt; &gt;  Conditions
		                         %&lt;y? Y &amp; NONE &gt;    x=0
		                              Y             x=0,y&gt;0
		                                  NONE      x=0,y=0
		</literallayout>

		<para>Equivalent to:</para>

		<literallayout>
		    if (x &gt; 0) {
		        if (y &gt; 0) {
		            print 'XY'
		        } else {
		            print 'X'
		        }
		    } else {
		        if (y &gt; 0) {
		            print 'Y'
		        } else {
		            print 'NONE'
		        }
		    }
		</literallayout>

		<para>Examples:</para>

<screen>
set index_format='%4C %Z %{%b %d} %-25.25n %s%&gt; %&lt;M?%M Msgs &amp;%&lt;l?%l Lines&amp;%c Bytes&gt;&gt;'
</screen>

		<literallayout>
		    if a thread is folded
		        display the number of messages (%M)
		    else if we know how many lines in the message
		        display lines in message (%l)
		    else
		        display the size of the message in bytes (%c)
		</literallayout>

<screen>
set index_format='%4C %Z %{%b %d} %-25.25n %&lt;M?[%M] %s&amp;%s%* %&lt;l?%l&amp;%c&gt;&gt;'
</screen>

		<literallayout>
		    if a thread is folded
		        display the number of messages (%M)
		        display the subject (%s)
		    else if we know how many lines in the message
		        display lines in message (%l)
		    else
		        display the size of the message in bytes (%c)
		</literallayout>

	</sect2>

	<sect2 id="nested-if-variables">
		<title>Variables</title>
		The <quote>nested-if</quote> patch doesn't have any config of its own.
		It modifies the behavior of the format strings.
	</sect2>

<!--
	<sect2 id="nested-if-functions">
		<title>Functions</title>
		<para>None</para>
	</sect2>

	<sect2 id="nested-if-commands">
		<title>Commands</title>
		<para>None</para>
	</sect2>

	<sect2 id="nested-if-colors">
		<title>Colors</title>
		<para>None</para>
	</sect2>

	<sect2 id="nested-if-sort">
		<title>Sort</title>
		<para>None</para>
	</sect2>
-->

	<sect2 id="nested-if-muttrc">
		<title>Muttrc</title>
<screen>
<emphasis role="comment"># Example Mutt config file for the 'nested-if' feature.
 
# This patch uses the format: '%&lt;VAR?TRUE&amp;FALSE&gt;' for conditional
# format strings that can be nested.
 
# Example 1
# if a thread is folded
#       display the number of messages (%M)
# else if we know how many lines in the message
#       display lines in message (%l)
# else display the size of the message in bytes (%c)</emphasis>
set index_format='%4C %Z %{%b %d} %-25.25n %s%&gt; %&lt;M?%M Msgs &amp;%&lt;l?%l Lines&amp;%c Bytes&gt;&gt;'
 
<emphasis role="comment"># Example 2
# if a thread is folded
#       display the number of messages (%M)
#       display the subject (%s)
# else if we know how many lines in the message
#       display lines in message (%l)
# else
#       display the size of the message in bytes (%c)</emphasis>
set index_format='%4C %Z %{%b %d} %-25.25n %&lt;M?[%M] %s&amp;%s%* %&lt;l?%l&amp;%c&gt;&gt;'
 
<emphasis role="comment"># vim: syntax=muttrc</emphasis>
</screen>
	</sect2>

	<sect2 id="nested-if-see-also">
		<title>See Also</title>

		<itemizedlist>
			<listitem><para><ulink url="http://www.neomutt.org/">NeoMutt Project</ulink></para></listitem>
			<listitem><para><link linkend="cond-date">cond-date patch</link></para></listitem>
			<listitem><para><link linkend="index-format">$index_format</link></para></listitem>
			<listitem><para><link linkend="status-format">$status_format</link></para></listitem>
		</itemizedlist>
	</sect2>

	<sect2 id="nested-if-known-bugs">
		<title>Known Bugs</title>
		Patch overwrites $&lt;fmt&gt; handler in <literal>$index_format</literal>
	</sect2>

	<sect2 id="nested-if-credits">
		<title>Credits</title>
		<itemizedlist>
		<listitem><para>David Champion <email>dgc@uchicago.edu</email></para></listitem>
		<listitem><para>Richard Russon <email>rich@flatcap.org</email></para></listitem>
		</itemizedlist>
	</sect2>
</sect1>

<sect1 id="notmuch">
  <title>Notmuch Patch</title>
  <subtitle>Email search engine</subtitle>

  <sect2 id="notmuch-patch">
    <title>Patch</title>

    <para>
      To check if Mutt supports <quote>Notmuch</quote>, look for
      <quote>+USE_NOTMUCH</quote> in the mutt version.
      See: <xref linkend="compile-time-features"/>.
    </para>

    <itemizedlist>
      <title>Dependencies:</title>
      <listitem><para>mutt-1.6.2</para></listitem>
      <listitem><para><link linkend="sidebar">sidebar patch</link></para></listitem>
      <listitem><para><link linkend="quasi-delete">quasi-delete patch</link></para></listitem>
      <listitem><para><link linkend="index-color">index-color patch</link></para></listitem>
      <listitem><para>Notmuch libraries</para></listitem>
    </itemizedlist>

    <para>This patch is part of the <ulink url="http://www.neomutt.org/">NeoMutt Project</ulink>.</para>
  </sect2>

<!--
  <sect2 id="notmuch-intro">
    <title>Introduction</title>
  </sect2>
-->

  <sect2 id="notmuch-variables">
    <title>Variables</title>

    <table id="table-notmuch-variables">
      <title>Notmuch Variables</title>
      <tgroup cols="3">
        <thead>
          <row>
            <entry>Name</entry>
            <entry>Type</entry>
            <entry>Default</entry>
          </row>
        </thead>
        <tbody>
          <row>
            <entry><literal>nm_db_limit</literal></entry>
            <entry>number</entry>
            <entry><literal>0</literal></entry>
          </row>
          <row>
            <entry><literal>nm_default_uri</literal></entry>
            <entry>string</entry>
            <entry>(empty)</entry>
          </row>
          <row>
            <entry><literal>nm_exclude_tags</literal></entry>
            <entry>string</entry>
            <entry>(empty)</entry>
          </row>
          <row>
            <entry><literal>nm_hidden_tags</literal></entry>
            <entry>string</entry>
            <entry><literal>unread,draft,flagged,passed,replied,attachment,signed,encrypted</literal></entry>
          </row>
          <row>
            <entry><literal>nm_open_timeout</literal></entry>
            <entry>number</entry>
            <entry><literal>5</literal></entry>
          </row>
          <row>
            <entry><literal>nm_query_type</literal></entry>
            <entry>string</entry>
            <entry><literal>messages</literal></entry>
          </row>
          <row>
            <entry><literal>nm_record</literal></entry>
            <entry>boolean</entry>
            <entry><literal>no</literal></entry>
          </row>
          <row>
            <entry><literal>nm_record_tags</literal></entry>
            <entry>string</entry>
            <entry>(empty)</entry>
          </row>
          <row>
            <entry><literal>nm_unread_tag</literal></entry>
            <entry>string</entry>
            <entry><literal>unread</literal></entry>
          </row>
          <row>
            <entry><literal>vfolder_format</literal></entry>
            <entry>string</entry>
            <entry><literal>%6n(%6N) %f</literal></entry>
          </row>
          <row>
            <entry><literal>virtual_spoolfile</literal></entry>
            <entry>boolean</entry>
            <entry><literal>no</literal></entry>
          </row>
        </tbody>
      </tgroup>
    </table>
  </sect2>

  <sect2 id="notmuch-functions">
    <title>Functions</title>

    <table id="table-notmuch-functions">
      <title>Notmuch Functions</title>
      <tgroup cols="4">
        <thead>
          <row>
            <entry>Menus</entry>
            <entry>Default Key</entry>
            <entry>Function</entry>
            <entry>Description</entry>
          </row>
        </thead>
        <tbody>
          <row>
            <entry>index,pager</entry>
            <entry>X</entry>
            <entry><literal>&lt;change-vfolder&gt;</literal></entry>
            <entry>open a different virtual folder</entry>
          </row>
          <row>
            <entry>index,pager</entry>
            <entry>+</entry>
            <entry><literal>&lt;entire-thread&gt;</literal></entry>
            <entry>read entire thread of the current message</entry>
          </row>
          <row>
            <entry>index,pager</entry>
            <entry>`</entry>
            <entry><literal>&lt;modify-labels&gt;</literal></entry>
            <entry>modify (notmuch) tags</entry>
          </row>
          <row>
            <entry>index,pager</entry>
            <entry>(none)</entry>
            <entry><literal>&lt;modify-labels-then-hide&gt;</literal></entry>
            <entry>modify labels and then hide message</entry>
          </row>
          <row>
            <entry>index,pager</entry>
            <entry>(none)</entry>
            <entry><literal>&lt;sidebar-toggle-virtual&gt;</literal></entry>
            <entry>toggle between mailboxes and virtual mailboxes</entry>
          </row>
          <row>
            <entry>index,pager</entry>
            <entry>Alt-X</entry>
            <entry><literal>&lt;vfolder-from-query&gt;</literal></entry>
            <entry>generate virtual folder from query</entry>
          </row>
        </tbody>
      </tgroup>
    </table>
  </sect2>

  <sect2 id="notmuch-commands">
    <title>Commands</title>
    <cmdsynopsis>

      <command>virtual-mailboxes</command>
      <arg choice="plain">
        <replaceable class="parameter">description</replaceable>
        <arg choice="plain">
          <replaceable class="parameter">notmuch-URI</replaceable>
        </arg>
      </arg>
      <group choice="req" rep="repeat">
        <arg choice="plain">
          <replaceable class="parameter">description</replaceable>
          <arg choice="plain">
            <replaceable class="parameter">notmuch-URI</replaceable>
          </arg>
        </arg>
      </group>

      <command>tag-transforms</command>
      <arg choice="plain">
        <replaceable class="parameter">tag</replaceable>
        <arg choice="plain">
          <replaceable class="parameter">transformed-string</replaceable>
        </arg>
      </arg>
      <group choice="req" rep="repeat">
        <arg choice="plain">
          <replaceable class="parameter">tag</replaceable>
          <arg choice="plain">
            <replaceable class="parameter">transformed-string</replaceable>
          </arg>
        </arg>
      </group>

      <command>tag-formats</command>
      <arg choice="plain">
        <replaceable class="parameter">tag</replaceable>
        <arg choice="plain">
          <replaceable class="parameter">format-string</replaceable>
        </arg>
      </arg>
      <group choice="req" rep="repeat">
        <arg choice="plain">
          <replaceable class="parameter">tag</replaceable>
          <arg choice="plain">
            <replaceable class="parameter">format-string</replaceable>
          </arg>
        </arg>
      </group>

    </cmdsynopsis>
  </sect2>

  <sect2 id="notmuch-colors">
    <title>Colors</title>

    <para>Adds these to index-color patch:</para>

    <table id="table-notmuch-colors">
      <title>Index Colors</title>
      <tgroup cols="3">
        <thead>
          <row>
            <entry>Object</entry>
            <entry>Pattern</entry>
            <entry>Highlights</entry>
          </row>
        </thead>
        <tbody>
          <row>
            <entry><literal>index_tag</literal></entry>
            <entry>yes</entry>
            <entry>an individual message tag, %G, uses tag name</entry>
          </row>
          <row>
            <entry><literal>index_tags</literal></entry>
            <entry>no</entry>
            <entry>the transformed message tags, %g</entry>
          </row>
        </tbody>
      </tgroup>
    </table>
  </sect2>

<!--
  <sect2 id="notmuch-sort">
    <title>Sort</title>
  </sect2>
-->

  <sect2 id="notmuch-muttrc">
    <title>Muttrc</title>

<screen>
<emphasis role="comment"># This is a complete list of notmuch-related configuration.
 
# --------------------------------------------------------------------------
# VARIABLES - shown with their default values
# --------------------------------------------------------------------------
 
# This variable specifies notmuch query limit.</emphasis>
set nm_db_limit = 0
 
<emphasis role="comment"># This variable specifies the default Notmuch database in format:
# notmuch://&lt;absolute path&gt;</emphasis>
set nm_default_uri = ""
 
<emphasis role="comment"># The messages tagged with these tags are excluded and not loaded
# from notmuch DB to mutt unless specified explicitly.</emphasis>
set nm_exclude_tags = ""
 
<emphasis role="comment"># This variable specifies private notmuch tags which should not be printed
# on screen (index, pager).</emphasis>
set nm_hidden_tags = "unread,draft,flagged,passed,replied,attachment,signed,encrypted"
 
<emphasis role="comment"># This option specifies timeout for Notmuch database. Default is 5 seconds.</emphasis>
set nm_open_timeout = 5
 
<emphasis role="comment"># This variable specifies notmuch query type, supported types: 'threads' and</emphasis>
# 'messages'.
set nm_query_type = messages
 
<emphasis role="comment"># Add messages stored to the mutt record (see $record in the mutt docs)
# also to notmuch DB.</emphasis>
set nm_record = no
 
<emphasis role="comment"># Tags that should be removed or added to the to the messages stored in the mutt record.</emphasis>
set nm_record_tags = ""
 
<emphasis role="comment"># This variable specifies notmuch tag which is used for unread messages.</emphasis>
set nm_unread_tag = unread
 
<emphasis role="comment"># This variable allows you to customize the file browser display for virtual
# folders to your personal taste.</emphasis>
set vfolder_format = "%6n(%6N) %f"
 
<emphasis role="comment"># When set, mutt will use the first virtual mailbox (see virtual-mailboxes)
# as a spoolfile.</emphasis>
set virtual_spoolfile = no
 
<emphasis role="comment"># --------------------------------------------------------------------------
# FUNCTIONS - shown with an example mapping
# --------------------------------------------------------------------------
 
# open a different virtual folder</emphasis>
bind index,pager X change-vfolder 
 
<emphasis role="comment"># read entire thread of the current message</emphasis>
bind index,pager + entire-thread 
 
<emphasis role="comment"># modify (notmuch) tags</emphasis>
bind index,pager ` modify-labels 
 
<emphasis role="comment"># generate virtual folder from query</emphasis>
bind index,pager \eX vfolder-from-query 
 
<emphasis role="comment"># modify labels and then hide message
# bind index,pager ??? modify-labels-then-hide 
 
# toggle between mailboxes and virtual mailboxes
# bind index,pager ??? sidebar-toggle-virtual 
 
# --------------------------------------------------------------------------
# COMMANDS - shown with an example
# --------------------------------------------------------------------------
 
# virtual-mailboxes description notmuch-URI { description notmuch-URI ...}
# virtual-mailboxes "Climbing" "notmuch://?query=climbing"
 
# Replace some tags with icons
# tag-transforms tag transformed-string { tag transformed-string ...}
# tag-transforms "inbox"   "i"   \
#                "unread"  "u"   \
#                "replied" "↻ "  \
#                "sent"    "➥ "  \
#                "todo"    "T"   \
#                "deleted" "DEL" \
#                "invites" "CAL"
 
# See README.notmuch for an explanation
# tag-formats tag format-string { tag format-string ...}
# tag-formats "inbox"   "GI" \
#              "unread"  "GU" \
#              "replied" "GR" \
#              "sent"    "GS" \
#              "todo"    "Gt" \
#              "deleted" "GD" \
#              "invites" "Gi"
 
# set index_format='4C %S %[%y.%m.%d] %-18.18n %?GU?%GU&amp; ? %?GR?%GR&amp; ? %?GI?%GI&amp; ? %s'
 
# --------------------------------------------------------------------------
# COLORS - some unpleasant examples are given
# --------------------------------------------------------------------------
 
# These symbols are added to the index-color patch:
 
# an individual message tag, %G, uses tag name
# this symbol uses a pattern</emphasis>
color index_tag red white "inbox"
 
<emphasis role="comment"># the transformed message tags, %g
# this symbol does not use a pattern</emphasis>
color index_tags green default
 
<emphasis role="comment"># --------------------------------------------------------------------------
 
# vim: syntax=muttrc</emphasis>
</screen>
  </sect2>

  <sect2 id="notmuch-see-also">
    <title>See Also</title>

    <itemizedlist>
      <listitem><para><ulink url="http://www.neomutt.org/">NeoMutt Project</ulink></para></listitem>
      <listitem><para><link linkend="compile-time-features">Compile-Time Features</link></para></listitem>
    </itemizedlist>
  </sect2>

  <sect2 id="notmuch-known-bugs">
    <title>Known Bugs</title>
    <para>None</para>
  </sect2>

  <sect2 id="notmuch-credits">
    <title>Credits</title>
    <itemizedlist>
    <listitem><para>Karel Zak <email>kzak@redhat.com</email></para></listitem>
    <listitem><para>Chris Mason <email>clm@fb.com</email></para></listitem>
    <listitem><para>Christoph Rissner <email>cri@visotech.at</email></para></listitem>
    <listitem><para>David Riebenbauer <email>davrieb@liegesta.at</email></para></listitem>
    <listitem><para>David Sterba <email>dsterba@suse.cz</email></para></listitem>
    <listitem><para>David Wilson <email>dw@botanicus.net</email></para></listitem>
    <listitem><para>Don Zickus <email>dzickus@redhat.com</email></para></listitem>
    <listitem><para>Eric Davis <email>edavis@insanum.com</email></para></listitem>
    <listitem><para>Jan Synacek <email>jsynacek@redhat.com</email></para></listitem>
    <listitem><para>Jeremiah C. Foster <email>jeremiah@jeremiahfoster.com</email></para></listitem>
    <listitem><para>Josh Poimboeuf <email>jpoimboe@redhat.com</email></para></listitem>
    <listitem><para>Kirill A. Shutemov <email>kirill@shutemov.name</email></para></listitem>
    <listitem><para>Luke Macken <email>lmacken@redhat.com</email></para></listitem>
    <listitem><para>Mantas Mikulėnas <email>grawity@gmail.com</email></para></listitem>
    <listitem><para>Patrick Brisbin <email>pbrisbin@gmail.com</email></para></listitem>
    <listitem><para>Philippe Le Brouster <email>plb@nebkha.net</email></para></listitem>
    <listitem><para>Raghavendra D Prabhu <email>rprabhu@wnohang.net</email></para></listitem>
    <listitem><para>Sami Farin <email>hvtaifwkbgefbaei@gmail.com</email></para></listitem>
    <listitem><para>Stefan Assmann <email>sassmann@kpanic.de</email></para></listitem>
    <listitem><para>Stefan Kuhn <email>p_regius@gmx.ch</email></para></listitem>
    <listitem><para>Tim Stoakes <email>tim@stoakes.net</email></para></listitem>
    <listitem><para>Vladimir Marek <email>Vladimir.Marek@oracle.com</email></para></listitem>
    <listitem><para>Víctor Manuel Jáquez Leal <email>vjaquez@igalia.com</email></para></listitem>
=======
  </sect2>

  <sect2 id="index-color-see-also">
    <title>See Also</title>

    <itemizedlist>
      <listitem><para><ulink url="http://www.neomutt.org/">NeoMutt Project</ulink></para></listitem>
      <listitem><para><link linkend="regexp">Regular Expressions</link></para></listitem>
      <listitem><para><link linkend="patterns">Patterns</link></para></listitem>
      <listitem><para><link linkend="index-format">$index_format</link></para></listitem>
      <listitem><para><link linkend="color">Color command</link></para></listitem>
      <listitem><para><link linkend="status-color">Status-Color patch</link></para></listitem>
      <listitem><para><link linkend="keywords">Keywords patch</link></para></listitem>
    </itemizedlist>
  </sect2>

  <sect2 id="index-color-known-bugs">
    <title>Known Bugs</title>
    <para>None</para>
  </sect2>

  <sect2 id="index-color-credits">
    <title>Credits</title>
    <itemizedlist>
    <listitem><para>Christian Aichinger <email>Greek0@gmx.net</email></para></listitem>
    <listitem><para>Christoph <quote>Myon</quote> Berg <email>myon@debian.org</email></para></listitem>
    <listitem><para>Elimar Riesebieter <email>riesebie@lxtec.de</email></para></listitem>
    <listitem><para>Eric Davis <email>edavis@insanum.com</email></para></listitem>
    <listitem><para>Vladimir Marek <email>Vladimir.Marek@oracle.com</email></para></listitem>
>>>>>>> 5f140872
    <listitem><para>Richard Russon <email>rich@flatcap.org</email></para></listitem>
    </itemizedlist>
  </sect2>
</sect1>

<<<<<<< HEAD
<sect1 id="progress">
	<title>Progress Bar Patch</title>
	<subtitle>Show a visual progress bar on slow operations</subtitle>

	<sect2 id="progress-patch">
		<title>Patch</title>

		<para>
			To check if Mutt supports <quote>Progress Bar</quote>, look for
			<quote>patch-progress</quote> in the mutt version.
			See: <xref linkend="mutt-patches"/>.
		</para>

		<itemizedlist>
			<title>Dependencies:</title>
			<listitem><para>mutt-1.6.2</para></listitem>
		</itemizedlist>

		<para>This patch is part of the <ulink url="http://www.neomutt.org/">NeoMutt Project</ulink>.</para>
	</sect2>

	<sect2 id="progress-intro">
		<title>Introduction</title>

        <para>
		The <quote>progress</quote> patch shows a visual progress bar on slow
		tasks, such as indexing a large folder over the net.
        </para>
	</sect2>

<!--
	<sect2 id="progress-variables">
		<title>Variables</title>
		<para>None</para>
	</sect2>

	<sect2 id="progress-functions">
		<title>Functions</title>
		<para>None</para>
	</sect2>

	<sect2 id="progress-commands">
		<title>Commands</title>
		<para>None</para>
	</sect2>
-->

	<sect2 id="progress-colors">
		<title>Colors</title>
		<table id="table-progress-colors">
			<title>Progress Colors</title>
			<tgroup cols="3">
				<thead>
					<row>
						<entry>Name</entry>
						<entry>Default Color</entry>
						<entry>Description</entry>
					</row>
				</thead>
				<tbody>
					<row>
						<entry><literal>progress</literal></entry>
						<entry>default</entry>
						<entry>Visual progress bar</entry>
					</row>
				</tbody>
			</tgroup>
		</table>
	</sect2>

<!--
	<sect2 id="progress-sort">
		<title>Sort</title>
		<para>None</para>
	</sect2>
-->

	<sect2 id="progress-muttrc">
		<title>Muttrc</title>
<screen>
<emphasis role="comment"># Example Mutt config file for the 'progress' patch.
 
# The 'progress' patch provides clear visual feedback for
# slow tasks, such as indexing a large folder over the net.
 
# Set the color of the progress bar
# White text on a red background</emphasis>
color progress white red
 
<emphasis role="comment"># vim: syntax=muttrc</emphasis>
</screen>
	</sect2>

	<sect2 id="progress-see-also">
		<title>See Also</title>

		<itemizedlist>
			<listitem><para><ulink url="http://www.neomutt.org/">NeoMutt Project</ulink></para></listitem>
			<listitem><para><link linkend="color">Color command</link></para></listitem>
		</itemizedlist>
	</sect2>

	<sect2 id="progress-known-bugs">
		<title>Known Bugs</title>
		<para>None</para>
	</sect2>

	<sect2 id="progress-credits">
		<title>Credits</title>
		<itemizedlist>
		<listitem><para>Rocco Rutte <email>pdmef@gmx.net</email></para></listitem>
		<listitem><para>Vincent Lefevre <email>vincent@vinc17.org</email></para></listitem>
		<listitem><para>Stefan Kuhn <email>wuodan@hispeed.ch</email></para></listitem>
		<listitem><para>Karel Zak <email>kzak@redhat.com</email></para></listitem>
		<listitem><para>Richard Russon <email>rich@flatcap.org</email></para></listitem>
		</itemizedlist>
	</sect2>
</sect1>

<sect1 id="quasi-delete">
	<title>Quasi-Delete Patch</title>
	<subtitle>Mark emails that should be hidden, but not deleted</subtitle>

	<sect2 id="quasi-delete-patch">
		<title>Patch</title>

		<para>
			To check if Mutt supports <quote>Quasi-Delete</quote>, look for
			<quote>patch-quasi-delete</quote> in the mutt version.
			See: <xref linkend="mutt-patches"/>.
		</para>

		<itemizedlist>
			<title>Dependencies:</title>
			<listitem><para>mutt-1.6.2</para></listitem>
		</itemizedlist>

		<para>This patch is part of the <ulink url="http://www.neomutt.org/">NeoMutt Project</ulink>.</para>
	</sect2>

	<sect2 id="quasi-delete-intro">
		<title>Introduction</title>

        <para>
		The <quote>quasi-delete</quote> function marks an email that should be
		hidden from the index, but NOT deleted.
        </para>

        <para>
		On its own, this patch isn't very useful.  It forms a useful part of
		the notmuch plugin.
        </para>
	</sect2>

<!--
	<sect2 id="quasi-delete-variables">
		<title>Variables</title>
		<para>None</para>
	</sect2>
-->

	<sect2 id="quasi-delete-functions">
		<title>Functions</title>
		<table id="table-quasi-delete-functions">
			<title>Quasi-Delete Functions</title>
			<tgroup cols="4">
				<thead>
					<row>
						<entry>Menus</entry>
						<entry>Default Key</entry>
						<entry>Function</entry>
						<entry>Description</entry>
					</row>
				</thead>
				<tbody>
					<row>
						<entry>index,pager</entry>
						<entry>(none)</entry>
						<entry><literal>&lt;quasi-delete&gt;</literal></entry>
						<entry>delete from mutt, don't touch on disk</entry>
					</row>
				</tbody>
			</tgroup>
		</table>
	</sect2>

<!--
	<sect2 id="quasi-delete-commands">
		<title>Commands</title>
		<para>None</para>
	</sect2>

	<sect2 id="quasi-delete-colors">
		<title>Colors</title>
		<para>None</para>
	</sect2>

	<sect2 id="quasi-delete-sort">
		<title>Sort</title>
		<para>None</para>
	</sect2>
-->

	<sect2 id="quasi-delete-muttrc">
		<title>Muttrc</title>
<screen>
<emphasis role="comment"># Example Mutt config file for the 'quasi-delete' feature.
 
# The 'quasi-delete' function marks an email that should be hidden
# from the index, but NOT deleted.</emphasis>
bind index,pager Q quasi-delete
 
<emphasis role="comment"># vim: syntax=muttrc</emphasis>
</screen>
	</sect2>

	<sect2 id="quasi-delete-see-also">
		<title>See Also</title>

		<itemizedlist>
			<listitem><para><ulink url="http://www.neomutt.org/">NeoMutt Project</ulink></para></listitem>
			<listitem><para><link linkend="notmuch">notmuch patch</link></para></listitem>
		</itemizedlist>
	</sect2>

	<sect2 id="quasi-delete-known-bugs">
		<title>Known Bugs</title>
		<para>None</para>
	</sect2>

	<sect2 id="quasi-delete-credits">
		<title>Credits</title>
		<itemizedlist>
		<listitem><para>Karel Zak <email>kzak@redhat.com</email></para></listitem>
		<listitem><para>Richard Russon <email>rich@flatcap.org</email></para></listitem>
		</itemizedlist>
	</sect2>
</sect1>

<sect1 id="sidebar">
	<title>Sidebar Patch</title>
	<subtitle>Overview of mailboxes</subtitle>

	<sect2 id="sidebar-patch">
		<title>Patch</title>

		<para>
			To check if Mutt supports <quote>Sidebar</quote>, look for
			<quote>+USE_SIDEBAR</quote> in the mutt version.
			See: <xref linkend="compile-time-features"/>.
		</para>

		<itemizedlist>
			<title>Dependencies:</title>
			<listitem><para>mutt-1.6.2</para></listitem>
		</itemizedlist>

		<para>This patch is part of the <ulink url="http://www.neomutt.org/">NeoMutt Project</ulink>.</para>
	</sect2>

	<sect2 id="sidebar-intro">
		<title>Introduction</title>

		<para>
			The Sidebar shows a list of all your mailboxes.  The list can be
			turned on and off, it can be themed and the list style can be
			configured.
		</para>

		<para>
			This part of the manual is a reference guide.
			If you want a simple introduction with examples see the
			<link linkend="intro-sidebar">Sidebar Howto</link>.
			If you just want to get started, you could use the sample
			<link linkend="sidebar-muttrc">Sidebar muttrc</link>.
		</para>

		<para>
			This version of Sidebar is based on Terry Chan's
			<ulink url="http://www.lunar-linux.org/mutt-sidebar/">2015-11-11 release</ulink>.
			It contains many
			<emphasis role="bold"><link linkend="intro-sidebar-features">new features</link></emphasis>,
			lots of
			<emphasis role="bold"><link linkend="intro-sidebar-bugfixes">bugfixes</link></emphasis>.
		</para>
	</sect2>

	<sect2 id="sidebar-variables">
		<title>Variables</title>

		<table id="table-sidebar-variables">
			<title>Sidebar Variables</title>
			<tgroup cols="3">
				<thead>
					<row>
						<entry>Name</entry>
						<entry>Type</entry>
						<entry>Default</entry>
					</row>
				</thead>
				<tbody>
					<row>
						<entry><literal>sidebar_delim_chars</literal></entry>
						<entry>string</entry>
						<entry><literal>/.</literal></entry>
					</row>
					<row>
						<entry><literal>sidebar_divider_char</literal></entry>
						<entry>string</entry>
						<entry><literal>|</literal></entry>
					</row>
					<row>
						<entry><literal>sidebar_folder_indent</literal></entry>
						<entry>boolean</entry>
						<entry><literal>no</literal></entry>
					</row>
					<row>
						<entry><literal>sidebar_format</literal></entry>
						<entry>string</entry>
						<entry><literal>%B%?F? [%F]?%* %?N?%N/?%S</literal></entry>
					</row>
					<row>
						<entry><literal>sidebar_indent_string</literal></entry>
						<entry>string</entry>
						<entry><literal>&nbsp;&nbsp;</literal> (two spaces)</entry>
					</row>
					<row>
						<entry><literal>sidebar_new_mail_only</literal></entry>
						<entry>boolean</entry>
						<entry><literal>no</literal></entry>
					</row>
					<row>
						<entry><literal>sidebar_next_new_wrap</literal></entry>
						<entry>boolean</entry>
						<entry><literal>no</literal></entry>
					</row>
					<row>
						<entry><literal>sidebar_refresh_time</literal></entry>
						<entry>number</entry>
						<entry><literal>60</literal></entry>
					</row>
					<row>
						<entry><literal>sidebar_short_path</literal></entry>
						<entry>boolean</entry>
						<entry><literal>no</literal></entry>
					</row>
					<row>
						<entry><literal>sidebar_sort_method</literal></entry>
						<entry>enum</entry>
						<entry><literal>SORT_ORDER</literal></entry>
					</row>
					<row>
						<entry><literal>sidebar_visible</literal></entry>
						<entry>boolean</entry>
						<entry><literal>no</literal></entry>
					</row>
					<row>
						<entry><literal>sidebar_whitelist</literal></entry>
						<entry>list</entry>
						<entry>(empty)</entry>
					</row>
					<row>
						<entry><literal>sidebar_width</literal></entry>
						<entry>number</entry>
						<entry><literal>20</literal></entry>
					</row>
				</tbody>
			</tgroup>
		</table>
	</sect2>

	<sect2 id="sidebar-functions">
		<title>Functions</title>

		<para>
			Sidebar adds the following functions to Mutt.
			By default, none of them are bound to keys.
		</para>

		<table id="table-sidebar-functions">
			<title>Sidebar Functions</title>
			<tgroup cols="3">
				<thead>
					<row>
						<entry>Menus</entry>
						<entry>Function</entry>
						<entry>Description</entry>
					</row>
				</thead>
				<tbody>
					<row>
						<entry>index,pager</entry>
						<entry><literal>&lt;sidebar-next&gt;</literal></entry>
						<entry>Move the highlight to next mailbox</entry>
					</row>
					<row>
						<entry>index,pager</entry>
						<entry><literal>&lt;sidebar-next-new&gt;</literal></entry>
						<entry>Move the highlight to next mailbox with new mail</entry>
					</row>
					<row>
						<entry>index,pager</entry>
						<entry><literal>&lt;sidebar-open&gt;</literal></entry>
						<entry>Open highlighted mailbox</entry>
					</row>
					<row>
						<entry>index,pager</entry>
						<entry><literal>&lt;sidebar-page-down&gt;</literal></entry>
						<entry>Scroll the Sidebar down 1 page</entry>
					</row>
					<row>
						<entry>index,pager</entry>
						<entry><literal>&lt;sidebar-page-up&gt;</literal></entry>
						<entry>Scroll the Sidebar up 1 page</entry>
					</row>
					<row>
						<entry>index,pager</entry>
						<entry><literal>&lt;sidebar-prev&gt;</literal></entry>
						<entry>Move the highlight to previous mailbox</entry>
					</row>
					<row>
						<entry>index,pager</entry>
						<entry><literal>&lt;sidebar-prev-new&gt;</literal></entry>
						<entry>Move the highlight to previous mailbox with new mail</entry>
					</row>
					<row>
						<entry>index,pager</entry>
						<entry><literal>&lt;sidebar-toggle-visible&gt;</literal></entry>
						<entry>Make the Sidebar (in)visible</entry>
					</row>
				</tbody>
			</tgroup>
		</table>
	</sect2>

	<sect2 id="sidebar-commands">
		<title>Commands</title>
		<cmdsynopsis>
			<command>sidebar_whitelist</command>
			<arg choice="plain">
				<replaceable class="parameter">mailbox</replaceable>
			</arg>
			<arg choice="opt" rep="repeat">
				<replaceable class="parameter">mailbox</replaceable>
			</arg>
		</cmdsynopsis>
	</sect2>

	<sect2 id="sidebar-colors">
		<title>Colors</title>

		<table id="table-sidebar-colors">
			<title>Sidebar Colors</title>
			<tgroup cols="3">
				<thead>
					<row>
						<entry>Name</entry>
						<entry>Default Color</entry>
						<entry>Description</entry>
					</row>
				</thead>
				<tbody>
					<row>
						<entry><literal>sidebar_divider</literal></entry>
						<entry>default</entry>
						<entry>The dividing line between the Sidebar and the Index/Pager panels</entry>
					</row>
					<row>
						<entry><literal>sidebar_flagged</literal></entry>
						<entry>default</entry>
						<entry>Mailboxes containing flagged mail</entry>
					</row>
					<row>
						<entry><literal>sidebar_highlight</literal></entry>
						<entry>underline</entry>
						<entry>Cursor to select a mailbox</entry>
					</row>
					<row>
						<entry><literal>sidebar_indicator</literal></entry>
						<entry>mutt <literal>indicator</literal></entry>
						<entry>The mailbox open in the Index panel</entry>
					</row>
					<row>
						<entry><literal>sidebar_new</literal></entry>
						<entry>default</entry>
						<entry>Mailboxes containing new mail</entry>
					</row>
					<row>
						<entry><literal>sidebar_spoolfile</literal></entry>
						<entry>default</entry>
						<entry>Mailbox that receives incoming mail</entry>
					</row>
				</tbody>
			</tgroup>
		</table>

		If the <literal>sidebar_indicator</literal> color isn't set, then the default Mutt
		indicator color will be used (the color used in the index panel).
	</sect2>

	<sect2 id="sidebar-sort">
		<title>Sort</title>

		<table id="table-sidebar-sort">
			<title>Sidebar Sort</title>
			<tgroup cols="2">
				<thead>
					<row>
						<entry>Sort</entry>
						<entry>Description</entry>
					</row>
				</thead>
				<tbody>
					<row>
						<entry><literal>alpha</literal></entry>
						<entry>Alphabetically by path</entry>
					</row>
					<row>
						<entry><literal>count</literal></entry>
						<entry>Total number of messages</entry>
					</row>
					<row>
						<entry><literal>flagged</literal></entry>
						<entry>Number of flagged messages</entry>
					</row>
					<row>
						<entry><literal>name</literal></entry>
						<entry>Alphabetically by path</entry>
					</row>
					<row>
						<entry><literal>new</literal></entry>
						<entry>Number of new messages</entry>
					</row>
					<row>
						<entry><literal>path</literal></entry>
						<entry>Alphabetically by path</entry>
					</row>
					<row>
						<entry><literal>unsorted</literal></entry>
						<entry>Do not resort the paths</entry>
					</row>
				</tbody>
			</tgroup>
		</table>
	</sect2>

	<sect2 id="sidebar-muttrc">
		<title>Muttrc</title>
<screen>
<emphasis role="comment"># This is a complete list of sidebar-related configuration.
 
# --------------------------------------------------------------------------
# VARIABLES - shown with their default values
# --------------------------------------------------------------------------
 
# Should the Sidebar be shown?</emphasis>
set sidebar_visible = no
 
<emphasis role="comment"># How wide should the Sidebar be in screen columns?
# Note: Some characters, e.g. Chinese, take up two columns each.</emphasis>
set sidebar_width = 20
 
<emphasis role="comment"># Should the mailbox paths be abbreviated?</emphasis>
set sidebar_short_path = no
 
<emphasis role="comment"># When abbreviating mailbox path names, use any of these characters as path
# separators.  Only the part after the last separators will be shown.
# For file folders '/' is good.  For IMAP folders, often '.' is useful.</emphasis>
set sidebar_delim_chars = '/.'
 
<emphasis role="comment"># If the mailbox path is abbreviated, should it be indented?</emphasis>
set sidebar_folder_indent = no
 
<emphasis role="comment"># Indent mailbox paths with this string.</emphasis>
set sidebar_indent_string = '  '
 
<emphasis role="comment"># Make the Sidebar only display mailboxes that contain new, or flagged,
# mail.</emphasis>
set sidebar_new_mail_only = no
 
<emphasis role="comment"># Any mailboxes that are whitelisted will always be visible, even if the
# sidebar_new_mail_only option is enabled.</emphasis>
sidebar_whitelist '/home/user/mailbox1'
sidebar_whitelist '/home/user/mailbox2'
 
<emphasis role="comment"># When searching for mailboxes containing new mail, should the search wrap
# around when it reaches the end of the list?</emphasis>
set sidebar_next_new_wrap = no
 
<emphasis role="comment"># The character to use as the divider between the Sidebar and the other Mutt
# panels.
# Note: Only the first character of this string is used.</emphasis>
set sidebar_divider_char = '|'
 
<emphasis role="comment"># Display the Sidebar mailboxes using this format string.</emphasis>
set sidebar_format = '%B%?F? [%F]?%* %?N?%N/?%S'
 
<emphasis role="comment"># Sidebar will not refresh its list of mailboxes any more frequently than
# this number of seconds.  This will help reduce disk/network traffic.</emphasis>
set sidebar_refresh_time = 60
 
<emphasis role="comment"># Sort the mailboxes in the Sidebar using this method:
#       count    - total number of messages
#       flagged  - number of flagged messages
#       new      - number of new messages
#       path     - mailbox path
#       unsorted - do not sort the mailboxes</emphasis>
set sidebar_sort_method = 'unsorted'
 
<emphasis role="comment"># --------------------------------------------------------------------------
# FUNCTIONS - shown with an example mapping
# --------------------------------------------------------------------------
 
# Move the highlight to the previous mailbox</emphasis>
bind index,pager \Cp sidebar-prev
 
<emphasis role="comment"># Move the highlight to the next mailbox</emphasis>
bind index,pager \Cn sidebar-next
 
<emphasis role="comment"># Open the highlighted mailbox</emphasis>
bind index,pager \Co sidebar-open
 
<emphasis role="comment"># Move the highlight to the previous page
# This is useful if you have a LOT of mailboxes.</emphasis>
bind index,pager &lt;F3&gt; sidebar-page-up
 
<emphasis role="comment"># Move the highlight to the next page
# This is useful if you have a LOT of mailboxes.</emphasis>
bind index,pager &lt;F4&gt; sidebar-page-down
 
<emphasis role="comment"># Move the highlight to the previous mailbox containing new, or flagged,
# mail.</emphasis>
bind index,pager &lt;F5&gt; sidebar-prev-new
 
<emphasis role="comment"># Move the highlight to the next mailbox containing new, or flagged, mail.</emphasis>
bind index,pager &lt;F6&gt; sidebar-next-new
 
<emphasis role="comment"># Toggle the visibility of the Sidebar.</emphasis>
bind index,pager B sidebar-toggle-visible
 
<emphasis role="comment"># --------------------------------------------------------------------------
# COLORS - some unpleasant examples are given
# --------------------------------------------------------------------------
# Note: All color operations are of the form:
#       color OBJECT FOREGROUND BACKGROUND
 
# Color of the current, open, mailbox
# Note: This is a general Mutt option which colors all selected items.</emphasis>
color indicator cyan black
 
<emphasis role="comment"># Color of the highlighted, but not open, mailbox.</emphasis>
color sidebar_highlight black color8
 
<emphasis role="comment"># Color of the divider separating the Sidebar from Mutt panels</emphasis>
color sidebar_divider color8 black
 
<emphasis role="comment"># Color to give mailboxes containing flagged mail</emphasis>
color sidebar_flagged red black
 
<emphasis role="comment"># Color to give mailboxes containing new mail</emphasis>
color sidebar_new green black
 
<emphasis role="comment"># --------------------------------------------------------------------------
 
# vim: syntax=muttrc</emphasis>
</screen>
	</sect2>

	<sect2 id="sidebar-see-also">
		<title>See Also</title>

		<itemizedlist>
			<listitem><para><link linkend="regexp">Regular Expressions</link></para></listitem>
			<listitem><para><link linkend="patterns">Patterns</link></para></listitem>
			<listitem><para><link linkend="color">Color command</link></para></listitem>
			<listitem><para><link linkend="notmuch">notmuch patch</link></para></listitem>
		</itemizedlist>
	</sect2>

	<sect2 id="sidebar-known-bugs">
		<title>Known Bugs</title>
		Unsorted isn't
	</sect2>

	<sect2 id="sidebar-credits">
		<title>Credits</title>
		<itemizedlist>
		<listitem><para>Justin Hibbits <email>jrh29@po.cwru.edu</email></para></listitem>
		<listitem><para>Thomer M. Gil <email>mutt@thomer.com</email></para></listitem>
		<listitem><para>David Sterba <email>dsterba@suse.cz</email></para></listitem>
		<listitem><para>Evgeni Golov <email>evgeni@debian.org</email></para></listitem>
		<listitem><para>Fabian Groffen <email>grobian@gentoo.org</email></para></listitem>
		<listitem><para>Jason DeTiberus <email>jdetiber@redhat.com</email></para></listitem>
		<listitem><para>Stefan Assmann <email>sassmann@kpanic.de</email></para></listitem>
		<listitem><para>Steve Kemp <email>steve@steve.org.uk</email></para></listitem>
		<listitem><para>Terry Chan <email>tchan@lunar-linux.org</email></para></listitem>
		<listitem><para>Tyler Earnest <email>tylere@rne.st</email></para></listitem>
		<listitem><para>Richard Russon <email>rich@flatcap.org</email></para></listitem>
		</itemizedlist>
	</sect2>
</sect1>

<sect1 id="status-color">
	<title>Status Color Patch</title>
	<subtitle>Custom rules for theming the status bar</subtitle>

	<sect2 id="status-color-patch">
		<title>Patch</title>

		<para>
			To check if Mutt supports <quote>Status Color</quote>, look for
			<quote>patch-status-color</quote> in the mutt version.
			See: <xref linkend="mutt-patches"/>.
		</para>

		<itemizedlist>
			<title>Dependencies:</title>
			<listitem><para>mutt-1.6.2</para></listitem>
		</itemizedlist>

		<para>This patch is part of the <ulink url="http://www.neomutt.org/">NeoMutt Project</ulink>.</para>
	</sect2>

	<sect2 id="status-color-intro">
		<title>Introduction</title>

        <para>
		The <quote>status-color</quote> patch allows you to theme different
		parts of the status bar (also when it's used by the index).
        </para>

        <para>
		Unlike normal color commands, <literal>color status</literal> can now
		take up to 2 extra parameters (regex, num).
        </para>
	</sect2>

<!--
	<sect2 id="status-color-variables">
		<title>Variables</title>
		<para>None</para>
	</sect2>

	<sect2 id="status-color-functions">
		<title>Functions</title>
		<para>None</para>
	</sect2>
-->

	<sect2 id="status-color-commands">
		<title>Commands</title>
		<cmdsynopsis>
			<command>color</command>
			<arg choice="plain">
				<option>status</option>
			</arg>
			<arg choice="plain">
				<replaceable class="parameter">foreground</replaceable>
			</arg>
			<arg choice="plain">
				<replaceable class="parameter">background</replaceable>
			</arg>
			<group choice="opt">
				<arg choice="plain">
					<replaceable class="parameter">regex</replaceable>
				</arg>
				<group choice="opt">
					<arg choice="plain">
						<replaceable class="parameter">num</replaceable>
					</arg>
				</group>
			</group>
		</cmdsynopsis>

		<para>
			With zero parameters, Mutt will set the default color for the entire
			status bar.
		</para>

		<para>
			With one parameter, Mutt will only color the parts matching the
			regex.
		</para>

		<para>
			With two parameters, Mutt will only color the num'th sub-match of
			the regex.
		</para>
	</sect2>

	<sect2 id="status-color-colors">
		<title>Colors</title>

		<table id="table-status-color-colors">
			<title>Status Colors</title>
			<tgroup cols="3">
				<thead>
					<row>
						<entry>Name</entry>
						<entry>Default Color</entry>
						<entry>Description</entry>
					</row>
				</thead>
				<tbody>
					<row>
						<entry>status</entry>
						<entry><literal>reverse</literal></entry>
						<entry>Status bar</entry>
					</row>
				</tbody>
			</tgroup>
		</table>
	</sect2>

<!--
	<sect2 id="status-color-sort">
		<title>Sort</title>
		<para>None</para>
	</sect2>
-->

	<sect2 id="status-color-muttrc">
		<title>Muttrc</title>
<screen>
<emphasis role="comment"># Example Mutt config file for the 'status-color' patch.
 
# The 'status-color' patch allows you to theme different parts of
# the status bar (also when it's used by the index).
 
# For the examples below, set some defaults</emphasis>
set status_format='-%r-Mutt: %f [Msgs:%?M?%M/?%m%?n? New:%n?%?o? Old:%o?%?d? Del:%d?%?F? Flag:%F?%?t? Tag:%t?%?p? Post:%p?%?b? Inc:%b?%?l? %l?]---(%s/%S)-%&gt;-(%P)---'
set index_format='%4C %Z %{%b %d} %-15.15L (%?l?%4l&amp;%4c?) %s'
set sort=threads
set sort_aux=last-date-received
 
<emphasis role="comment"># 'status color' can take up to 2 extra parameters
 
# color status foreground background [ regex [ num ]]
 
# 0 extra parameters
# Set the default color for the entire status line</emphasis>
color status blue white
 
<emphasis role="comment"># 1 extra parameter
# Set the color for a matching pattern
# color status foreground background regexp
 
# Highlight New, Deleted, or Flagged emails</emphasis>
color status brightred white '(New|Del|Flag):[0-9]+'
 
<emphasis role="comment"># Highlight mailbox ordering if it's different from the default
# First, highlight anything (*/*)</emphasis>
color status brightred default '\([^)]+/[^)]+\)'
 
<emphasis role="comment"># Then override the color for one specific case</emphasis>
color status default   default '\(threads/last-date-received\)'
 
<emphasis role="comment"># 2 extra parameters
# Set the color for the nth submatch of a pattern
# color status foreground background regexp num
 
# Highlight the contents of the []s but not the [] themselves</emphasis>
color status red default '\[([^]]+)\]' 1
 
<emphasis role="comment"># The '1' refers to the first regex submatch, which is the inner
# part in ()s
 
# Highlight the mailbox</emphasis>
color status brightwhite default 'Mutt: ([^ ]+)' 1
 
<emphasis role="comment"># Search for 'Mutt: ' but only highlight what comes after it
 
# vim: syntax=muttrc</emphasis>
</screen>
	</sect2>

	<sect2 id="status-color-see-also">
		<title>See Also</title>

		<itemizedlist>
			<listitem><para><ulink url="http://www.neomutt.org/">NeoMutt Project</ulink></para></listitem>
			<listitem><para><link linkend="compile-time-features">Compile-Time Features</link></para></listitem>
			<listitem><para><link linkend="regexp">Regular Expressions</link></para></listitem>
			<listitem><para><link linkend="patterns">Patterns</link></para></listitem>
			<listitem><para><link linkend="index-color">index-color patch</link></para></listitem>
			<listitem><para><link linkend="color">Color command</link></para></listitem>
		</itemizedlist>
	</sect2>

	<sect2 id="status-color-known-bugs">
		<title>Known Bugs</title>
		<para>None</para>
	</sect2>

	<sect2 id="status-color-credits">
		<title>Credits</title>
		<itemizedlist>
		<listitem><para>David Sterba <email>dsterba@suse.cz</email></para></listitem>
		<listitem><para>Thomas Glanzmann <email>thomas@glanzmann.de</email></para></listitem>
		<listitem><para>Kirill A. Shutemov <email>kirill@shutemov.name</email></para></listitem>
		<listitem><para>Richard Russon <email>rich@flatcap.org</email></para></listitem>
		</itemizedlist>
	</sect2>
</sect1>

<sect1 id="tls-sni">
	<title>TLS-SNI Patch</title>
	<subtitle>Negotiate with a server for a TSL/SSL certificate</subtitle>

	<sect2 id="tls-sni-patch">
		<title>Patch</title>

		<para>
			To check if Mutt supports <quote>TLS-SNI</quote>, look for
			<quote>patch-tls-sni</quote> in the mutt version.
			See: <xref linkend="mutt-patches"/>.
		</para>

		<itemizedlist>
			<title>Dependencies:</title>
			<listitem><para>mutt-1.6.2</para></listitem>
			<listitem><para>OpenSSL</para></listitem>
		</itemizedlist>

		<para>This patch is part of the <ulink url="http://www.neomutt.org/">NeoMutt Project</ulink>.</para>
	</sect2>

	<sect2 id="tls-sni-intro">
		<title>Introduction</title>

		<para>
		The <quote>TLS-SNI</quote> patch adds support for TLS virtual hosting.
		If your mail server doesn't support this everything will still work
		normally.
		</para>

		<para>
		TLS supports sending the expected server hostname during the
		handshake, via the SNI extension.  This can be used to select a
		server certificate to issue to the client, permitting
		virtual-hosting without requiring multiple IP addresses.
		</para>

		<para>
		This has been tested against Exim 4.80, which optionally logs SNI
		and can perform vhosting.
		</para>

        <para>
		To verify TLS SNI support by a server, you can use:
        </para>

<screen>
openssl s_client -host &lt;imap server&gt; -port &lt;port&gt; -tls1 -servername &lt;imap server&gt;
</screen>
	</sect2>

<!--
	<sect2 id="tls-sni-variables">
		<title>Variables</title>
		<para>None</para>
	</sect2>

	<sect2 id="tls-sni-functions">
		<title>Functions</title>
		<para>None</para>
	</sect2>

	<sect2 id="tls-sni-commands">
		<title>Commands</title>
		<para>None</para>
	</sect2>

	<sect2 id="tls-sni-colors">
		<title>Colors</title>
		<para>None</para>
	</sect2>

	<sect2 id="tls-sni-sort">
		<title>Sort</title>
		<para>None</para>
	</sect2>
-->

	<sect2 id="tls-sni-muttrc">
		<title>Muttrc</title>
		<para>None</para>
	</sect2>

	<sect2 id="tls-sni-see-also">
		<title>See Also</title>

		<itemizedlist>
			<listitem><para><ulink url="http://www.neomutt.org/">NeoMutt Project</ulink></para></listitem>
		</itemizedlist>
	</sect2>

	<sect2 id="tls-sni-known-bugs">
		<title>Known Bugs</title>
		<para>None</para>
	</sect2>

	<sect2 id="tls-sni-credits">
		<title>Credits</title>
		<itemizedlist>
		<listitem><para>Jeremy Katz <email>katzj@linuxpower.org</email></para></listitem>
		<listitem><para>Phil Pennock <email>mutt-dev@spodhuis.demon.nl</email></para></listitem>
		<listitem><para>Richard Russon <email>rich@flatcap.org</email></para></listitem>
		</itemizedlist>
	</sect2>
</sect1>

=======
>>>>>>> 5f140872
</chapter>

<chapter id="security">
<title>Security Considerations</title>

<para>
First of all, Mutt contains no security holes included by intention but
may contain unknown security holes. As a consequence, please run Mutt
only with as few permissions as possible. Especially, do not run Mutt as
the super user.
</para>

<para>
When configuring Mutt, there're some points to note about secure setups
so please read this chapter carefully.
</para>

<sect1 id="security-passwords">
<title>Passwords</title>

<para>
Although Mutt can be told the various passwords for accounts, please
never store passwords in configuration files. Besides the fact that the
system's operator can always read them, you could forget to mask it out
when reporting a bug or asking for help via a mailing list. Even worse,
your mail including your password could be archived by internet search
engines, mail-to-news gateways etc. It may already be too late before
you notice your mistake.
</para>

</sect1>

<sect1 id="security-tempfiles">
<title>Temporary Files</title>

<para>
Mutt uses many temporary files for viewing messages, verifying digital
signatures, etc. As long as being used, these files are visible by other
users and maybe even readable in case of misconfiguration.  Also, a
different location for these files may be desired which can be changed
via the <link linkend="tmpdir">$tmpdir</link> variable.
</para>

</sect1>

<sect1 id="security-leaks">
<title>Information Leaks</title>

<sect2 id="security-leaks-mid">
<title>Message-Id: headers</title>

<para>
Message-Id: headers contain a local part that is to be created in a
unique fashion. In order to do so, Mutt will <quote>leak</quote> some
information to the outside world when sending messages: the generation
of this header includes a step counter which is increased (and rotated)
with every message sent. In a longer running mutt session, others can
make assumptions about your mailing habits depending on the number of
messages sent. If this is not desired, the header can be manually
provided using <link linkend="edit-headers">$edit_headers</link> (though
not recommended).
</para>

</sect2>

<sect2 id="security-leaks-mailto">
<title><literal>mailto:</literal>-style Links</title>

<para>
As Mutt be can be set up to be the mail client to handle
<literal>mailto:</literal> style links in websites, there're security
considerations, too. Arbitrary header fields can be embedded in these
links which could override existing header fields or attach arbitrary
files using <link linkend="attach-header">the Attach:
pseudoheader</link>. This may be problematic if the <link
linkend="edit-headers">$edit-headers</link> variable is
<emphasis>unset</emphasis>, i.e. the user doesn't want to see header
fields while editing the message and doesn't pay enough attention to the
compose menu's listing of attachments.
</para>

<para>
For example, following a link like
</para>

<screen>
mailto:joe@host?Attach=~/.gnupg/secring.gpg</screen>

<para>
will send out the user's private gnupg keyring to
<literal>joe@host</literal> if the user doesn't follow the information
on screen carefully enough.
</para>

<para>
To prevent these issues, Mutt by default only accepts the
<literal>Subject</literal> and <literal>Body</literal> headers.
Allowed headers can be adjusted with the
<link linkend="mailto-allow"><command>mailto_allow</command></link> and
<link linkend="mailto-allow"><command>unmailto_allow</command></link> commands.
</para>

</sect2>

</sect1>

<sect1 id="security-external">
<title>External Applications</title>

<para>
Mutt in many places has to rely on external applications or for
convenience supports mechanisms involving external applications.
</para>

<para>
One of these is the <literal>mailcap</literal> mechanism as defined by
RfC1524. Details about a secure use of the mailcap mechanisms is given
in <xref linkend="secure-mailcap"/>.
</para>

<para>
Besides the mailcap mechanism, Mutt uses a number of other external
utilities for operation, for example to provide crypto support, in
backtick expansion in configuration files or format string filters.  The
same security considerations apply for these as for tools involved via
mailcap.
</para>

</sect1>

</chapter>


<chapter id="tuning">
<title>Performance Tuning</title>

<sect1 id="tuning-mailboxes">
<title>Reading and Writing Mailboxes</title>

<para>
Mutt's performance when reading mailboxes can be improved in two ways:
</para>

<orderedlist>

<listitem>
<para>
For remote folders (IMAP and POP) as well as folders using one-file-per
message storage (Maildir and MH), Mutt's performance can be greatly
improved using <link linkend="header-caching">header caching</link>.
using a single database per folder.
</para>
</listitem>

<listitem>
<para>
Mutt provides the <link linkend="read-inc">$read_inc</link> and <link
linkend="write-inc">$write_inc</link> variables to specify at which rate
to update progress counters. If these values are too low, Mutt may spend
more time on updating the progress counter than it spends on actually
reading/writing folders.
</para>

<para>
For example, when opening a maildir folder with a few thousand messages,
the default value for <link linkend="read-inc">$read_inc</link> may be
too low. It can be tuned on on a folder-basis using <link
linkend="folder-hook"><command>folder-hook</command>s</link>:
</para>

<screen>
<emphasis role="comment"># use very high $read_inc to speed up reading hcache'd maildirs</emphasis>
folder-hook . 'set read_inc=1000'
<emphasis role="comment"># use lower value for reading slower remote IMAP folders</emphasis>
folder-hook ^imap 'set read_inc=100'
<emphasis role="comment"># use even lower value for reading even slower remote POP folders</emphasis>
folder-hook ^pop 'set read_inc=1'</screen>

</listitem>
</orderedlist>

<para>
These settings work on a per-message basis. However, as messages may
greatly differ in size and certain operations are much faster than
others, even per-folder settings of the increment variables may not be
desirable as they produce either too few or too much progress updates.
Thus, Mutt allows to limit the number of progress updates per second
it'll actually send to the terminal using the <link
linkend="time-inc">$time_inc</link> variable.
</para>

</sect1>

<sect1 id="tuning-messages">
<title>Reading Messages from Remote Folders</title>

<para>
Reading messages from remote folders such as IMAP an POP can be slow
especially for large mailboxes since Mutt only caches a very limited
number of recently viewed messages (usually 10) per session (so that it
will be gone for the next session.)
</para>

<para>
To improve performance and permanently cache whole messages, please
refer to Mutt's so-called <link linkend="body-caching">body
caching</link> for details.
</para>

</sect1>

<sect1 id="tuning-search">
<title>Searching and Limiting</title>

<para>
When searching mailboxes either via a search or a limit action, for some
patterns Mutt distinguishes between regular expression and string
searches. For regular expressions, patterns are prefixed with
<quote>~</quote> and with <quote>=</quote> for string searches.
</para>

<para>
Even though a regular expression search is fast, it's several times
slower than a pure string search which is noticeable especially on large
folders. As a consequence, a string search should be used instead of a
regular expression search if the user already knows enough about the
search pattern.
</para>

<para>
For example, when limiting a large folder to all messages sent to or by
an author, it's much faster to search for the initial part of an e-mail
address via <literal>=Luser@</literal> instead of
<literal>~Luser@</literal>. This is especially true for searching
message bodies since a larger amount of input has to be searched.
</para>

<para>
As for regular expressions, a lower case string search pattern makes
Mutt perform a case-insensitive search except for IMAP (because for IMAP
Mutt performs server-side searches which don't support
case-insensitivity).
</para>

</sect1>

</chapter>

<chapter id="reference">
<title>Reference</title>

<sect1 id="commandline">
<title>Command-Line Options</title>

<para>
Running <literal>mutt</literal> with no arguments will make Mutt attempt
to read your spool mailbox.  However, it is possible to read other
mailboxes and to send messages from the command line as well.
</para>

<table id="tab-commandline-options">
<title>Command line options</title>
<tgroup cols="2">
<thead>
<row><entry>Option</entry><entry>Description</entry></row>
</thead>
<tbody>
<row><entry>-A</entry><entry>expand an alias</entry></row>
<row><entry>-a</entry><entry>attach a file to a message</entry></row>
<row><entry>-b</entry><entry>specify a blind carbon-copy (BCC) address</entry></row>
<row><entry>-c</entry><entry>specify a carbon-copy (Cc) address</entry></row>
<row><entry>-d</entry><entry>log debugging output to ~/.muttdebug0 if mutt was compiled with +DEBUG; it can range from 1-5 and affects verbosity (a value of 2 is recommended)</entry></row>
<row><entry>-D</entry><entry>print the value of all Mutt variables to stdout</entry></row>
<row><entry>-E</entry><entry>edit the draft (-H) or include (-i) file</entry></row>
<row><entry>-e</entry><entry>specify a config command to be run after initialization files are read</entry></row>
<row><entry>-f</entry><entry>specify a mailbox to load</entry></row>
<row><entry>-F</entry><entry>specify an alternate file to read initialization commands</entry></row>
<row><entry>-h</entry><entry>print help on command line options</entry></row>
<row><entry>-H</entry><entry>specify a draft file from which to read a header and body</entry></row>
<row><entry>-i</entry><entry>specify a file to include in a message composition</entry></row>
<row><entry>-m</entry><entry>specify a default mailbox type</entry></row>
<row><entry>-n</entry><entry>do not read the system Muttrc</entry></row>
<row><entry>-p</entry><entry>recall a postponed message</entry></row>
<row><entry>-Q</entry><entry>query a configuration variable</entry></row>
<row><entry>-R</entry><entry>open mailbox in read-only mode</entry></row>
<row><entry>-s</entry><entry>specify a subject (enclose in quotes if it contains spaces)</entry></row>
<row><entry>-v</entry><entry>show version number and compile-time definitions</entry></row>
<row><entry>-x</entry><entry>simulate the mailx(1) compose mode</entry></row>
<row><entry>-y</entry><entry>show a menu containing the files specified by the <command>mailboxes</command> command</entry></row>
<row><entry>-z</entry><entry>exit immediately if there are no messages in the mailbox</entry></row>
<row><entry>-Z</entry><entry>open the first folder with new message, exit immediately if none</entry></row>
</tbody>
</tgroup>
</table>

<para>
To read messages in a mailbox
</para>

<cmdsynopsis>
<command>mutt</command>
<arg choice="opt"><option>-nz</option></arg>
<arg choice="opt"><option>-F</option>
<replaceable>muttrc</replaceable>
</arg>
<arg choice="opt"><option>-m</option>
<replaceable>type</replaceable>
</arg>
<arg choice="opt"><option>-f</option>
<replaceable>mailbox</replaceable>
</arg>
</cmdsynopsis>

<para>
To compose a new message
</para>

<cmdsynopsis>
<command>mutt</command>
<arg choice="opt"><option>-En</option></arg>
<arg choice="opt"><option>-F</option>
<replaceable>muttrc</replaceable>
</arg>
<arg choice="opt"><option>-c</option>
<replaceable>address</replaceable>
</arg>
<arg choice="opt"><option>-Hi</option>
<replaceable>filename</replaceable>
</arg>
<arg choice="opt"><option>-s</option>
<replaceable>subject</replaceable>
</arg>
<arg choice="opt">
<option>-a</option>
<replaceable>file</replaceable>
<arg choice="opt" rep="repeat"/>
--
</arg>
<group choice="plain" rep="repeat">
<arg choice="plain">
<replaceable>address</replaceable>
</arg>
<arg choice="plain">
<replaceable>mailto_url</replaceable>
</arg>
</group>
</cmdsynopsis>

<para>
Mutt also supports a <quote>batch</quote> mode to send prepared
messages.  Simply redirect input from the file you wish to send.  For
example,
</para>

<screen>
mutt -s "data set for run #2" professor@bigschool.edu &lt; ~/run2.dat</screen>

<para>
will send a message to
<literal>&lt;professor@bigschool.edu&gt;</literal> with a subject of
<quote>data set for run #2</quote>.  In the body of the message will be
the contents of the file <quote>~/run2.dat</quote>.
</para>

<para>
An include file passed with <literal>-i</literal> will be used as the
body of the message.  When combined with <literal>-E</literal>, the
include file will be directly edited during message composition.  The
file will be modified regardless of whether the message is sent or
aborted.
</para>

<para>
A draft file passed with <literal>-H</literal> will be used as the
initial header and body for the message.  Multipart messages can be
used as a draft file.  When combined with <literal>-E</literal>, the
draft file will be updated to the final state of the message after
composition, regardless of whether the message is sent, aborted, or
even postponed.  Note that if the message is sent encrypted or signed,
the draft file will be saved that way too.
</para>

<para>
All files passed with <literal>-a</literal> <emphasis>file</emphasis>
will be attached as a MIME part to the message. To attach a single or
several files, use <quote>--</quote> to separate files and recipient
addresses:
</para>

<screen>
mutt -a image.png -- some@one.org</screen>

<para>
or
</para>

<screen>
mutt -a *.png -- some@one.org</screen>

<note>
<para>
The <literal>-a</literal> option must be last in the option list.
</para>
</note>

<para>
In addition to accepting a list of email addresses, Mutt also accepts a URL with
the <literal>mailto:</literal> schema as specified in RFC2368.  This is useful
when configuring a web browser to launch Mutt when clicking on mailto links.
</para>

<screen>
mutt mailto:some@one.org?subject=test&amp;cc=other@one.org</screen>

</sect1>

<sect1 id="commands">
<title>Configuration Commands</title>

<para>
The following are the commands understood by Mutt:
</para>

<itemizedlist>

<listitem>
<cmdsynopsis>
<command><link linkend="account-hook">account-hook</link></command>
<arg choice="plain">
<replaceable>regexp</replaceable>
<replaceable>command</replaceable>
</arg>
</cmdsynopsis>
</listitem>

<listitem>
<cmdsynopsis>
<command><link linkend="alias">alias</link></command>
<arg choice="opt" rep="repeat">
<option>-group</option>
<replaceable class="parameter">name</replaceable>
</arg>
<arg choice="plain">
<replaceable class="parameter">key</replaceable>
</arg>
<arg choice="plain">
<replaceable class="parameter">address</replaceable>
</arg>
<arg choice="opt" rep="repeat">
<replaceable class="parameter">address</replaceable>
</arg>

<command><link linkend="alias">unalias</link></command>
<arg choice="opt" rep="repeat">
<option>-group</option>
<replaceable>name</replaceable>
</arg>
<group choice="req">
<arg choice="plain">
<replaceable class="parameter">*</replaceable>
</arg>
<arg choice="plain" rep="repeat">
<replaceable class="parameter">key</replaceable>
</arg>
</group>
</cmdsynopsis>
</listitem>

<listitem>
<cmdsynopsis>
<command><link linkend="alternates">alternates</link></command>
<arg choice="opt" rep="repeat">
<option>-group</option>
<replaceable>name</replaceable>
</arg>
<arg choice="plain">
<replaceable>regexp</replaceable>
</arg>
<arg choice="opt" rep="repeat">
<replaceable>regexp</replaceable>
</arg>

<command><link linkend="alternates">unalternates</link></command>
<arg choice="opt" rep="repeat">
<option>-group</option>
<replaceable>name</replaceable>
</arg>
<group choice="req">
<arg choice="plain">
<replaceable>*</replaceable>
</arg>
<arg choice="plain" rep="repeat">
<replaceable>regexp</replaceable>
</arg>
</group>
</cmdsynopsis>
</listitem>

<listitem>
<cmdsynopsis>
<command><link linkend="alternative-order">alternative_order</link></command>
<arg choice="plain">
<replaceable>mimetype</replaceable>
</arg>
<arg choice="opt" rep="repeat">
<replaceable>mimetype</replaceable>
</arg>

<command><link linkend="alternative-order">unalternative_order</link></command>
<group choice="req">
<arg choice="plain">
<replaceable>*</replaceable>
</arg>
<arg choice="plain" rep="repeat">
<replaceable>mimetype</replaceable>
</arg>
</group>
</cmdsynopsis>
</listitem>

<listitem>
<cmdsynopsis>
<command><link linkend="attachments">attachments</link></command>
<arg choice="plain">
<replaceable>{ + | - }disposition</replaceable>
</arg>
<arg choice="plain">
<replaceable>mime-type</replaceable>
</arg>

<command><link linkend="attachments">unattachments</link></command>
<arg choice="plain">
<replaceable>{ + | - }disposition</replaceable>
</arg>
<arg choice="plain">
<replaceable>mime-type</replaceable>
</arg>
</cmdsynopsis>
</listitem>

<listitem>
<cmdsynopsis>
<command><link linkend="auto-view">auto_view</link></command>
<arg choice="plain">
<replaceable>mimetype</replaceable>
</arg>
<arg choice="opt" rep="repeat">
<replaceable>mimetype</replaceable>
</arg>

<command><link linkend="auto-view">unauto_view</link></command>
<group choice="req">
<arg choice="plain">
<replaceable>*</replaceable>
</arg>
<arg choice="plain" rep="repeat">
<replaceable>mimetype</replaceable>
</arg>
</group>
</cmdsynopsis>
</listitem>

<listitem>
<cmdsynopsis>
<command><link linkend="bind">bind</link></command>
<arg choice="plain">
<replaceable class="parameter">map</replaceable>
</arg>
<arg choice="plain">
<replaceable class="parameter">key</replaceable>
</arg>
<arg choice="plain">
<replaceable class="parameter">function</replaceable>
</arg>
</cmdsynopsis>
</listitem>

<listitem>
<cmdsynopsis>
<command><link linkend="charset-hook">charset-hook</link></command>
<arg choice="plain">
<replaceable class="parameter">alias</replaceable>
</arg>
<arg choice="plain">
<replaceable class="parameter">charset</replaceable>
</arg>
</cmdsynopsis>
</listitem>

<listitem>
<cmdsynopsis>
<command><link linkend="iconv-hook">iconv-hook</link></command>
<arg choice="plain">
<replaceable class="parameter">charset</replaceable>
</arg>
<arg choice="plain">
<replaceable class="parameter">local-charset</replaceable>
</arg>
</cmdsynopsis>
</listitem>

<listitem>
<cmdsynopsis>
<command><link linkend="color">color</link></command>
<arg choice="plain">
<replaceable class="parameter">object</replaceable>
</arg>
<arg choice="plain">
<replaceable class="parameter">foreground</replaceable>
</arg>
<arg choice="plain">
<replaceable class="parameter">background</replaceable>
</arg>

<command><link linkend="color">color</link></command>
<group choice="req">
<arg choice="plain">
<option>header</option>
</arg>
<arg choice="plain">
<option>body</option>
</arg>
</group>
<arg choice="plain">
<replaceable class="parameter">foreground</replaceable>
</arg>
<arg choice="plain">
<replaceable class="parameter">background</replaceable>
</arg>
<arg choice="plain">
<replaceable class="parameter">regexp</replaceable>
</arg>

<command><link linkend="color">color</link></command>
<arg choice="plain">
<option>index</option>
</arg>
<arg choice="plain">
<replaceable class="parameter">foreground</replaceable>
</arg>
<arg choice="plain">
<replaceable class="parameter">background</replaceable>
</arg>
<arg choice="plain">
<replaceable class="parameter">pattern</replaceable>
</arg>

<command><link linkend="color">uncolor</link></command>
<group choice="req">
<arg choice="plain">
<option>index</option>
</arg>
<arg choice="plain">
<option>header</option>
</arg>
<arg choice="plain">
<option>body</option>
</arg>
</group>
<group choice="req">
<arg choice="plain">
<replaceable>*</replaceable>
</arg>
<arg choice="plain" rep="repeat">
<replaceable>pattern</replaceable>
</arg>
</group>
</cmdsynopsis>
</listitem>

<listitem>
<cmdsynopsis>
<command><link linkend="crypt-hook">crypt-hook</link></command>
<arg choice="plain">
<replaceable class="parameter">regexp</replaceable>
</arg>
<arg choice="plain">
<replaceable class="parameter">keyid</replaceable>
</arg>
</cmdsynopsis>
</listitem>

<listitem>
<cmdsynopsis>
<command><link linkend="exec">exec</link></command>
<arg choice="plain">
<replaceable class="parameter">function</replaceable>
</arg>
<arg choice="opt" rep="repeat">
<replaceable class="parameter">function</replaceable>
</arg>
</cmdsynopsis>
</listitem>

<listitem>
<cmdsynopsis>
<command><link linkend="fcc-hook">fcc-hook</link></command>
<arg choice="plain">
<replaceable class="parameter">[!]pattern</replaceable>
</arg>
<arg choice="plain">
<replaceable class="parameter">mailbox</replaceable>
</arg>
</cmdsynopsis>
</listitem>

<listitem>
<cmdsynopsis>
<command><link linkend="fcc-save-hook">fcc-save-hook</link></command>
<arg choice="plain">
<replaceable class="parameter">[!]pattern</replaceable>
</arg>
<arg choice="plain">
<replaceable class="parameter">mailbox</replaceable>
</arg>
</cmdsynopsis>
</listitem>

<listitem>
<cmdsynopsis>
<command><link linkend="folder-hook">folder-hook</link></command>
<arg choice="plain">
<replaceable class="parameter">[!]regexp</replaceable>
</arg>
<arg choice="plain">
<replaceable class="parameter">command</replaceable>
</arg>
</cmdsynopsis>
</listitem>

<listitem>
<cmdsynopsis>
<command><link linkend="addrgroup">group</link></command>
<arg choice="opt" rep="repeat">
<option>-group</option>
<replaceable class="parameter">name</replaceable>
</arg>
<group choice="req">
<arg choice="plain" rep="repeat">
<option>-rx</option>
<replaceable class="parameter">expr</replaceable>
</arg>
<arg choice="plain" rep="repeat">
<option>-addr</option>
<replaceable class="parameter">expr</replaceable>
</arg>
</group>

<command><link linkend="addrgroup">ungroup</link></command>
<arg choice="opt" rep="repeat">
<option>-group</option>
<replaceable class="parameter">name</replaceable>
</arg>
<group choice="req">
<arg choice="plain">
<replaceable class="parameter">*</replaceable>
</arg>
<arg choice="plain" rep="repeat">
<option>-rx</option>
<replaceable class="parameter">expr</replaceable>
</arg>
<arg choice="plain" rep="repeat">
<option>-addr</option>
<replaceable class="parameter">expr</replaceable>
</arg>
</group>
</cmdsynopsis>
</listitem>

<listitem>
<cmdsynopsis>
<command><link linkend="hdr-order">hdr_order</link></command>
<arg choice="plain">
<replaceable class="parameter">header</replaceable>
</arg>
<arg choice="opt" rep="repeat">
<replaceable class="parameter">header</replaceable>
</arg>

<command><link linkend="hdr-order">unhdr_order</link></command>
<group choice="req">
<arg choice="plain">
<replaceable>*</replaceable>
</arg>
<arg choice="plain" rep="repeat">
<replaceable>header</replaceable>
</arg>
</group>
</cmdsynopsis>
</listitem>

<listitem>
<cmdsynopsis>
<command><link linkend="ignore">ignore</link></command>
<arg choice="plain">
<replaceable class="parameter">pattern</replaceable>
</arg>
<arg choice="opt" rep="repeat">
<replaceable class="parameter">pattern</replaceable>
</arg>

<command><link linkend="ignore">unignore</link></command>
<group choice="req">
<arg choice="plain">
<replaceable>*</replaceable>
</arg>
<arg choice="plain" rep="repeat">
<replaceable>pattern</replaceable>
</arg>
</group>
</cmdsynopsis>
</listitem>

<listitem>
<cmdsynopsis>
<command><link linkend="lists">lists</link></command>
<arg>
<option>-group</option>
<replaceable class="parameter">name</replaceable>
</arg>
<arg choice="plain">
<replaceable class="parameter">regexp</replaceable>
</arg>
<arg choice="opt" rep="repeat">
<replaceable class="parameter">regexp</replaceable>
</arg>

<command><link linkend="lists">unlists</link></command>
<arg choice="opt" rep="repeat">
<option>-group</option>
<replaceable>name</replaceable>
</arg>
<group choice="req">
<arg choice="plain">
<replaceable>*</replaceable>
</arg>
<arg choice="plain" rep="repeat">
<replaceable>regexp</replaceable>
</arg>
</group>
</cmdsynopsis>
</listitem>

<listitem>
<cmdsynopsis>
<command><link linkend="macro">macro</link></command>
<arg choice="plain">
<replaceable class="parameter">menu</replaceable>
</arg>
<arg choice="plain">
<replaceable class="parameter">key</replaceable>
</arg>
<arg choice="plain">
<replaceable class="parameter">sequence</replaceable>
</arg>
<arg choice="opt">
<replaceable class="parameter">description</replaceable>
</arg>
</cmdsynopsis>
</listitem>

<listitem>
<cmdsynopsis>
<command><link linkend="mailboxes">mailboxes</link></command>
<arg choice="plain">
<replaceable class="parameter">mailbox</replaceable>
</arg>
<arg choice="opt" rep="repeat">
<replaceable class="parameter">mailbox</replaceable>
</arg>

<command><link linkend="mailboxes">unmailboxes</link></command>
<group choice="req">
<arg choice="plain">
<replaceable class="parameter">*</replaceable>
</arg>
<arg choice="plain" rep="repeat">
<replaceable class="parameter">mailbox</replaceable>
</arg>
</group>
</cmdsynopsis>
</listitem>

<listitem>
<cmdsynopsis>
<command><link linkend="mailto-allow">mailto_allow</link></command>
<group choice="req">
<arg choice="plain">
<replaceable class="parameter">*</replaceable>
</arg>
<arg choice="plain" rep="repeat">
<replaceable class="parameter">header-field</replaceable>
</arg>
</group>

<command><link linkend="mailto-allow">unmailto_allow</link></command>
<group choice="req">
<arg choice="plain">
<replaceable class="parameter">*</replaceable>
</arg>
<arg choice="plain" rep="repeat">
<replaceable class="parameter">header-field</replaceable>
</arg>
</group>
</cmdsynopsis>
</listitem>

<listitem>
<cmdsynopsis>
<command><link linkend="mbox-hook">mbox-hook</link></command>
<arg choice="plain">
<replaceable class="parameter">[!]regexp</replaceable>
</arg>
<arg choice="plain">
<replaceable class="parameter">mailbox</replaceable>
</arg>
</cmdsynopsis>
</listitem>

<listitem>
<cmdsynopsis>
<command><link linkend="message-hook">message-hook</link></command>
<arg choice="plain">
<replaceable class="parameter">[!]pattern</replaceable>
</arg>
<arg choice="plain">
<replaceable class="parameter">command</replaceable>
</arg>
</cmdsynopsis>
</listitem>

<listitem>
<cmdsynopsis>
<command><link linkend="mime-lookup">mime_lookup</link></command>
<arg choice="plain">
<replaceable>mimetype</replaceable>
</arg>
<arg choice="opt" rep="repeat">
<replaceable>mimetype</replaceable>
</arg>

<command><link linkend="mime-lookup">unmime_lookup</link></command>
<group choice="req">
<arg choice="plain">
<replaceable>*</replaceable>
</arg>
<arg choice="plain" rep="repeat">
<replaceable>mimetype</replaceable>
</arg>
</group>
</cmdsynopsis>
</listitem>

<listitem>
<cmdsynopsis>
<command><link linkend="mono">mono</link></command>
<arg choice="plain">
<replaceable class="parameter">object</replaceable>
</arg>
<arg choice="plain">
<replaceable class="parameter">attribute</replaceable>
</arg>

<command><link linkend="mono">mono</link></command>
<group choice="req">
<arg choice="plain">
<option>header</option>
</arg>
<arg choice="plain">
<option>body</option>
</arg>
</group>
<arg choice="plain">
<replaceable class="parameter">attribute</replaceable>
</arg>
<arg choice="plain">
<replaceable class="parameter">regexp</replaceable>
</arg>

<command><link linkend="mono">mono</link></command>
<arg choice="plain">
<option>index</option>
</arg>
<arg choice="plain">
<replaceable class="parameter">attribute</replaceable>
</arg>
<arg choice="plain">
<replaceable class="parameter">pattern</replaceable>
</arg>

<command><link linkend="mono">unmono</link></command>
<group choice="req">
<arg choice="plain">
<option>index</option>
</arg>
<arg choice="plain">
<option>header</option>
</arg>
<arg choice="plain">
<option>body</option>
</arg>
</group>
<group choice="req">
<arg choice="plain">
<replaceable class="parameter">*</replaceable>
</arg>
<arg choice="plain" rep="repeat">
<replaceable class="parameter">pattern</replaceable>
</arg>
</group>
</cmdsynopsis>
</listitem>

<listitem>
<cmdsynopsis>
<command><link linkend="my-hdr">my_hdr</link></command>
<arg choice="plain">
<replaceable class="parameter">string</replaceable>
</arg>

<command><link linkend="my-hdr">unmy_hdr</link></command>
<group choice="req">
<arg choice="plain">
<replaceable class="parameter">*</replaceable>
</arg>
<arg choice="plain" rep="repeat">
<replaceable class="parameter">field</replaceable>
</arg>
</group>
</cmdsynopsis>
</listitem>

<listitem>
<cmdsynopsis>
<command><link linkend="push">push</link></command>
<arg choice="plain">
<replaceable class="parameter">string</replaceable>
</arg>
</cmdsynopsis>
</listitem>

<listitem>
<cmdsynopsis>
<command><link linkend="save-hook">save-hook</link></command>
<arg choice="plain">
<replaceable class="parameter">[!]pattern</replaceable>
</arg>
<arg choice="plain">
<replaceable class="parameter">mailbox</replaceable>
</arg>
</cmdsynopsis>
</listitem>

<listitem>
<cmdsynopsis>
<command><link linkend="score">score</link></command>
<arg choice="plain">
<replaceable class="parameter">pattern</replaceable>
</arg>
<arg choice="plain">
<replaceable class="parameter">value</replaceable>
</arg>

<command><link linkend="score">unscore</link></command>
<group choice="req">
<arg choice="plain">
<replaceable class="parameter">*</replaceable>
</arg>
<arg choice="plain" rep="repeat">
<replaceable class="parameter">pattern</replaceable>
</arg>
</group>
</cmdsynopsis>
</listitem>

<listitem>
<cmdsynopsis>
<command><link linkend="reply-hook">reply-hook</link></command>
<arg choice="plain">
<replaceable class="parameter">[!]pattern</replaceable>
</arg>
<arg choice="plain">
<replaceable class="parameter">command</replaceable>
</arg>
</cmdsynopsis>
</listitem>

<listitem>
<cmdsynopsis>
<command><link linkend="send-hook">send-hook</link></command>
<arg choice="plain">
<replaceable class="parameter">[!]pattern</replaceable>
</arg>
<arg choice="plain">
<replaceable class="parameter">command</replaceable>
</arg>
</cmdsynopsis>
</listitem>

<listitem>
<cmdsynopsis>
<command><link linkend="send2-hook">send2-hook</link></command>
<arg choice="plain">
<replaceable class="parameter">[!]pattern</replaceable>
</arg>
<arg choice="plain">
<replaceable class="parameter">command</replaceable>
</arg>
</cmdsynopsis>
</listitem>

<listitem>
<cmdsynopsis>
<command><link linkend="set">set</link></command>
<group choice="req">
<arg choice="plain">
<group choice="opt">
<arg choice="plain"><option>no</option></arg>
<arg choice="plain"><option>inv</option></arg>
</group>
<replaceable class="parameter">variable</replaceable>
</arg>
<arg choice="plain">
<replaceable class="parameter">variable=value</replaceable>
</arg>
</group>
<arg choice="opt" rep="repeat"></arg>

<command><link linkend="set">toggle</link></command>
<arg choice="plain">
<replaceable class="parameter">variable</replaceable>
</arg>
<arg choice="opt" rep="repeat">
<replaceable class="parameter">variable</replaceable>
</arg>

<command><link linkend="set">unset</link></command>
<arg choice="plain">
<replaceable class="parameter">variable</replaceable>
</arg>
<arg choice="opt" rep="repeat">
<replaceable class="parameter">variable</replaceable>
</arg>

<command><link linkend="set">reset</link></command>
<arg choice="plain">
<replaceable class="parameter">variable</replaceable>
</arg>
<arg choice="opt" rep="repeat">
<replaceable class="parameter">variable</replaceable>
</arg>
</cmdsynopsis>
</listitem>

<listitem>
<cmdsynopsis>
<command>sidebar_whitelist</command>
<arg choice="plain">
<replaceable class="parameter">item</replaceable>
</arg>
<arg choice="plain">
<replaceable class="parameter">command</replaceable>
</arg>
</cmdsynopsis>
</listitem>
<listitem>
<cmdsynopsis>
<command><link linkend="source">source</link></command>
<arg choice="plain">
<replaceable class="parameter">filename</replaceable>
</arg>
</cmdsynopsis>
</listitem>

<listitem>
<cmdsynopsis>
<command><link linkend="spam">spam</link></command>
<arg choice="plain">
<replaceable class="parameter">pattern</replaceable>
</arg>
<arg choice="plain">
<replaceable class="parameter">format</replaceable>
</arg>

<command><link linkend="spam">nospam</link></command>
<group choice="req">
<arg choice="plain">
<replaceable class="parameter">*</replaceable>
</arg>
<arg choice="plain">
<replaceable class="parameter">pattern</replaceable>
</arg>
</group>
</cmdsynopsis>
</listitem>

<listitem>
<cmdsynopsis>
<command><link linkend="subscribe">subscribe</link></command>
<arg choice="opt" rep="repeat">
<option>-group</option>
<replaceable class="parameter">name</replaceable>
</arg>
<arg choice="plain">
<replaceable class="parameter">regexp</replaceable>
</arg>
<arg choice="opt" rep="repeat">
<replaceable class="parameter">regexp</replaceable>
</arg>

<command><link linkend="subscribe">unsubscribe</link></command>
<arg choice="opt" rep="repeat">
<option>-group</option>
<replaceable>name</replaceable>
</arg>
<group choice="req">
<arg choice="plain">
<replaceable class="parameter">*</replaceable>
</arg>
<arg choice="plain" rep="repeat">
<replaceable class="parameter">regexp</replaceable>
</arg>
</group>
</cmdsynopsis>
</listitem>

<listitem>
<cmdsynopsis>
<command><link linkend="unhook">unhook</link></command>
<group choice="req">
<arg choice="plain">
<replaceable class="parameter">*</replaceable>
</arg>
<arg choice="plain">
<replaceable class="parameter">hook-type</replaceable>
</arg>
</group>
</cmdsynopsis>
</listitem>

</itemizedlist>

</sect1>

<sect1 id="variables">
<title>Configuration Variables</title><|MERGE_RESOLUTION|>--- conflicted
+++ resolved
@@ -3259,11 +3259,7 @@
 
 <command>color</command>
 <arg choice="plain">
-<<<<<<< HEAD
-<option><emphasis>index-object</emphasis></option>
-=======
 <option>index-object</option>
->>>>>>> 5f140872
 </arg>
 <arg choice="plain">
 <replaceable class="parameter">foreground</replaceable>
@@ -3278,11 +3274,7 @@
 <command>uncolor</command>
 <group choice="req">
 <arg choice="plain">
-<<<<<<< HEAD
-<option><emphasis>index-object</emphasis></option>
-=======
 <option>index-object</option>
->>>>>>> 5f140872
 </arg>
 <arg choice="plain">
 <option>header</option>
@@ -3485,11 +3477,7 @@
 <command>unmono</command>
 <group choice="req">
 <arg choice="plain">
-<<<<<<< HEAD
-<option><emphasis>index-object</emphasis></option>
-=======
 <option>index-object</option>
->>>>>>> 5f140872
 </arg>
 <arg choice="plain">
 <option>header</option>
@@ -8780,7 +8768,6 @@
 
 </sect1>
 
-<<<<<<< HEAD
 <sect1 id="cond-date">
   <title>Conditional Dates Patch</title>
   <subtitle>Use rules to choose date format</subtitle>
@@ -8791,25 +8778,12 @@
     <para>
       To check if Mutt supports <quote>Conditional Dates</quote>, look for
       <quote>patch-cond-date</quote> in the mutt version.
-=======
-<sect1 id="index-color">
-  <title>Index Color Patch</title>
-  <subtitle>Custom rules for theming the email index</subtitle>
-
-  <sect2 id="index-color-patch">
-    <title>Patch</title>
-
-    <para>
-      To check if Mutt supports <quote>Index Color</quote>, look for
-      <quote>patch-index-color</quote> in the mutt version.
->>>>>>> 5f140872
       See: <xref linkend="mutt-patches"/>.
     </para>
 
     <itemizedlist>
       <title>Dependencies:</title>
       <listitem><para>mutt-1.6.2</para></listitem>
-<<<<<<< HEAD
       <listitem><para><link linkend="nested-if">nested-if patch</link></para></listitem>
     </itemizedlist>
 
@@ -8912,88 +8886,10 @@
           <row>
             <entry>Letter</entry>
             <entry>Time Period</entry>
-=======
-      <listitem><para><link linkend="status-color">status-color patch</link></para></listitem>
-    </itemizedlist>
-
-    <para>This patch is part of the <ulink url="http://www.neomutt.org/">NeoMutt Project</ulink>.</para>
-  </sect2>
-
-  <sect2 id="index-color-intro">
-    <title>Introduction</title>
-
-        <para>
-    The <quote>index-color</quote> patch allows you to specify colors for
-    individual parts of the email index. e.g. Subject, Author, Flags.
-        </para>
-
-        <para>
-    First choose which part of the index you'd like to color.
-    Then, if needed, pick a pattern to match.
-        </para>
-
-    <para>
-    Note: The pattern does not have to refer to the object you wish to
-    color.  e.g.
-    </para>
-
-<screen>
-color index_author red default &quot;~smutt&quot;
-</screen>
-
-        <para>
-    The author appears red when the subject (~s) contains <quote>mutt</quote>.
-        </para>
-  </sect2>
-
-<!--
-  <sect2 id="index-color-variables">
-    <title>Variables</title>
-    <para>None</para>
-  </sect2>
-
-  <sect2 id="index-color-functions">
-    <title>Functions</title>
-    <para>None</para>
-  </sect2>
-
-  <sect2 id="index-color-commands">
-    <title>Commands</title>
-    <para>None</para>
-  </sect2>
--->
-
-  <sect2 id="index-color-colors">
-    <title>Colors</title>
-
-        <para>
-    All the colors default to <literal>default</literal>, i.e. unset.
-        </para>
-
-        <para>
-    The index objects can be themed using the <literal>color</literal> command.
-    Some objects require a pattern.
-        </para>
-
-<screen>
-color index-object foreground background
-color index-object foreground background pattern
-</screen>
-
-    <table id="table-index-color-colors">
-      <title>Index Colors</title>
-      <tgroup cols="3">
-        <thead>
-          <row>
-            <entry>Object</entry>
-            <entry>Pattern</entry>
-            <entry>Highlights</entry>
->>>>>>> 5f140872
           </row>
         </thead>
         <tbody>
           <row>
-<<<<<<< HEAD
             <entry>y</entry>
             <entry>Years</entry>
           </row>
@@ -9054,7 +8950,326 @@
           <row>
             <entry><literal>%[4H</literal></entry>
             <entry>In the last 4 hours</entry>
-=======
+          </row>
+        </tbody>
+      </tgroup>
+    </table>
+
+    <sect3 id="cond-date-example1">
+      <title>Example 1</title>
+
+      <para>We start with a one-condition test.</para>
+
+      <table id="table-cond-date-example1">
+        <title>Example 1</title>
+        <tgroup cols="4">
+          <thead>
+            <row>
+              <entry>Test</entry>
+              <entry>Date Range</entry>
+              <entry>Format String</entry>
+              <entry>Example</entry>
+            </row>
+          </thead>
+          <tbody>
+            <row>
+              <entry><literal>%[1m</literal></entry>
+              <entry>This month</entry>
+              <entry><literal>%[%b %d]</literal></entry>
+              <entry>Dec 10</entry>
+            </row>
+            <row>
+              <entry></entry>
+              <entry>Older</entry>
+              <entry><literal>%[%Y-%m-%d]</literal></entry>
+              <entry>2015-04-23</entry>
+            </row>
+          </tbody>
+        </tgroup>
+      </table>
+
+      <para>The $index_format string would contain:</para>
+<screen>
+%?[1m?%[%b %d]&amp;%[%Y-%m-%d]?
+</screen>
+ 
+      <para>
+        Reparsed a little, for clarity, you can see the
+        test condition and the two format strings.
+      </para>
+
+<screen>
+%?[1m?        &amp;           ?
+      %[%b %d] %[%Y-%m-%d]
+</screen>
+
+    </sect3>
+
+    <sect3 id="cond-date-example2">
+      <title>Example 2</title>
+
+      <para>
+      This example contains three test conditions and four date formats.
+      </para>
+
+      <table id="table-cond-date-example2">
+        <title>Example 2</title>
+        <tgroup cols="4">
+          <thead>
+            <row>
+              <entry>Test</entry>
+              <entry>Date Range</entry>
+              <entry>Format String</entry>
+              <entry>Example</entry>
+            </row>
+          </thead>
+          <tbody>
+            <row>
+              <entry><literal>%[d</literal></entry>
+              <entry>Today</entry>
+              <entry><literal>%[%H:%M ] </literal></entry>
+              <entry>12:34</entry>
+            </row>
+            <row>
+              <entry><literal>%[m</literal></entry>
+              <entry>This month</entry>
+              <entry><literal>%[%a %d]</literal></entry>
+              <entry>Thu 12</entry>
+            </row>
+            <row>
+              <entry><literal>%[y</literal></entry>
+              <entry>This year</entry>
+              <entry><literal>%[%b %d]</literal></entry>
+              <entry>Dec 10</entry>
+            </row>
+            <row>
+              <entry></entry>
+              <entry>Older</entry>
+              <entry><literal>%[%m/%y ]</literal></entry>
+              <entry>06/15</entry>
+            </row>
+          </tbody>
+        </tgroup>
+      </table>
+
+      <para>The $index_format string would contain:</para>
+ 
+<screen>
+%&lt;[y?%&lt;[m?%&lt;[d?%[%H:%M ]&amp;%[%a %d]&gt;&amp;%[%b %d]&gt;&amp;%[%m/%y ]&gt;
+</screen>
+
+      <para>
+        Reparsed a little, for clarity, you can see the
+        test conditions and the four format strings.
+      </para>
+
+<screen>
+%&lt;[y?                                       &amp;%[%m/%y ]&gt;  Older
+     %&lt;[m?                        &amp;%[%b %d]&gt;             This year
+          %&lt;[d?         &amp;%[%a %d]&gt;                       This month
+               %[%H:%M ]                                 Today
+</screen>
+
+      <para>
+      This a another view of the same example, with some whitespace
+      for clarity.
+      </para>
+
+<screen>
+%&lt;[y? %&lt;[m? %&lt;[d? AAA &amp; BBB &gt; &amp; CCC &gt; &amp; DDD &gt;
+</screen>
+
+      <literallayout>
+AAA = %[%H:%M ]
+BBB = %[%a %d]
+CCC = %[%b %d]
+DDD = %[%m/%y ]
+      </literallayout>
+    </sect3>
+  </sect2>
+
+  <sect2 id="cond-date-variables">
+    <title>Variables</title>
+
+        <para>
+    The <quote>cond-date</quote> patch doesn't have any config of its own.
+    It modifies the behavior of the format strings.
+        </para>
+  </sect2>
+
+<!--
+  <sect2 id="cond-date-functions">
+    <title>Functions</title>
+    <para>None</para>
+  </sect2>
+
+  <sect2 id="cond-date-commands">
+    <title>Commands</title>
+    <para>None</para>
+  </sect2>
+
+  <sect2 id="cond-date-colors">
+    <title>Colors</title>
+    <para>None</para>
+  </sect2>
+
+  <sect2 id="cond-date-sort">
+    <title>Sort</title>
+    <para>None</para>
+  </sect2>
+-->
+
+  <sect2 id="cond-date-muttrc">
+    <title>Muttrc</title>
+<screen>
+<emphasis role="comment"># Example Mutt config file for the 'index-color' feature.
+#
+# The default index_format is:
+#       '%4C %Z %{%b %d} %-15.15L (%?l?%4l&amp;%4c?) %s'
+#
+# We replace the date field '%{%b %d}', giving:</emphasis>
+set index_format='%4C %Z %&lt;[y?%&lt;[m?%&lt;[d?%[%H:%M ]&amp;%[%a %d]&gt;&amp;%[%b %d]&gt;&amp;%[%m/%y ]&gt; %-15.15L (%?l?%4l&amp;%4c?) %s'
+ 
+<emphasis role="comment"># Test  Date Range  Format String  Example
+# --------------------------------------------
+# %[d   Today       %[%H:%M ]      12:34
+# %[m   This month  %[%a %d]       Thu 12
+# %[y   This year   %[%b %d]       Dec 10
+# -     Older       %[%m/%y ]      06/15
+ 
+# vim: syntax=muttrc</emphasis>
+</screen>
+  </sect2>
+
+  <sect2 id="cond-date-see-also">
+    <title>See Also</title>
+
+    <itemizedlist>
+      <listitem><para><ulink url="http://www.neomutt.org/">NeoMutt Project</ulink></para></listitem>
+      <listitem><para><link linkend="index-format">$index_format</link></para></listitem>
+      <listitem><para><link linkend="nested-if">nested-if patch</link></para></listitem>
+      <listitem><para><literal>strftime(3)</literal></para></listitem>
+    </itemizedlist>
+  </sect2>
+
+  <sect2 id="cond-date-known-bugs">
+    <title>Known Bugs</title>
+
+    <para>
+      Date parsing doesn't quite do what you expect.
+      <quote>1w</quote> doesn't mean the <quote>in the last 7 days</quote>, but
+      <quote><emphasis>this</emphasis> week</quote>.  This doesn't match
+      the normal Mutt behaviour: for example <literal>~d>1w</literal>
+      means emails dated in the last 7 days.
+    </para>
+
+  </sect2>
+
+  <sect2 id="cond-date-credits">
+    <title>Credits</title>
+    <itemizedlist>
+    <listitem><para>Aaron Schrab <email>aaron@schrab.com</email></para></listitem>
+    <listitem><para>Eric Davis <email>edavis@insanum.com</email></para></listitem>
+    <listitem><para>Richard Russon <email>rich@flatcap.org</email></para></listitem>
+    </itemizedlist>
+  </sect2>
+</sect1>
+
+<sect1 id="index-color">
+  <title>Index Color Patch</title>
+  <subtitle>Custom rules for theming the email index</subtitle>
+
+  <sect2 id="index-color-patch">
+    <title>Patch</title>
+
+    <para>
+      To check if Mutt supports <quote>Index Color</quote>, look for
+      <quote>patch-index-color</quote> in the mutt version.
+      See: <xref linkend="mutt-patches"/>.
+    </para>
+
+    <itemizedlist>
+      <title>Dependencies:</title>
+      <listitem><para>mutt-1.6.2</para></listitem>
+      <listitem><para><link linkend="status-color">status-color patch</link></para></listitem>
+    </itemizedlist>
+
+    <para>This patch is part of the <ulink url="http://www.neomutt.org/">NeoMutt Project</ulink>.</para>
+  </sect2>
+
+  <sect2 id="index-color-intro">
+    <title>Introduction</title>
+
+        <para>
+    The <quote>index-color</quote> patch allows you to specify colors for
+    individual parts of the email index. e.g. Subject, Author, Flags.
+        </para>
+
+        <para>
+    First choose which part of the index you'd like to color.
+    Then, if needed, pick a pattern to match.
+        </para>
+
+    <para>
+    Note: The pattern does not have to refer to the object you wish to
+    color.  e.g.
+    </para>
+
+<screen>
+color index_author red default &quot;~smutt&quot;
+</screen>
+
+        <para>
+    The author appears red when the subject (~s) contains <quote>mutt</quote>.
+        </para>
+  </sect2>
+
+<!--
+  <sect2 id="index-color-variables">
+    <title>Variables</title>
+    <para>None</para>
+  </sect2>
+
+  <sect2 id="index-color-functions">
+    <title>Functions</title>
+    <para>None</para>
+  </sect2>
+
+  <sect2 id="index-color-commands">
+    <title>Commands</title>
+    <para>None</para>
+  </sect2>
+-->
+
+  <sect2 id="index-color-colors">
+    <title>Colors</title>
+
+        <para>
+    All the colors default to <literal>default</literal>, i.e. unset.
+        </para>
+
+        <para>
+    The index objects can be themed using the <literal>color</literal> command.
+    Some objects require a pattern.
+        </para>
+
+<screen>
+color index-object foreground background
+color index-object foreground background pattern
+</screen>
+
+    <table id="table-index-color-colors">
+      <title>Index Colors</title>
+      <tgroup cols="3">
+        <thead>
+          <row>
+            <entry>Object</entry>
+            <entry>Pattern</entry>
+            <entry>Highlights</entry>
+          </row>
+        </thead>
+        <tbody>
+          <row>
             <entry><literal>index</literal></entry>
             <entry>yes</entry>
             <entry>Entire index line</entry>
@@ -9098,401 +9313,23 @@
             <entry><literal>index_subject</literal></entry>
             <entry>yes</entry>
             <entry>Subject, %s</entry>
->>>>>>> 5f140872
           </row>
         </tbody>
       </tgroup>
     </table>
-<<<<<<< HEAD
-
-    <sect3 id="cond-date-example1">
-      <title>Example 1</title>
-
-      <para>We start with a one-condition test.</para>
-
-      <table id="table-cond-date-example1">
-        <title>Example 1</title>
-        <tgroup cols="4">
-          <thead>
-            <row>
-              <entry>Test</entry>
-              <entry>Date Range</entry>
-              <entry>Format String</entry>
-              <entry>Example</entry>
-            </row>
-          </thead>
-          <tbody>
-            <row>
-              <entry><literal>%[1m</literal></entry>
-              <entry>This month</entry>
-              <entry><literal>%[%b %d]</literal></entry>
-              <entry>Dec 10</entry>
-            </row>
-            <row>
-              <entry></entry>
-              <entry>Older</entry>
-              <entry><literal>%[%Y-%m-%d]</literal></entry>
-              <entry>2015-04-23</entry>
-            </row>
-          </tbody>
-        </tgroup>
-      </table>
-
-      <para>The $index_format string would contain:</para>
-<screen>
-%?[1m?%[%b %d]&amp;%[%Y-%m-%d]?
-</screen>
- 
-      <para>
-        Reparsed a little, for clarity, you can see the
-        test condition and the two format strings.
-      </para>
-
-<screen>
-%?[1m?        &amp;           ?
-      %[%b %d] %[%Y-%m-%d]
-</screen>
-
-    </sect3>
-
-    <sect3 id="cond-date-example2">
-      <title>Example 2</title>
-
-      <para>
-      This example contains three test conditions and four date formats.
-      </para>
-
-      <table id="table-cond-date-example2">
-        <title>Example 2</title>
-        <tgroup cols="4">
-          <thead>
-            <row>
-              <entry>Test</entry>
-              <entry>Date Range</entry>
-              <entry>Format String</entry>
-              <entry>Example</entry>
-            </row>
-          </thead>
-          <tbody>
-            <row>
-              <entry><literal>%[d</literal></entry>
-              <entry>Today</entry>
-              <entry><literal>%[%H:%M ] </literal></entry>
-              <entry>12:34</entry>
-            </row>
-            <row>
-              <entry><literal>%[m</literal></entry>
-              <entry>This month</entry>
-              <entry><literal>%[%a %d]</literal></entry>
-              <entry>Thu 12</entry>
-            </row>
-            <row>
-              <entry><literal>%[y</literal></entry>
-              <entry>This year</entry>
-              <entry><literal>%[%b %d]</literal></entry>
-              <entry>Dec 10</entry>
-            </row>
-            <row>
-              <entry></entry>
-              <entry>Older</entry>
-              <entry><literal>%[%m/%y ]</literal></entry>
-              <entry>06/15</entry>
-            </row>
-          </tbody>
-        </tgroup>
-      </table>
-
-      <para>The $index_format string would contain:</para>
- 
-<screen>
-%&lt;[y?%&lt;[m?%&lt;[d?%[%H:%M ]&amp;%[%a %d]&gt;&amp;%[%b %d]&gt;&amp;%[%m/%y ]&gt;
-</screen>
-
-      <para>
-        Reparsed a little, for clarity, you can see the
-        test conditions and the four format strings.
-      </para>
-
-<screen>
-%&lt;[y?                                       &amp;%[%m/%y ]&gt;  Older
-     %&lt;[m?                        &amp;%[%b %d]&gt;             This year
-          %&lt;[d?         &amp;%[%a %d]&gt;                       This month
-               %[%H:%M ]                                 Today
-</screen>
-
-      <para>
-      This a another view of the same example, with some whitespace
-      for clarity.
-      </para>
-
-<screen>
-%&lt;[y? %&lt;[m? %&lt;[d? AAA &amp; BBB &gt; &amp; CCC &gt; &amp; DDD &gt;
-</screen>
-
-      <literallayout>
-AAA = %[%H:%M ]
-BBB = %[%a %d]
-CCC = %[%b %d]
-DDD = %[%m/%y ]
-      </literallayout>
-    </sect3>
-  </sect2>
-
-  <sect2 id="cond-date-variables">
-    <title>Variables</title>
-
-        <para>
-    The <quote>cond-date</quote> patch doesn't have any config of its own.
-    It modifies the behavior of the format strings.
-        </para>
-  </sect2>
-
-<!--
-  <sect2 id="cond-date-functions">
-    <title>Functions</title>
-    <para>None</para>
-  </sect2>
-
-  <sect2 id="cond-date-commands">
-    <title>Commands</title>
-    <para>None</para>
-  </sect2>
-
-  <sect2 id="cond-date-colors">
-    <title>Colors</title>
-    <para>None</para>
-  </sect2>
-
-  <sect2 id="cond-date-sort">
-=======
   </sect2>
 
 <!--
   <sect2 id="index-color-sort">
->>>>>>> 5f140872
     <title>Sort</title>
     <para>None</para>
   </sect2>
 -->
 
-<<<<<<< HEAD
-  <sect2 id="cond-date-muttrc">
-    <title>Muttrc</title>
-<screen>
-<emphasis role="comment"># Example Mutt config file for the 'index-color' feature.
-#
-# The default index_format is:
-#       '%4C %Z %{%b %d} %-15.15L (%?l?%4l&amp;%4c?) %s'
-#
-# We replace the date field '%{%b %d}', giving:</emphasis>
-set index_format='%4C %Z %&lt;[y?%&lt;[m?%&lt;[d?%[%H:%M ]&amp;%[%a %d]&gt;&amp;%[%b %d]&gt;&amp;%[%m/%y ]&gt; %-15.15L (%?l?%4l&amp;%4c?) %s'
- 
-<emphasis role="comment"># Test  Date Range  Format String  Example
-# --------------------------------------------
-# %[d   Today       %[%H:%M ]      12:34
-# %[m   This month  %[%a %d]       Thu 12
-# %[y   This year   %[%b %d]       Dec 10
-# -     Older       %[%m/%y ]      06/15
- 
-# vim: syntax=muttrc</emphasis>
-</screen>
-  </sect2>
-
-  <sect2 id="cond-date-see-also">
-    <title>See Also</title>
-
-    <itemizedlist>
-      <listitem><para><ulink url="http://www.neomutt.org/">NeoMutt Project</ulink></para></listitem>
-      <listitem><para><link linkend="index-format">$index_format</link></para></listitem>
-      <listitem><para><link linkend="nested-if">nested-if patch</link></para></listitem>
-      <listitem><para><literal>strftime(3)</literal></para></listitem>
-    </itemizedlist>
-  </sect2>
-
-  <sect2 id="cond-date-known-bugs">
-    <title>Known Bugs</title>
-
-    <para>
-      Date parsing doesn't quite do what you expect.
-      <quote>1w</quote> doesn't mean the <quote>in the last 7 days</quote>, but
-      <quote><emphasis>this</emphasis> week</quote>.  This doesn't match
-      the normal Mutt behaviour: for example <literal>~d>1w</literal>
-      means emails dated in the last 7 days.
-    </para>
-
-  </sect2>
-
-  <sect2 id="cond-date-credits">
-    <title>Credits</title>
-    <itemizedlist>
-    <listitem><para>Aaron Schrab <email>aaron@schrab.com</email></para></listitem>
-    <listitem><para>Eric Davis <email>edavis@insanum.com</email></para></listitem>
-    <listitem><para>Richard Russon <email>rich@flatcap.org</email></para></listitem>
-    </itemizedlist>
-  </sect2>
-</sect1>
-
-<sect1 id="index-color">
-	<title>Index Color Patch</title>
-	<subtitle>Custom rules for theming the email index</subtitle>
-
-	<sect2 id="index-color-patch">
-		<title>Patch</title>
-
-		<para>
-			To check if Mutt supports <quote>Index Color</quote>, look for
-			<quote>patch-index-color</quote> in the mutt version.
-			See: <xref linkend="mutt-patches"/>.
-		</para>
-
-		<itemizedlist>
-			<title>Dependencies:</title>
-			<listitem><para>mutt-1.6.2</para></listitem>
-			<listitem><para><link linkend="status-color">status-color patch</link></para></listitem>
-		</itemizedlist>
-
-		<para>This patch is part of the <ulink url="http://www.neomutt.org/">NeoMutt Project</ulink>.</para>
-	</sect2>
-
-	<sect2 id="index-color-intro">
-		<title>Introduction</title>
-
-        <para>
-		The <quote>index-color</quote> patch allows you to specify colors for
-		individual parts of the email index. e.g. Subject, Author, Flags.
-        </para>
-
-        <para>
-		First choose which part of the index you'd like to color.
-		Then, if needed, pick a pattern to match.
-        </para>
-
-		<para>
-		Note: The pattern does not have to refer to the object you wish to
-		color.  e.g.
-		</para>
-
-<screen>
-color index_author red default &quot;~smutt&quot;
-</screen>
-
-        <para>
-		The author appears red when the subject (~s) contains <quote>mutt</quote>.
-        </para>
-	</sect2>
-
-<!--
-	<sect2 id="index-color-variables">
-		<title>Variables</title>
-		<para>None</para>
-	</sect2>
-
-	<sect2 id="index-color-functions">
-		<title>Functions</title>
-		<para>None</para>
-	</sect2>
-
-	<sect2 id="index-color-commands">
-		<title>Commands</title>
-		<para>None</para>
-	</sect2>
--->
-
-	<sect2 id="index-color-colors">
-		<title>Colors</title>
-
-        <para>
-		All the colors default to <literal>default</literal>, i.e. unset.
-        </para>
-
-        <para>
-		The index objects can be themed using the <literal>color</literal> command.
-		Some objects require a pattern.
-        </para>
-
-<screen>
-color index-object foreground background
-color index-object foreground background pattern
-</screen>
-
-		<table id="table-index-color-colors">
-			<title>Index Colors</title>
-			<tgroup cols="3">
-				<thead>
-					<row>
-						<entry>Object</entry>
-						<entry>Pattern</entry>
-						<entry>Highlights</entry>
-					</row>
-				</thead>
-				<tbody>
-					<row>
-						<entry><literal>index</literal></entry>
-						<entry>yes</entry>
-						<entry>Entire index line</entry>
-					</row>
-					<row>
-						<entry><literal>index_author</literal></entry>
-						<entry>yes</entry>
-						<entry>Author name, %A %a %F %L %n</entry>
-					</row>
-					<row>
-						<entry><literal>index_collapsed</literal></entry>
-						<entry>no</entry>
-						<entry>Number of messages in a collapsed thread, %M</entry>
-					</row>
-					<row>
-						<entry><literal>index_date</literal></entry>
-						<entry>no</entry>
-						<entry>Date field</entry>
-					</row>
-					<row>
-						<entry><literal>index_flags</literal></entry>
-						<entry>yes</entry>
-						<entry>Message flags, %S %Z</entry>
-					</row>
-					<row>
-						<entry><literal>index_label</literal></entry>
-						<entry>no</entry>
-						<entry>Message label, %y %Y</entry>
-					</row>
-					<row>
-						<entry><literal>index_number</literal></entry>
-						<entry>no</entry>
-						<entry>Message number, %C</entry>
-					</row>
-					<row>
-						<entry><literal>index_size</literal></entry>
-						<entry>no</entry>
-						<entry>Message size, %c %l</entry>
-					</row>
-					<row>
-						<entry><literal>index_subject</literal></entry>
-						<entry>yes</entry>
-						<entry>Subject, %s</entry>
-					</row>
-				</tbody>
-			</tgroup>
-		</table>
-	</sect2>
-
-<!--
-	<sect2 id="index-color-sort">
-		<title>Sort</title>
-		<para>None</para>
-	</sect2>
--->
-
-	<sect2 id="index-color-muttrc">
-		<title>Muttrc</title>
-<screen>
-<emphasis role="comment"># Example Mutt config file for the 'index-color' feature.
-=======
   <sect2 id="index-color-muttrc">
     <title>Muttrc</title>
 <screen>
 <emphasis role="comment"># Example Mutt config file for the 'index-color' feature.
->>>>>>> 5f140872
  
 # Entire index line</emphasis>
 color index white black '.*'
@@ -9530,39 +9367,38 @@
  
 <emphasis role="comment"># vim: syntax=muttrc</emphasis>
 </screen>
-<<<<<<< HEAD
-	</sect2>
-
-	<sect2 id="index-color-see-also">
-		<title>See Also</title>
-
-		<itemizedlist>
-			<listitem><para><ulink url="http://www.neomutt.org/">NeoMutt Project</ulink></para></listitem>
-			<listitem><para><link linkend="regexp">Regular Expressions</link></para></listitem>
-			<listitem><para><link linkend="patterns">Patterns</link></para></listitem>
-			<listitem><para><link linkend="index-format">$index_format</link></para></listitem>
-			<listitem><para><link linkend="color">Color command</link></para></listitem>
-			<listitem><para><link linkend="status-color">Status-Color patch</link></para></listitem>
-			<listitem><para><link linkend="keywords">Keywords patch</link></para></listitem>
-		</itemizedlist>
-	</sect2>
-
-	<sect2 id="index-color-known-bugs">
-		<title>Known Bugs</title>
-		<para>None</para>
-	</sect2>
-
-	<sect2 id="index-color-credits">
-		<title>Credits</title>
-		<itemizedlist>
-		<listitem><para>Christian Aichinger <email>Greek0@gmx.net</email></para></listitem>
-		<listitem><para>Christoph <quote>Myon</quote> Berg <email>myon@debian.org</email></para></listitem>
-		<listitem><para>Elimar Riesebieter <email>riesebie@lxtec.de</email></para></listitem>
-		<listitem><para>Eric Davis <email>edavis@insanum.com</email></para></listitem>
-		<listitem><para>Vladimir Marek <email>Vladimir.Marek@oracle.com</email></para></listitem>
-		<listitem><para>Richard Russon <email>rich@flatcap.org</email></para></listitem>
-		</itemizedlist>
-	</sect2>
+  </sect2>
+
+  <sect2 id="index-color-see-also">
+    <title>See Also</title>
+
+    <itemizedlist>
+      <listitem><para><ulink url="http://www.neomutt.org/">NeoMutt Project</ulink></para></listitem>
+      <listitem><para><link linkend="regexp">Regular Expressions</link></para></listitem>
+      <listitem><para><link linkend="patterns">Patterns</link></para></listitem>
+      <listitem><para><link linkend="index-format">$index_format</link></para></listitem>
+      <listitem><para><link linkend="color">Color command</link></para></listitem>
+      <listitem><para><link linkend="status-color">Status-Color patch</link></para></listitem>
+      <listitem><para><link linkend="keywords">Keywords patch</link></para></listitem>
+    </itemizedlist>
+  </sect2>
+
+  <sect2 id="index-color-known-bugs">
+    <title>Known Bugs</title>
+    <para>None</para>
+  </sect2>
+
+  <sect2 id="index-color-credits">
+    <title>Credits</title>
+    <itemizedlist>
+    <listitem><para>Christian Aichinger <email>Greek0@gmx.net</email></para></listitem>
+    <listitem><para>Christoph <quote>Myon</quote> Berg <email>myon@debian.org</email></para></listitem>
+    <listitem><para>Elimar Riesebieter <email>riesebie@lxtec.de</email></para></listitem>
+    <listitem><para>Eric Davis <email>edavis@insanum.com</email></para></listitem>
+    <listitem><para>Vladimir Marek <email>Vladimir.Marek@oracle.com</email></para></listitem>
+    <listitem><para>Richard Russon <email>rich@flatcap.org</email></para></listitem>
+    </itemizedlist>
+  </sect2>
 </sect1>
 
 <sect1 id="nested-if">
@@ -10195,43 +10031,11 @@
     <listitem><para>Tim Stoakes <email>tim@stoakes.net</email></para></listitem>
     <listitem><para>Vladimir Marek <email>Vladimir.Marek@oracle.com</email></para></listitem>
     <listitem><para>Víctor Manuel Jáquez Leal <email>vjaquez@igalia.com</email></para></listitem>
-=======
-  </sect2>
-
-  <sect2 id="index-color-see-also">
-    <title>See Also</title>
-
-    <itemizedlist>
-      <listitem><para><ulink url="http://www.neomutt.org/">NeoMutt Project</ulink></para></listitem>
-      <listitem><para><link linkend="regexp">Regular Expressions</link></para></listitem>
-      <listitem><para><link linkend="patterns">Patterns</link></para></listitem>
-      <listitem><para><link linkend="index-format">$index_format</link></para></listitem>
-      <listitem><para><link linkend="color">Color command</link></para></listitem>
-      <listitem><para><link linkend="status-color">Status-Color patch</link></para></listitem>
-      <listitem><para><link linkend="keywords">Keywords patch</link></para></listitem>
-    </itemizedlist>
-  </sect2>
-
-  <sect2 id="index-color-known-bugs">
-    <title>Known Bugs</title>
-    <para>None</para>
-  </sect2>
-
-  <sect2 id="index-color-credits">
-    <title>Credits</title>
-    <itemizedlist>
-    <listitem><para>Christian Aichinger <email>Greek0@gmx.net</email></para></listitem>
-    <listitem><para>Christoph <quote>Myon</quote> Berg <email>myon@debian.org</email></para></listitem>
-    <listitem><para>Elimar Riesebieter <email>riesebie@lxtec.de</email></para></listitem>
-    <listitem><para>Eric Davis <email>edavis@insanum.com</email></para></listitem>
-    <listitem><para>Vladimir Marek <email>Vladimir.Marek@oracle.com</email></para></listitem>
->>>>>>> 5f140872
     <listitem><para>Richard Russon <email>rich@flatcap.org</email></para></listitem>
     </itemizedlist>
   </sect2>
 </sect1>
 
-<<<<<<< HEAD
 <sect1 id="progress">
 	<title>Progress Bar Patch</title>
 	<subtitle>Show a visual progress bar on slow operations</subtitle>
@@ -11244,8 +11048,6 @@
 	</sect2>
 </sect1>
 
-=======
->>>>>>> 5f140872
 </chapter>
 
 <chapter id="security">
