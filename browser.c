--- conflicted
+++ resolved
@@ -512,12 +512,8 @@
 #endif /* USE_NNTP */
 
 static void add_folder (MUTTMENU *m, struct browser_state *state,
-<<<<<<< HEAD
-			const char *name, const char *desc, const struct stat *s, BUFFY *b)
-=======
-			const char *name, const struct stat *s, BUFFY *b,
+			const char *name, const char *desc, const struct stat *s, BUFFY *b,
 			void *data)
->>>>>>> e7025d1c
 {
   if (state->entrylen == state->entrymax)
   {
@@ -597,7 +593,7 @@
 	continue;
       if (!((regexec (Mask.rx, nntp_data->group, 0, NULL, 0) == 0) ^ Mask.not))
 	continue;
-      add_folder (menu, state, nntp_data->group, NULL, NULL, nntp_data);
+      add_folder (menu, state, nntp_data->group, NULL, NULL, NULL, nntp_data);
     }
   }
   else
@@ -669,11 +665,7 @@
       tmp->msg_count = Context->msgcount;
       tmp->msg_unread = Context->unread;
     }
-<<<<<<< HEAD
-    add_folder (menu, state, de->d_name, NULL, &s, tmp);
-=======
-    add_folder (menu, state, de->d_name, &s, tmp, NULL);
->>>>>>> e7025d1c
+    add_folder (menu, state, de->d_name, NULL, &s, tmp, NULL);
   }
   closedir (dp);  
   }
@@ -701,7 +693,7 @@
       NNTP_DATA *nntp_data = nserv->groups_list[i];
       if (nntp_data && (nntp_data->new || (nntp_data->subscribed &&
 	 (nntp_data->unread || !option (OPTSHOWONLYUNREAD)))))
-	add_folder (menu, state, nntp_data->group, NULL,
+	add_folder (menu, state, nntp_data->group, NULL, NULL,
 		    NULL, nntp_data);
     }
   }
@@ -728,29 +720,21 @@
 #ifdef USE_IMAP
     if (mx_is_imap (tmp->path))
     {
-<<<<<<< HEAD
-      add_folder (menu, state, tmp->path, NULL, NULL, tmp);
-=======
-      add_folder (menu, state, tmp->path, NULL, tmp, NULL);
->>>>>>> e7025d1c
+      add_folder (menu, state, tmp->path, NULL, NULL, tmp, NULL);
       continue;
     }
 #endif
 #ifdef USE_POP
     if (mx_is_pop (tmp->path))
     {
-<<<<<<< HEAD
-      add_folder (menu, state, tmp->path, NULL, NULL, tmp);
-=======
-      add_folder (menu, state, tmp->path, NULL, tmp, NULL);
+      add_folder (menu, state, tmp->path, NULL, NULL, tmp, NULL);
       continue;
     }
 #endif
 #ifdef USE_NNTP
     if (mx_is_nntp (tmp->path))
     {
-      add_folder (menu, state, tmp->path, NULL, tmp, NULL);
->>>>>>> e7025d1c
+      add_folder (menu, state, tmp->path, NULL, NULL, tmp, NULL);
       continue;
     }
 #endif
@@ -779,11 +763,7 @@
     strfcpy (buffer, NONULL(tmp->path), sizeof (buffer));
     mutt_pretty_mailbox (buffer, sizeof (buffer));
 
-<<<<<<< HEAD
-    add_folder (menu, state, buffer, NULL, &s, tmp);
-=======
-    add_folder (menu, state, buffer, &s, tmp, NULL);
->>>>>>> e7025d1c
+    add_folder (menu, state, buffer, NULL, &s, tmp, NULL);
   }
   while ((tmp = tmp->next));
   }
@@ -1783,7 +1763,7 @@
 		if (regexec (rx, nntp_data->group, 0, NULL, 0) == 0)
 		{
 		  mutt_newsgroup_subscribe (nserv, nntp_data->group);
-		  add_folder (menu, &state, nntp_data->group, NULL, NULL, nntp_data);
+		  add_folder (menu, &state, nntp_data->group, NULL, NULL, NULL, nntp_data);
 		}
 	      }
 	    }
