/*
 * Copyright (C) 1996-2002 Michael R. Elkins <me@mutt.org>
 * 
 *     This program is free software; you can redistribute it and/or modify
 *     it under the terms of the GNU General Public License as published by
 *     the Free Software Foundation; either version 2 of the License, or
 *     (at your option) any later version.
 * 
 *     This program is distributed in the hope that it will be useful,
 *     but WITHOUT ANY WARRANTY; without even the implied warranty of
 *     MERCHANTABILITY or FITNESS FOR A PARTICULAR PURPOSE.  See the
 *     GNU General Public License for more details.
 * 
 *     You should have received a copy of the GNU General Public License
 *     along with this program; if not, write to the Free Software
 *     Foundation, Inc., 51 Franklin Street, Fifth Floor, Boston, MA  02110-1301, USA.
 */ 

#ifndef _MAILBOX_H
#define _MAILBOX_H

/* flags for mutt_open_mailbox() */
<<<<<<< HEAD
#define M_NOSORT	(1<<0) /* do not sort the mailbox after opening it */
#define M_APPEND	(1<<1) /* open mailbox for appending messages */
#define M_READONLY	(1<<2) /* open in read-only mode */
#define M_QUIET		(1<<3) /* do not print any messages */
#define M_NEWFOLDER	(1<<4) /* create a new folder - same as M_APPEND, but uses
				* safe_fopen() for mbox-style folders.
				*/
#ifdef USE_SIDEBAR
#define M_PEEK		(1<<5) /* revert atime back after taking a look (if applicable) */
#endif
=======
#define M_NOSORT     (1<<0) /* do not sort the mailbox after opening it */
#define M_APPEND     (1<<1) /* open mailbox for appending messages */
#define M_READONLY   (1<<2) /* open in read-only mode */
#define M_QUIET      (1<<3) /* do not print any messages */
#define M_NEWFOLDER  (1<<4) /* create a new folder - same as M_APPEND, but uses
                                * safe_fopen() for mbox-style folders. */
#define M_PEEK       (1<<5) /* revert atime back after taking a look (if applicable) */
>>>>>>> bb082444

/* mx_open_new_message() */
#define M_ADD_FROM	(1<<0)	/* add a From_ line */
#define M_SET_DRAFT	(1<<1)	/* set the message draft flag */

/* return values from mx_check_mailbox() */
enum
{
  M_NEW_MAIL = 1,	/* new mail received in mailbox */
  M_LOCKED,		/* couldn't lock the mailbox */
  M_REOPENED,		/* mailbox was reopened */
  M_FLAGS               /* nondestructive flags change (IMAP) */
};

typedef struct
{
  FILE *fp;	/* pointer to the message data */
  char *path;	/* path to temp file */
  char *commited_path; /* the final path generated by mx_commit_message() */
  short magic;	/* type of mailbox this message belongs to */
  short write;	/* nonzero if message is open for writing */
  struct {
    unsigned read : 1;
    unsigned flagged : 1;
    unsigned replied : 1;
    unsigned draft : 1;
  } flags;
  time_t received;	/* the time at which this message was received */
} MESSAGE;

CONTEXT *mx_open_mailbox (const char *, int, CONTEXT *);

MESSAGE *mx_open_message (CONTEXT *, int);
MESSAGE *mx_open_new_message (CONTEXT *, HEADER *, int);

void mx_fastclose_mailbox (CONTEXT *);

int mx_close_mailbox (CONTEXT *, int *);
int mx_sync_mailbox (CONTEXT *, int *);
int mx_commit_message (MESSAGE *, CONTEXT *);
int mx_close_message (MESSAGE **);
int mx_get_magic (const char *);
int mx_set_magic (const char *);
int mx_check_mailbox (CONTEXT *, int *, int);
#ifdef USE_IMAP
int mx_is_imap (const char *);
#endif
#ifdef USE_POP
int mx_is_pop (const char *);
#endif

int mx_access (const char*, int);
int mx_check_empty (const char *);

int mx_is_maildir (const char *);
int mx_is_mh (const char *);

#endif<|MERGE_RESOLUTION|>--- conflicted
+++ resolved
@@ -20,18 +20,6 @@
 #define _MAILBOX_H
 
 /* flags for mutt_open_mailbox() */
-<<<<<<< HEAD
-#define M_NOSORT	(1<<0) /* do not sort the mailbox after opening it */
-#define M_APPEND	(1<<1) /* open mailbox for appending messages */
-#define M_READONLY	(1<<2) /* open in read-only mode */
-#define M_QUIET		(1<<3) /* do not print any messages */
-#define M_NEWFOLDER	(1<<4) /* create a new folder - same as M_APPEND, but uses
-				* safe_fopen() for mbox-style folders.
-				*/
-#ifdef USE_SIDEBAR
-#define M_PEEK		(1<<5) /* revert atime back after taking a look (if applicable) */
-#endif
-=======
 #define M_NOSORT     (1<<0) /* do not sort the mailbox after opening it */
 #define M_APPEND     (1<<1) /* open mailbox for appending messages */
 #define M_READONLY   (1<<2) /* open in read-only mode */
@@ -39,7 +27,6 @@
 #define M_NEWFOLDER  (1<<4) /* create a new folder - same as M_APPEND, but uses
                                 * safe_fopen() for mbox-style folders. */
 #define M_PEEK       (1<<5) /* revert atime back after taking a look (if applicable) */
->>>>>>> bb082444
 
 /* mx_open_new_message() */
 #define M_ADD_FROM	(1<<0)	/* add a From_ line */
